--- conflicted
+++ resolved
@@ -1,193 +1,190 @@
-#ifndef _THREADING_H
-#define _THREADING_H
-
-#include "_global.h"
-
-enum WAIT_ID
-{
-    WAITID_RUN,
-    WAITID_STOP,
-    WAITID_LAST
-};
-
-//functions
-void waitclear();
-void wait(WAIT_ID id);
-void lock(WAIT_ID id);
-void unlock(WAIT_ID id);
-bool waitislocked(WAIT_ID id);
-void waitinitialize();
-void waitdeinitialize();
-
-//
-// THREAD SYNCHRONIZATION
-//
-// Win Vista and newer: (Faster) SRW locks used
-// Win 2003 and older:  (Slower) Critical sections used
-//
-#define EXCLUSIVE_ACQUIRE(Index)    SectionLocker<Index, false> __ThreadLock
-#define EXCLUSIVE_REACQUIRE()       __ThreadLock.Lock()
-#define EXCLUSIVE_RELEASE()         __ThreadLock.Unlock()
-
-#define SHARED_ACQUIRE(Index)       SectionLocker<Index, true> __SThreadLock
-#define SHARED_REACQUIRE()          __SThreadLock.Lock()
-#define SHARED_RELEASE()            __SThreadLock.Unlock()
-
-enum SectionLock
-{
-    LockMemoryPages,
-    LockVariables,
-    LockModules,
-    LockComments,
-    LockLabels,
-    LockBookmarks,
-    LockFunctions,
-    LockLoops,
-    LockBreakpoints,
-    LockPatches,
-    LockThreads,
-    LockSym,
-    LockCmdLine,
-    LockDatabase,
-    LockPluginList,
-    LockPluginCallbackList,
-    LockPluginCommandList,
-    LockPluginMenuList,
-    LockSehCache,
-    LockMnemonicHelp,
-    LockTraceRecord,
-    LockCrossReferences,
-    LockDebugStartStop,
-    LockArguments,
-    LockEncodeMaps,
-    LockCallstackCache,
-    LockRunToUserCode,
-<<<<<<< HEAD
-    LockExpressionFunctions,
-=======
-    LockWatch,
->>>>>>> 6c2f16fe
-
-    // Number of elements in this enumeration. Must always be the last
-    // index.
-    LockLast
-};
-
-class SectionLockerGlobal
-{
-    template<SectionLock LockIndex, bool Shared>
-    friend class SectionLocker;
-
-public:
-    static void Initialize();
-    static void Deinitialize();
-
-private:
-    static inline void AcquireLock(SectionLock LockIndex, bool Shared)
-    {
-        if(m_SRWLocks)
-        {
-            if(Shared)
-            {
-                m_AcquireSRWLockShared(&m_srwLocks[LockIndex]);
-                return;
-            }
-
-            if(m_owner[LockIndex].thread == GetCurrentThreadId())
-            {
-                assert(m_owner[LockIndex].count > 0);
-                m_owner[LockIndex].count++;
-                return;
-            }
-
-            m_AcquireSRWLockExclusive(&m_srwLocks[LockIndex]);
-            assert(m_owner[LockIndex].thread == 0);
-            assert(m_owner[LockIndex].count == 0);
-            m_owner[LockIndex].thread = GetCurrentThreadId();
-            m_owner[LockIndex].count = 1;
-        }
-        else
-            EnterCriticalSection(&m_crLocks[LockIndex]);
-    }
-
-    static inline void ReleaseLock(SectionLock LockIndex, bool Shared)
-    {
-        if(m_SRWLocks)
-        {
-            if(Shared)
-            {
-                m_ReleaseSRWLockShared(&m_srwLocks[LockIndex]);
-                return;
-            }
-
-            assert(m_owner[LockIndex].count && m_owner[LockIndex].thread);
-            m_owner[LockIndex].count--;
-            if(m_owner[LockIndex].count == 0)
-            {
-                m_owner[LockIndex].thread = 0;
-                m_ReleaseSRWLockExclusive(&m_srwLocks[LockIndex]);
-            }
-        }
-        else
-            LeaveCriticalSection(&m_crLocks[LockIndex]);
-    }
-
-    typedef void (WINAPI* SRWLOCKFUNCTION)(PSRWLOCK SWRLock);
-
-    static bool m_Initialized;
-    static bool m_SRWLocks;
-    struct owner_info { DWORD thread; size_t count; };
-    static owner_info m_owner[SectionLock::LockLast];
-    static SRWLOCK m_srwLocks[SectionLock::LockLast];
-    static CRITICAL_SECTION m_crLocks[SectionLock::LockLast];
-    static SRWLOCKFUNCTION m_InitializeSRWLock;
-    static SRWLOCKFUNCTION m_AcquireSRWLockShared;
-    static SRWLOCKFUNCTION m_AcquireSRWLockExclusive;
-    static SRWLOCKFUNCTION m_ReleaseSRWLockShared;
-    static SRWLOCKFUNCTION m_ReleaseSRWLockExclusive;
-};
-
-template<SectionLock LockIndex, bool Shared>
-class SectionLocker
-{
-public:
-    SectionLocker()
-    {
-        m_LockCount = 0;
-        Lock();
-    }
-
-    ~SectionLocker()
-    {
-        if(m_LockCount > 0)
-            Unlock();
-
-#ifdef _DEBUG
-        // Assert that the lock count is zero on destructor
-        if(m_LockCount > 0)
-            __debugbreak();
-#endif
-    }
-
-    inline void Lock()
-    {
-        Internal::AcquireLock(LockIndex, Shared);
-
-        m_LockCount++;
-    }
-
-    inline void Unlock()
-    {
-        m_LockCount--;
-
-        Internal::ReleaseLock(LockIndex, Shared);
-    }
-
-protected:
-    BYTE m_LockCount;
-
-private:
-    using Internal = SectionLockerGlobal;
-};
-
-#endif // _THREADING_H
+#ifndef _THREADING_H
+#define _THREADING_H
+
+#include "_global.h"
+
+enum WAIT_ID
+{
+    WAITID_RUN,
+    WAITID_STOP,
+    WAITID_LAST
+};
+
+//functions
+void waitclear();
+void wait(WAIT_ID id);
+void lock(WAIT_ID id);
+void unlock(WAIT_ID id);
+bool waitislocked(WAIT_ID id);
+void waitinitialize();
+void waitdeinitialize();
+
+//
+// THREAD SYNCHRONIZATION
+//
+// Win Vista and newer: (Faster) SRW locks used
+// Win 2003 and older:  (Slower) Critical sections used
+//
+#define EXCLUSIVE_ACQUIRE(Index)    SectionLocker<Index, false> __ThreadLock
+#define EXCLUSIVE_REACQUIRE()       __ThreadLock.Lock()
+#define EXCLUSIVE_RELEASE()         __ThreadLock.Unlock()
+
+#define SHARED_ACQUIRE(Index)       SectionLocker<Index, true> __SThreadLock
+#define SHARED_REACQUIRE()          __SThreadLock.Lock()
+#define SHARED_RELEASE()            __SThreadLock.Unlock()
+
+enum SectionLock
+{
+    LockMemoryPages,
+    LockVariables,
+    LockModules,
+    LockComments,
+    LockLabels,
+    LockBookmarks,
+    LockFunctions,
+    LockLoops,
+    LockBreakpoints,
+    LockPatches,
+    LockThreads,
+    LockSym,
+    LockCmdLine,
+    LockDatabase,
+    LockPluginList,
+    LockPluginCallbackList,
+    LockPluginCommandList,
+    LockPluginMenuList,
+    LockSehCache,
+    LockMnemonicHelp,
+    LockTraceRecord,
+    LockCrossReferences,
+    LockDebugStartStop,
+    LockArguments,
+    LockEncodeMaps,
+    LockCallstackCache,
+    LockRunToUserCode,
+    LockWatch,
+    LockExpressionFunctions,
+
+    // Number of elements in this enumeration. Must always be the last
+    // index.
+    LockLast
+};
+
+class SectionLockerGlobal
+{
+    template<SectionLock LockIndex, bool Shared>
+    friend class SectionLocker;
+
+public:
+    static void Initialize();
+    static void Deinitialize();
+
+private:
+    static inline void AcquireLock(SectionLock LockIndex, bool Shared)
+    {
+        if(m_SRWLocks)
+        {
+            if(Shared)
+            {
+                m_AcquireSRWLockShared(&m_srwLocks[LockIndex]);
+                return;
+            }
+
+            if(m_owner[LockIndex].thread == GetCurrentThreadId())
+            {
+                assert(m_owner[LockIndex].count > 0);
+                m_owner[LockIndex].count++;
+                return;
+            }
+
+            m_AcquireSRWLockExclusive(&m_srwLocks[LockIndex]);
+            assert(m_owner[LockIndex].thread == 0);
+            assert(m_owner[LockIndex].count == 0);
+            m_owner[LockIndex].thread = GetCurrentThreadId();
+            m_owner[LockIndex].count = 1;
+        }
+        else
+            EnterCriticalSection(&m_crLocks[LockIndex]);
+    }
+
+    static inline void ReleaseLock(SectionLock LockIndex, bool Shared)
+    {
+        if(m_SRWLocks)
+        {
+            if(Shared)
+            {
+                m_ReleaseSRWLockShared(&m_srwLocks[LockIndex]);
+                return;
+            }
+
+            assert(m_owner[LockIndex].count && m_owner[LockIndex].thread);
+            m_owner[LockIndex].count--;
+            if(m_owner[LockIndex].count == 0)
+            {
+                m_owner[LockIndex].thread = 0;
+                m_ReleaseSRWLockExclusive(&m_srwLocks[LockIndex]);
+            }
+        }
+        else
+            LeaveCriticalSection(&m_crLocks[LockIndex]);
+    }
+
+    typedef void (WINAPI* SRWLOCKFUNCTION)(PSRWLOCK SWRLock);
+
+    static bool m_Initialized;
+    static bool m_SRWLocks;
+    struct owner_info { DWORD thread; size_t count; };
+    static owner_info m_owner[SectionLock::LockLast];
+    static SRWLOCK m_srwLocks[SectionLock::LockLast];
+    static CRITICAL_SECTION m_crLocks[SectionLock::LockLast];
+    static SRWLOCKFUNCTION m_InitializeSRWLock;
+    static SRWLOCKFUNCTION m_AcquireSRWLockShared;
+    static SRWLOCKFUNCTION m_AcquireSRWLockExclusive;
+    static SRWLOCKFUNCTION m_ReleaseSRWLockShared;
+    static SRWLOCKFUNCTION m_ReleaseSRWLockExclusive;
+};
+
+template<SectionLock LockIndex, bool Shared>
+class SectionLocker
+{
+public:
+    SectionLocker()
+    {
+        m_LockCount = 0;
+        Lock();
+    }
+
+    ~SectionLocker()
+    {
+        if(m_LockCount > 0)
+            Unlock();
+
+#ifdef _DEBUG
+        // Assert that the lock count is zero on destructor
+        if(m_LockCount > 0)
+            __debugbreak();
+#endif
+    }
+
+    inline void Lock()
+    {
+        Internal::AcquireLock(LockIndex, Shared);
+
+        m_LockCount++;
+    }
+
+    inline void Unlock()
+    {
+        m_LockCount--;
+
+        Internal::ReleaseLock(LockIndex, Shared);
+    }
+
+protected:
+    BYTE m_LockCount;
+
+private:
+    using Internal = SectionLockerGlobal;
+};
+
+#endif // _THREADING_H
--- conflicted
+++ resolved
@@ -1,312 +1,309 @@
-/**
-@file database.cpp
-
-@brief Implements runtime database saving and loading.
-*/
-
-#include "lz4\lz4file.h"
-#include "console.h"
-#include "breakpoint.h"
-#include "patches.h"
-#include "comment.h"
-#include "label.h"
-#include "bookmark.h"
-#include "function.h"
-#include "loop.h"
-#include "commandline.h"
-#include "database.h"
-#include "threading.h"
-#include "filehelper.h"
-#include "xrefs.h"
-#include "TraceRecord.h"
-<<<<<<< HEAD
-#include "encodemap.h"
-=======
-#include "plugin_loader.h"
->>>>>>> ce72c539
-
-/**
-\brief Directory where program databases are stored (usually in \db). UTF-8 encoding.
-*/
-char dbbasepath[deflen];
-
-/**
-\brief Path of the current program database. UTF-8 encoding.
-*/
-char dbpath[deflen];
-
-void DbSave(DbLoadSaveType saveType)
-{
-    EXCLUSIVE_ACQUIRE(LockDatabase);
-
-    dputs("Saving database...");
-    DWORD ticks = GetTickCount();
-    JSON root = json_object();
-
-    // Save only command line
-    if(saveType == DbLoadSaveType::CommandLine || saveType == DbLoadSaveType::All)
-    {
-        CmdLineCacheSave(root);
-    }
-
-    if(saveType == DbLoadSaveType::DebugData || saveType == DbLoadSaveType::All)
-    {
-        CommentCacheSave(root);
-        LabelCacheSave(root);
-        BookmarkCacheSave(root);
-        FunctionCacheSave(root);
-        LoopCacheSave(root);
-        XrefCacheSave(root);
-        EncodeMapCacheSave(root);
-        TraceRecord.saveToDb(root);
-        BpCacheSave(root);
-
-        //save notes
-        char* text = nullptr;
-        GuiGetDebuggeeNotes(&text);
-        if(text)
-        {
-            json_object_set_new(root, "notes", json_string(text));
-            BridgeFree(text);
-        }
-
-        //plugin data
-        PLUG_CB_LOADSAVEDB pluginSaveDb;
-        // Some plugins may wish to change this value so that all plugins after his or her plugin will save data into plugin-supplied storage instead of the system's.
-        // We back up this value so that the debugger is not fooled by such plugins.
-        JSON pluginRoot = json_object();
-        pluginSaveDb.root = pluginRoot;
-        switch(saveType)
-        {
-        case DbLoadSaveType::DebugData:
-            pluginSaveDb.loadSaveType = PLUG_DB_LOADSAVE_DATA;
-            break;
-        case DbLoadSaveType::All:
-            pluginSaveDb.loadSaveType = PLUG_DB_LOADSAVE_ALL;
-            break;
-        default:
-            pluginSaveDb.loadSaveType = 0;
-            break;
-        }
-        plugincbcall(CBTYPE::CB_SAVEDB, &pluginSaveDb);
-        json_object_set_new(root, "plugins", pluginRoot);
-    }
-
-    auto wdbpath = StringUtils::Utf8ToUtf16(dbpath);
-    CopyFileW(wdbpath.c_str(), (wdbpath + L".bak").c_str(), FALSE); //make a backup
-    if(json_object_size(root))
-    {
-        char* jsonText = json_dumps(root, JSON_INDENT(4));
-
-        if(jsonText)
-        {
-            // Dump JSON to disk (overwrite any old files)
-            if(!FileHelper::WriteAllText(dbpath, jsonText))
-            {
-                dputs("\nFailed to write database file!");
-                json_free(jsonText);
-                json_decref(root);
-                return;
-            }
-
-            json_free(jsonText);
-        }
-
-        if(!settingboolget("Engine", "DisableDatabaseCompression"))
-            LZ4_compress_fileW(wdbpath.c_str(), wdbpath.c_str());
-    }
-    else //remove database when nothing is in there
-        DeleteFileW(wdbpath.c_str());
-
-    dprintf("%ums\n", GetTickCount() - ticks);
-    json_decref(root); //free root
-}
-
-void DbLoad(DbLoadSaveType loadType)
-{
-    EXCLUSIVE_ACQUIRE(LockDatabase);
-
-    // If the file doesn't exist, there is no DB to load
-    if(!FileExists(dbpath))
-        return;
-
-    if(loadType == DbLoadSaveType::CommandLine)
-        dputs("Loading commandline...");
-    else
-        dprintf("Loading database...");
-    DWORD ticks = GetTickCount();
-
-    // Multi-byte (UTF8) file path converted to UTF16
-    WString databasePathW = StringUtils::Utf8ToUtf16(dbpath);
-
-    // Decompress the file if compression was enabled
-    bool useCompression = !settingboolget("Engine", "DisableDatabaseCompression");
-    LZ4_STATUS lzmaStatus = LZ4_INVALID_ARCHIVE;
-    {
-        lzmaStatus = LZ4_decompress_fileW(databasePathW.c_str(), databasePathW.c_str());
-
-        // Check return code
-        if(useCompression && lzmaStatus != LZ4_SUCCESS && lzmaStatus != LZ4_INVALID_ARCHIVE)
-        {
-            dputs("\nInvalid database file!");
-            return;
-        }
-    }
-
-    // Read the database file
-    String databaseText;
-
-    if(!FileHelper::ReadAllText(dbpath, databaseText))
-    {
-        dputs("\nFailed to read database file!");
-        return;
-    }
-
-    // Restore the old, compressed file
-    if(lzmaStatus != LZ4_INVALID_ARCHIVE && useCompression)
-        LZ4_compress_fileW(databasePathW.c_str(), databasePathW.c_str());
-
-
-    // Deserialize JSON and validate
-    JSON root = json_loads(databaseText.c_str(), JSON_ALLOW_NUL, 0);
-
-    if(!root)
-    {
-        dputs("\nInvalid database file (JSON)!");
-        return;
-    }
-
-    // Load only command line
-    if(loadType == DbLoadSaveType::CommandLine || loadType == DbLoadSaveType::All)
-    {
-        CmdLineCacheLoad(root);
-    }
-
-    if(loadType == DbLoadSaveType::DebugData || loadType == DbLoadSaveType::All)
-    {
-        // Finally load all structures
-        CommentCacheLoad(root);
-        LabelCacheLoad(root);
-        BookmarkCacheLoad(root);
-        FunctionCacheLoad(root);
-        LoopCacheLoad(root);
-        XrefCacheLoad(root);
-        EncodeMapCacheLoad(root);
-        TraceRecord.loadFromDb(root);
-        BpCacheLoad(root);
-
-        // Load notes
-        const char* text = json_string_value(json_object_get(root, "notes"));
-        GuiSetDebuggeeNotes(text);
-
-        // Plugins
-        JSON pluginRoot = json_object_get(root, "plugins");
-        if(pluginRoot)
-        {
-            PLUG_CB_LOADSAVEDB pluginLoadDb;
-            pluginLoadDb.root = pluginRoot;
-            switch(loadType)
-            {
-            case DbLoadSaveType::DebugData:
-                pluginLoadDb.loadSaveType = PLUG_DB_LOADSAVE_DATA;
-                break;
-            case DbLoadSaveType::All:
-                pluginLoadDb.loadSaveType = PLUG_DB_LOADSAVE_ALL;
-                break;
-            default:
-                pluginLoadDb.loadSaveType = 0;
-                break;
-            }
-            plugincbcall(CB_LOADDB, &pluginLoadDb);
-        }
-    }
-
-    // Free root
-    json_decref(root);
-
-    if(loadType != DbLoadSaveType::CommandLine)
-        dprintf("%ums\n", GetTickCount() - ticks);
-}
-
-void DbClose()
-{
-    DbSave(DbLoadSaveType::All);
-    CommentClear();
-    LabelClear();
-    BookmarkClear();
-    FunctionClear();
-    LoopClear();
-    XrefClear();
-    EncodeMapClear();
-    BpClear();
-    PatchClear();
-    GuiSetDebuggeeNotes("");
-}
-
-void DbSetPath(const char* Directory, const char* ModulePath)
-{
-    EXCLUSIVE_ACQUIRE(LockDatabase);
-
-    // Initialize directory only if it was supplied
-    if(Directory)
-    {
-        ASSERT_TRUE(strlen(Directory) > 0);
-
-        // Copy to global
-        strcpy_s(dbbasepath, Directory);
-
-        // Create directory
-        if(!CreateDirectoryW(StringUtils::Utf8ToUtf16(Directory).c_str(), nullptr))
-        {
-            if(GetLastError() != ERROR_ALREADY_EXISTS)
-                dprintf("Warning: Failed to create database folder '%s'. Path may be read only.\n", Directory);
-        }
-    }
-
-    // The database file path may be relative (dbbasepath) or a full path
-    if(ModulePath)
-    {
-        ASSERT_TRUE(strlen(ModulePath) > 0);
-
-#ifdef _WIN64
-        const char* dbType = "dd64";
-#else
-        const char* dbType = "dd32";
-#endif // _WIN64
-
-        // Get the module name and directory
-        char dbName[deflen];
-        char fileDir[deflen];
-        {
-            // Dir <- file path
-            strcpy_s(fileDir, ModulePath);
-
-            // Find the last instance of a path delimiter (slash)
-            char* fileStart = strrchr(fileDir, '\\');
-
-            if(fileStart)
-            {
-                strcpy_s(dbName, fileStart + 1);
-                fileStart[0] = '\0';
-            }
-            else
-            {
-                // Directory or file with no extension
-                strcpy_s(dbName, fileDir);
-            }
-        }
-
-        if(settingboolget("Engine", "SaveDatabaseInProgramDirectory"))
-        {
-            // Absolute path in the program directory
-            sprintf_s(dbpath, "%s\\%s.%s", fileDir, dbName, dbType);
-        }
-        else
-        {
-            // Relative path in debugger directory
-            sprintf_s(dbpath, "%s\\%s.%s", dbbasepath, dbName, dbType);
-        }
-
-        dprintf("Database file: %s\n", dbpath);
-    }
-}
+/**
+@file database.cpp
+
+@brief Implements runtime database saving and loading.
+*/
+
+#include "lz4\lz4file.h"
+#include "console.h"
+#include "breakpoint.h"
+#include "patches.h"
+#include "comment.h"
+#include "label.h"
+#include "bookmark.h"
+#include "function.h"
+#include "loop.h"
+#include "commandline.h"
+#include "database.h"
+#include "threading.h"
+#include "filehelper.h"
+#include "xrefs.h"
+#include "TraceRecord.h"
+#include "encodemap.h"
+#include "plugin_loader.h"
+
+/**
+\brief Directory where program databases are stored (usually in \db). UTF-8 encoding.
+*/
+char dbbasepath[deflen];
+
+/**
+\brief Path of the current program database. UTF-8 encoding.
+*/
+char dbpath[deflen];
+
+void DbSave(DbLoadSaveType saveType)
+{
+    EXCLUSIVE_ACQUIRE(LockDatabase);
+
+    dputs("Saving database...");
+    DWORD ticks = GetTickCount();
+    JSON root = json_object();
+
+    // Save only command line
+    if(saveType == DbLoadSaveType::CommandLine || saveType == DbLoadSaveType::All)
+    {
+        CmdLineCacheSave(root);
+    }
+
+    if(saveType == DbLoadSaveType::DebugData || saveType == DbLoadSaveType::All)
+    {
+        CommentCacheSave(root);
+        LabelCacheSave(root);
+        BookmarkCacheSave(root);
+        FunctionCacheSave(root);
+        LoopCacheSave(root);
+        XrefCacheSave(root);
+        EncodeMapCacheSave(root);
+        TraceRecord.saveToDb(root);
+        BpCacheSave(root);
+
+        //save notes
+        char* text = nullptr;
+        GuiGetDebuggeeNotes(&text);
+        if(text)
+        {
+            json_object_set_new(root, "notes", json_string(text));
+            BridgeFree(text);
+        }
+
+        //plugin data
+        PLUG_CB_LOADSAVEDB pluginSaveDb;
+        // Some plugins may wish to change this value so that all plugins after his or her plugin will save data into plugin-supplied storage instead of the system's.
+        // We back up this value so that the debugger is not fooled by such plugins.
+        JSON pluginRoot = json_object();
+        pluginSaveDb.root = pluginRoot;
+        switch(saveType)
+        {
+        case DbLoadSaveType::DebugData:
+            pluginSaveDb.loadSaveType = PLUG_DB_LOADSAVE_DATA;
+            break;
+        case DbLoadSaveType::All:
+            pluginSaveDb.loadSaveType = PLUG_DB_LOADSAVE_ALL;
+            break;
+        default:
+            pluginSaveDb.loadSaveType = 0;
+            break;
+        }
+        plugincbcall(CBTYPE::CB_SAVEDB, &pluginSaveDb);
+        json_object_set_new(root, "plugins", pluginRoot);
+    }
+
+    auto wdbpath = StringUtils::Utf8ToUtf16(dbpath);
+    CopyFileW(wdbpath.c_str(), (wdbpath + L".bak").c_str(), FALSE); //make a backup
+    if(json_object_size(root))
+    {
+        char* jsonText = json_dumps(root, JSON_INDENT(4));
+
+        if(jsonText)
+        {
+            // Dump JSON to disk (overwrite any old files)
+            if(!FileHelper::WriteAllText(dbpath, jsonText))
+            {
+                dputs("\nFailed to write database file!");
+                json_free(jsonText);
+                json_decref(root);
+                return;
+            }
+
+            json_free(jsonText);
+        }
+
+        if(!settingboolget("Engine", "DisableDatabaseCompression"))
+            LZ4_compress_fileW(wdbpath.c_str(), wdbpath.c_str());
+    }
+    else //remove database when nothing is in there
+        DeleteFileW(wdbpath.c_str());
+
+    dprintf("%ums\n", GetTickCount() - ticks);
+    json_decref(root); //free root
+}
+
+void DbLoad(DbLoadSaveType loadType)
+{
+    EXCLUSIVE_ACQUIRE(LockDatabase);
+
+    // If the file doesn't exist, there is no DB to load
+    if(!FileExists(dbpath))
+        return;
+
+    if(loadType == DbLoadSaveType::CommandLine)
+        dputs("Loading commandline...");
+    else
+        dprintf("Loading database...");
+    DWORD ticks = GetTickCount();
+
+    // Multi-byte (UTF8) file path converted to UTF16
+    WString databasePathW = StringUtils::Utf8ToUtf16(dbpath);
+
+    // Decompress the file if compression was enabled
+    bool useCompression = !settingboolget("Engine", "DisableDatabaseCompression");
+    LZ4_STATUS lzmaStatus = LZ4_INVALID_ARCHIVE;
+    {
+        lzmaStatus = LZ4_decompress_fileW(databasePathW.c_str(), databasePathW.c_str());
+
+        // Check return code
+        if(useCompression && lzmaStatus != LZ4_SUCCESS && lzmaStatus != LZ4_INVALID_ARCHIVE)
+        {
+            dputs("\nInvalid database file!");
+            return;
+        }
+    }
+
+    // Read the database file
+    String databaseText;
+
+    if(!FileHelper::ReadAllText(dbpath, databaseText))
+    {
+        dputs("\nFailed to read database file!");
+        return;
+    }
+
+    // Restore the old, compressed file
+    if(lzmaStatus != LZ4_INVALID_ARCHIVE && useCompression)
+        LZ4_compress_fileW(databasePathW.c_str(), databasePathW.c_str());
+
+
+    // Deserialize JSON and validate
+    JSON root = json_loads(databaseText.c_str(), JSON_ALLOW_NUL, 0);
+
+    if(!root)
+    {
+        dputs("\nInvalid database file (JSON)!");
+        return;
+    }
+
+    // Load only command line
+    if(loadType == DbLoadSaveType::CommandLine || loadType == DbLoadSaveType::All)
+    {
+        CmdLineCacheLoad(root);
+    }
+
+    if(loadType == DbLoadSaveType::DebugData || loadType == DbLoadSaveType::All)
+    {
+        // Finally load all structures
+        CommentCacheLoad(root);
+        LabelCacheLoad(root);
+        BookmarkCacheLoad(root);
+        FunctionCacheLoad(root);
+        LoopCacheLoad(root);
+        XrefCacheLoad(root);
+        EncodeMapCacheLoad(root);
+        TraceRecord.loadFromDb(root);
+        BpCacheLoad(root);
+
+        // Load notes
+        const char* text = json_string_value(json_object_get(root, "notes"));
+        GuiSetDebuggeeNotes(text);
+
+        // Plugins
+        JSON pluginRoot = json_object_get(root, "plugins");
+        if(pluginRoot)
+        {
+            PLUG_CB_LOADSAVEDB pluginLoadDb;
+            pluginLoadDb.root = pluginRoot;
+            switch(loadType)
+            {
+            case DbLoadSaveType::DebugData:
+                pluginLoadDb.loadSaveType = PLUG_DB_LOADSAVE_DATA;
+                break;
+            case DbLoadSaveType::All:
+                pluginLoadDb.loadSaveType = PLUG_DB_LOADSAVE_ALL;
+                break;
+            default:
+                pluginLoadDb.loadSaveType = 0;
+                break;
+            }
+            plugincbcall(CB_LOADDB, &pluginLoadDb);
+        }
+    }
+
+    // Free root
+    json_decref(root);
+
+    if(loadType != DbLoadSaveType::CommandLine)
+        dprintf("%ums\n", GetTickCount() - ticks);
+}
+
+void DbClose()
+{
+    DbSave(DbLoadSaveType::All);
+    CommentClear();
+    LabelClear();
+    BookmarkClear();
+    FunctionClear();
+    LoopClear();
+    XrefClear();
+    EncodeMapClear();
+    BpClear();
+    PatchClear();
+    GuiSetDebuggeeNotes("");
+}
+
+void DbSetPath(const char* Directory, const char* ModulePath)
+{
+    EXCLUSIVE_ACQUIRE(LockDatabase);
+
+    // Initialize directory only if it was supplied
+    if(Directory)
+    {
+        ASSERT_TRUE(strlen(Directory) > 0);
+
+        // Copy to global
+        strcpy_s(dbbasepath, Directory);
+
+        // Create directory
+        if(!CreateDirectoryW(StringUtils::Utf8ToUtf16(Directory).c_str(), nullptr))
+        {
+            if(GetLastError() != ERROR_ALREADY_EXISTS)
+                dprintf("Warning: Failed to create database folder '%s'. Path may be read only.\n", Directory);
+        }
+    }
+
+    // The database file path may be relative (dbbasepath) or a full path
+    if(ModulePath)
+    {
+        ASSERT_TRUE(strlen(ModulePath) > 0);
+
+#ifdef _WIN64
+        const char* dbType = "dd64";
+#else
+        const char* dbType = "dd32";
+#endif // _WIN64
+
+        // Get the module name and directory
+        char dbName[deflen];
+        char fileDir[deflen];
+        {
+            // Dir <- file path
+            strcpy_s(fileDir, ModulePath);
+
+            // Find the last instance of a path delimiter (slash)
+            char* fileStart = strrchr(fileDir, '\\');
+
+            if(fileStart)
+            {
+                strcpy_s(dbName, fileStart + 1);
+                fileStart[0] = '\0';
+            }
+            else
+            {
+                // Directory or file with no extension
+                strcpy_s(dbName, fileDir);
+            }
+        }
+
+        if(settingboolget("Engine", "SaveDatabaseInProgramDirectory"))
+        {
+            // Absolute path in the program directory
+            sprintf_s(dbpath, "%s\\%s.%s", fileDir, dbName, dbType);
+        }
+        else
+        {
+            // Relative path in debugger directory
+            sprintf_s(dbpath, "%s\\%s.%s", dbbasepath, dbName, dbType);
+        }
+
+        dprintf("Database file: %s\n", dbpath);
+    }
+}
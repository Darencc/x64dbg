--- conflicted
+++ resolved
@@ -1,911 +1,907 @@
-#ifndef _BRIDGEMAIN_H_
-#define _BRIDGEMAIN_H_
-
-#include <windows.h>
-
-#ifndef __cplusplus
-#include <stdbool.h>
-#endif
-
-//list structure (and C++ wrapper)
-#include "bridgelist.h"
-
-//default structure alignments forced
-#ifdef _WIN64
-#pragma pack(push, 16)
-#else //x86
-#pragma pack(push, 8)
-#endif //_WIN64
-
-#ifdef _WIN64
-typedef unsigned long long duint;
-typedef signed long long dsint;
-#else
-typedef unsigned long duint;
-typedef signed long dsint;
-#endif //_WIN64
-
-#ifndef BRIDGE_IMPEXP
-#ifdef BUILD_BRIDGE
-#define BRIDGE_IMPEXP __declspec(dllexport)
-#else
-#define BRIDGE_IMPEXP __declspec(dllimport)
-#endif //BUILD_BRIDGE
-#endif //BRIDGE_IMPEXP
-
-#ifdef __cplusplus
-extern "C"
-{
-#endif
-
-//Bridge defines
-#define MAX_SETTING_SIZE 65536
-#define DBG_VERSION 25
-
-//Bridge functions
-BRIDGE_IMPEXP const char* BridgeInit();
-BRIDGE_IMPEXP const char* BridgeStart();
-BRIDGE_IMPEXP void* BridgeAlloc(size_t size);
-BRIDGE_IMPEXP void BridgeFree(void* ptr);
-BRIDGE_IMPEXP bool BridgeSettingGet(const char* section, const char* key, char* value);
-BRIDGE_IMPEXP bool BridgeSettingGetUint(const char* section, const char* key, duint* value);
-BRIDGE_IMPEXP bool BridgeSettingSet(const char* section, const char* key, const char* value);
-BRIDGE_IMPEXP bool BridgeSettingSetUint(const char* section, const char* key, duint value);
-BRIDGE_IMPEXP bool BridgeSettingFlush();
-BRIDGE_IMPEXP bool BridgeSettingRead(int* errorLine);
-BRIDGE_IMPEXP int BridgeGetDbgVersion();
-
-//Debugger defines
-#define MAX_LABEL_SIZE 256
-#define MAX_COMMENT_SIZE 512
-#define MAX_MODULE_SIZE 256
-#define MAX_IMPORT_SIZE 256
-#define MAX_BREAKPOINT_SIZE 256
-#define MAX_SCRIPT_LINE_SIZE 2048
-#define MAX_THREAD_NAME_SIZE 256
-#define MAX_STRING_SIZE 512
-#define MAX_ERROR_SIZE 512
-#define RIGHTS_STRING_SIZE (sizeof("ERWCG") + 1)
-#define MAX_SECTION_SIZE 10
-#define MAX_COMMAND_LINE_SIZE 256
-
-#define TYPE_VALUE 1
-#define TYPE_MEMORY 2
-#define TYPE_ADDR 4
-#define MAX_MNEMONIC_SIZE 64
-#define PAGE_SIZE 0x1000
-
-//Debugger enums
-typedef enum
-{
-    initialized,
-    paused,
-    running,
-    stopped
-} DBGSTATE;
-
-typedef enum
-{
-    SEG_DEFAULT,
-    SEG_ES,
-    SEG_DS,
-    SEG_FS,
-    SEG_GS,
-    SEG_CS,
-    SEG_SS
-} SEGMENTREG;
-
-typedef enum
-{
-    flagmodule = 1,
-    flaglabel = 2,
-    flagcomment = 4,
-    flagbookmark = 8,
-    flagfunction = 16,
-    flagloop = 32
-} ADDRINFOFLAGS;
-
-typedef enum
-{
-    bp_none = 0,
-    bp_normal = 1,
-    bp_hardware = 2,
-    bp_memory = 4
-} BPXTYPE;
-
-typedef enum
-{
-    FUNC_NONE,
-    FUNC_BEGIN,
-    FUNC_MIDDLE,
-    FUNC_END,
-    FUNC_SINGLE
-} FUNCTYPE;
-
-typedef enum
-{
-    LOOP_NONE,
-    LOOP_BEGIN,
-    LOOP_MIDDLE,
-    LOOP_ENTRY,
-    LOOP_END
-} LOOPTYPE;
-
-typedef enum
-{
-    DBG_SCRIPT_LOAD,                // param1=const char* filename,      param2=unused
-    DBG_SCRIPT_UNLOAD,              // param1=unused,                    param2=unused
-    DBG_SCRIPT_RUN,                 // param1=int destline,              param2=unused
-    DBG_SCRIPT_STEP,                // param1=unused,                    param2=unused
-    DBG_SCRIPT_BPTOGGLE,            // param1=int line,                  param2=unused
-    DBG_SCRIPT_BPGET,               // param1=int line,                  param2=unused
-    DBG_SCRIPT_CMDEXEC,             // param1=const char* command,       param2=unused
-    DBG_SCRIPT_ABORT,               // param1=unused,                    param2=unused
-    DBG_SCRIPT_GETLINETYPE,         // param1=int line,                  param2=unused
-    DBG_SCRIPT_SETIP,               // param1=int line,                  param2=unused
-    DBG_SCRIPT_GETBRANCHINFO,       // param1=int line,                  param2=SCRIPTBRANCH* info
-    DBG_SYMBOL_ENUM,                // param1=SYMBOLCBINFO* cbInfo,      param2=unused
-    DBG_ASSEMBLE_AT,                // param1=duint addr,                param2=const char* instruction
-    DBG_MODBASE_FROM_NAME,          // param1=const char* modname,       param2=unused
-    DBG_DISASM_AT,                  // param1=duint addr,                 param2=DISASM_INSTR* instr
-    DBG_STACK_COMMENT_GET,          // param1=duint addr,                param2=STACK_COMMENT* comment
-    DBG_GET_THREAD_LIST,            // param1=THREADALLINFO* list,       param2=unused
-    DBG_SETTINGS_UPDATED,           // param1=unused,                    param2=unused
-    DBG_DISASM_FAST_AT,             // param1=duint addr,                param2=BASIC_INSTRUCTION_INFO* basicinfo
-    DBG_MENU_ENTRY_CLICKED,         // param1=int hEntry,                param2=unused
-    DBG_FUNCTION_GET,               // param1=FUNCTION_LOOP_INFO* info,  param2=unused
-    DBG_FUNCTION_OVERLAPS,          // param1=FUNCTION_LOOP_INFO* info,  param2=unused
-    DBG_FUNCTION_ADD,               // param1=FUNCTION_LOOP_INFO* info,  param2=unused
-    DBG_FUNCTION_DEL,               // param1=FUNCTION_LOOP_INFO* info,  param2=unused
-    DBG_LOOP_GET,                   // param1=FUNCTION_LOOP_INFO* info,  param2=unused
-    DBG_LOOP_OVERLAPS,              // param1=FUNCTION_LOOP_INFO* info,  param2=unused
-    DBG_LOOP_ADD,                   // param1=FUNCTION_LOOP_INFO* info,  param2=unused
-    DBG_LOOP_DEL,                   // param1=FUNCTION_LOOP_INFO* info,  param2=unused
-    DBG_IS_RUN_LOCKED,              // param1=unused,                    param2=unused
-    DBG_IS_BP_DISABLED,             // param1=duint addr,                param2=unused
-    DBG_SET_AUTO_COMMENT_AT,        // param1=duint addr,                param2=const char* text
-    DBG_DELETE_AUTO_COMMENT_RANGE,  // param1=duint start,               param2=duint end
-    DBG_SET_AUTO_LABEL_AT,          // param1=duint addr,                param2=const char* text
-    DBG_DELETE_AUTO_LABEL_RANGE,    // param1=duint start,               param2=duint end
-    DBG_SET_AUTO_BOOKMARK_AT,       // param1=duint addr,                param2=const char* text
-    DBG_DELETE_AUTO_BOOKMARK_RANGE, // param1=duint start,               param2=duint end
-    DBG_SET_AUTO_FUNCTION_AT,       // param1=duint addr,                param2=const char* text
-    DBG_DELETE_AUTO_FUNCTION_RANGE, // param1=duint start,               param2=duint end
-    DBG_GET_STRING_AT,              // param1=duint addr,                param2=unused
-    DBG_GET_FUNCTIONS,              // param1=unused,                    param2=unused
-    DBG_WIN_EVENT,                  // param1=MSG* message,              param2=long* result
-    DBG_WIN_EVENT_GLOBAL,           // param1=MSG* message,              param2=unused
-    DBG_INITIALIZE_LOCKS,           // param1=unused,                    param2=unused
-    DBG_DEINITIALIZE_LOCKS,         // param1=unused,                    param2=unused
-    DBG_GET_TIME_WASTED_COUNTER,    // param1=unused,                    param2=unused
-    DBG_SYMBOL_ENUM_FROMCACHE,      // param1=SYMBOLCBINFO* cbInfo,      param2=unused
-} DBGMSG;
-
-typedef enum
-{
-    linecommand,
-    linebranch,
-    linelabel,
-    linecomment,
-    lineempty,
-} SCRIPTLINETYPE;
-
-typedef enum
-{
-    scriptnobranch,
-    scriptjmp,
-    scriptjnejnz,
-    scriptjejz,
-    scriptjbjl,
-    scriptjajg,
-    scriptjbejle,
-    scriptjaejge,
-    scriptcall
-} SCRIPTBRANCHTYPE;
-
-typedef enum
-{
-    instr_normal,
-    instr_branch,
-    instr_stack
-} DISASM_INSTRTYPE;
-
-typedef enum
-{
-    arg_normal,
-    arg_memory
-} DISASM_ARGTYPE;
-
-typedef enum
-{
-    str_none,
-    str_ascii,
-    str_unicode
-} STRING_TYPE;
-
-typedef enum
-{
-    _PriorityIdle = -15,
-    _PriorityAboveNormal = 1,
-    _PriorityBelowNormal = -1,
-    _PriorityHighest = 2,
-    _PriorityLowest = -2,
-    _PriorityNormal = 0,
-    _PriorityTimeCritical = 15,
-    _PriorityUnknown = 0x7FFFFFFF
-} THREADPRIORITY;
-
-typedef enum
-{
-    _Executive = 0,
-    _FreePage = 1,
-    _PageIn = 2,
-    _PoolAllocation = 3,
-    _DelayExecution = 4,
-    _Suspended = 5,
-    _UserRequest = 6,
-    _WrExecutive = 7,
-    _WrFreePage = 8,
-    _WrPageIn = 9,
-    _WrPoolAllocation = 10,
-    _WrDelayExecution = 11,
-    _WrSuspended = 12,
-    _WrUserRequest = 13,
-    _WrEventPair = 14,
-    _WrQueue = 15,
-    _WrLpcReceive = 16,
-    _WrLpcReply = 17,
-    _WrVirtualMemory = 18,
-    _WrPageOut = 19,
-    _WrRendezvous = 20,
-    _Spare2 = 21,
-    _Spare3 = 22,
-    _Spare4 = 23,
-    _Spare5 = 24,
-    _WrCalloutStack = 25,
-    _WrKernel = 26,
-    _WrResource = 27,
-    _WrPushLock = 28,
-    _WrMutex = 29,
-    _WrQuantumEnd = 30,
-    _WrDispatchInt = 31,
-    _WrPreempted = 32,
-    _WrYieldExecution = 33,
-    _WrFastMutex = 34,
-    _WrGuardedMutex = 35,
-    _WrRundown = 36,
-} THREADWAITREASON;
-
-typedef enum
-{
-    size_byte = 1,
-    size_word = 2,
-    size_dword = 4,
-    size_qword = 8
-} MEMORY_SIZE;
-
-//Debugger typedefs
-typedef MEMORY_SIZE VALUE_SIZE;
-typedef struct SYMBOLINFO_ SYMBOLINFO;
-typedef struct DBGFUNCTIONS_ DBGFUNCTIONS;
-
-typedef void (*CBSYMBOLENUM)(SYMBOLINFO* symbol, void* user);
-
-//Debugger structs
-typedef struct
-{
-    MEMORY_BASIC_INFORMATION mbi;
-    char info[MAX_MODULE_SIZE];
-} MEMPAGE;
-
-typedef struct
-{
-    int count;
-    MEMPAGE* page;
-} MEMMAP;
-
-typedef struct
-{
-    BPXTYPE type;
-    duint addr;
-    bool enabled;
-    bool singleshoot;
-    bool active;
-    char name[MAX_BREAKPOINT_SIZE];
-    char mod[MAX_MODULE_SIZE];
-    unsigned short slot;
-} BRIDGEBP;
-
-typedef struct
-{
-    int count;
-    BRIDGEBP* bp;
-} BPMAP;
-
-typedef struct
-{
-    duint start; //OUT
-    duint end; //OUT
-    duint instrcount; //OUT
-} FUNCTION;
-
-typedef struct
-{
-    int depth; //IN
-    duint start; //OUT
-    duint end; //OUT
-} LOOP;
-
-typedef struct
-{
-    int flags; //ADDRINFOFLAGS (IN)
-    char module[MAX_MODULE_SIZE]; //module the address is in
-    char label[MAX_LABEL_SIZE];
-    char comment[MAX_COMMENT_SIZE];
-    bool isbookmark;
-    FUNCTION function;
-    LOOP loop;
-} ADDRINFO;
-
-struct SYMBOLINFO_
-{
-    duint addr;
-    char* decoratedSymbol;
-    char* undecoratedSymbol;
-    bool isImported;
-};
-
-typedef struct
-{
-    duint base;
-    char name[MAX_MODULE_SIZE];
-} SYMBOLMODULEINFO;
-
-typedef struct
-{
-    duint base;
-    CBSYMBOLENUM cbSymbolEnum;
-    void* user;
-} SYMBOLCBINFO;
-
-typedef struct
-{
-    bool c;
-    bool p;
-    bool a;
-    bool z;
-    bool s;
-    bool t;
-    bool i;
-    bool d;
-    bool o;
-} FLAGS;
-
-typedef struct
-{
-    bool FZ;
-    bool PM;
-    bool UM;
-    bool OM;
-    bool ZM;
-    bool IM;
-    bool DM;
-    bool DAZ;
-    bool PE;
-    bool UE;
-    bool OE;
-    bool ZE;
-    bool DE;
-    bool IE;
-
-    unsigned short RC;
-} MXCSRFIELDS;
-
-typedef struct
-{
-    bool B;
-    bool C3;
-    bool C2;
-    bool C1;
-    bool C0;
-    bool IR;
-    bool SF;
-    bool P;
-    bool U;
-    bool O;
-    bool Z;
-    bool D;
-    bool I;
-
-    unsigned short TOP;
-
-} X87STATUSWORDFIELDS;
-
-typedef struct
-{
-    bool IC;
-    bool IEM;
-    bool PM;
-    bool UM;
-    bool OM;
-    bool ZM;
-    bool DM;
-    bool IM;
-
-    unsigned short RC;
-    unsigned short PC;
-
-} X87CONTROLWORDFIELDS;
-
-typedef struct DECLSPEC_ALIGN(16) _XMMREGISTER
-{
-    ULONGLONG Low;
-    LONGLONG High;
-} XMMREGISTER;
-
-typedef struct
-{
-    XMMREGISTER Low; //XMM/SSE part
-    XMMREGISTER High; //AVX part
-} YMMREGISTER;
-
-typedef struct
-{
-    BYTE    data[10];
-    int     st_value;
-    int     tag;
-} X87FPUREGISTER;
-
-typedef struct
-{
-    WORD   ControlWord;
-    WORD   StatusWord;
-    WORD   TagWord;
-    DWORD   ErrorOffset;
-    DWORD   ErrorSelector;
-    DWORD   DataOffset;
-    DWORD   DataSelector;
-    DWORD   Cr0NpxState;
-} X87FPU;
-
-typedef struct
-{
-    ULONG_PTR cax;
-    ULONG_PTR ccx;
-    ULONG_PTR cdx;
-    ULONG_PTR cbx;
-    ULONG_PTR csp;
-    ULONG_PTR cbp;
-    ULONG_PTR csi;
-    ULONG_PTR cdi;
-#ifdef _WIN64
-    ULONG_PTR r8;
-    ULONG_PTR r9;
-    ULONG_PTR r10;
-    ULONG_PTR r11;
-    ULONG_PTR r12;
-    ULONG_PTR r13;
-    ULONG_PTR r14;
-    ULONG_PTR r15;
-#endif //_WIN64
-    ULONG_PTR cip;
-    ULONG_PTR eflags;
-    unsigned short gs;
-    unsigned short fs;
-    unsigned short es;
-    unsigned short ds;
-    unsigned short cs;
-    unsigned short ss;
-    ULONG_PTR dr0;
-    ULONG_PTR dr1;
-    ULONG_PTR dr2;
-    ULONG_PTR dr3;
-    ULONG_PTR dr6;
-    ULONG_PTR dr7;
-    BYTE RegisterArea[80];
-    X87FPU x87fpu;
-    DWORD MxCsr;
-#ifdef _WIN64
-    XMMREGISTER XmmRegisters[16];
-    YMMREGISTER YmmRegisters[16];
-#else // x86
-    XMMREGISTER XmmRegisters[8];
-    YMMREGISTER YmmRegisters[8];
-#endif
-} REGISTERCONTEXT;
-
-typedef struct
-{
-    DWORD code;
-    const char* name;
-} LASTERROR;
-
-typedef struct
-{
-    REGISTERCONTEXT regcontext;
-    FLAGS flags;
-    X87FPUREGISTER x87FPURegisters[8];
-    unsigned long long mmx[8];
-    MXCSRFIELDS MxCsrFields;
-    X87STATUSWORDFIELDS x87StatusWordFields;
-    X87CONTROLWORDFIELDS x87ControlWordFields;
-    LASTERROR lastError;
-} REGDUMP;
-
-typedef struct
-{
-    DISASM_ARGTYPE type;
-    SEGMENTREG segment;
-    char mnemonic[64];
-    duint constant;
-    duint value;
-    duint memvalue;
-} DISASM_ARG;
-
-typedef struct
-{
-    char instruction[64];
-    DISASM_INSTRTYPE type;
-    int argcount;
-    int instr_size;
-    DISASM_ARG arg[3];
-} DISASM_INSTR;
-
-typedef struct
-{
-    char color[8]; //hex color-code
-    char comment[MAX_COMMENT_SIZE];
-} STACK_COMMENT;
-
-typedef struct
-{
-    int ThreadNumber;
-    HANDLE Handle;
-    DWORD ThreadId;
-    duint ThreadStartAddress;
-    duint ThreadLocalBase;
-    char threadName[MAX_THREAD_NAME_SIZE];
-} THREADINFO;
-
-typedef struct
-{
-    THREADINFO BasicInfo;
-    duint ThreadCip;
-    DWORD SuspendCount;
-    THREADPRIORITY Priority;
-    THREADWAITREASON WaitReason;
-    DWORD LastError;
-} THREADALLINFO;
-
-typedef struct
-{
-    int count;
-    THREADALLINFO* list;
-    int CurrentThread;
-} THREADLIST;
-
-typedef struct
-{
-    ULONG_PTR value; //displacement / addrvalue (rip-relative)
-    MEMORY_SIZE size; //byte/word/dword/qword
-    char mnemonic[MAX_MNEMONIC_SIZE];
-} MEMORY_INFO;
-
-typedef struct
-{
-    ULONG_PTR value;
-    VALUE_SIZE size;
-} VALUE_INFO;
-
-typedef struct
-{
-    DWORD type; //value|memory|addr
-    VALUE_INFO value; //immediat
-    MEMORY_INFO memory;
-    ULONG_PTR addr; //addrvalue (jumps + calls)
-    bool branch; //jumps/calls
-    bool call; //instruction is a call
-    int size;
-    char instruction[MAX_MNEMONIC_SIZE * 4];
-} BASIC_INSTRUCTION_INFO;
-
-typedef struct
-{
-    SCRIPTBRANCHTYPE type;
-    int dest;
-    char branchlabel[256];
-} SCRIPTBRANCH;
-
-typedef struct
-{
-    duint addr;
-    duint start;
-    duint end;
-    bool manual;
-    int depth;
-} FUNCTION_LOOP_INFO;
-
-//Debugger functions
-BRIDGE_IMPEXP const char* DbgInit();
-BRIDGE_IMPEXP void DbgExit();
-BRIDGE_IMPEXP bool DbgMemRead(duint va, unsigned char* dest, duint size);
-BRIDGE_IMPEXP bool DbgMemWrite(duint va, const unsigned char* src, duint size);
-BRIDGE_IMPEXP duint DbgMemGetPageSize(duint base);
-BRIDGE_IMPEXP duint DbgMemFindBaseAddr(duint addr, duint* size);
-BRIDGE_IMPEXP bool DbgCmdExec(const char* cmd);
-BRIDGE_IMPEXP bool DbgCmdExecDirect(const char* cmd);
-BRIDGE_IMPEXP bool DbgMemMap(MEMMAP* memmap);
-BRIDGE_IMPEXP bool DbgIsValidExpression(const char* expression);
-BRIDGE_IMPEXP bool DbgIsDebugging();
-BRIDGE_IMPEXP bool DbgIsJumpGoingToExecute(duint addr);
-BRIDGE_IMPEXP bool DbgGetLabelAt(duint addr, SEGMENTREG segment, char* text);
-BRIDGE_IMPEXP bool DbgSetLabelAt(duint addr, const char* text);
-BRIDGE_IMPEXP bool DbgGetCommentAt(duint addr, char* text);
-BRIDGE_IMPEXP bool DbgSetCommentAt(duint addr, const char* text);
-BRIDGE_IMPEXP bool DbgGetBookmarkAt(duint addr);
-BRIDGE_IMPEXP bool DbgSetBookmarkAt(duint addr, bool isbookmark);
-BRIDGE_IMPEXP bool DbgGetModuleAt(duint addr, char* text);
-BRIDGE_IMPEXP BPXTYPE DbgGetBpxTypeAt(duint addr);
-BRIDGE_IMPEXP duint DbgValFromString(const char* string);
-BRIDGE_IMPEXP bool DbgGetRegDump(REGDUMP* regdump);
-BRIDGE_IMPEXP bool DbgValToString(const char* string, duint value);
-BRIDGE_IMPEXP bool DbgMemIsValidReadPtr(duint addr);
-BRIDGE_IMPEXP int DbgGetBpList(BPXTYPE type, BPMAP* list);
-BRIDGE_IMPEXP FUNCTYPE DbgGetFunctionTypeAt(duint addr);
-BRIDGE_IMPEXP LOOPTYPE DbgGetLoopTypeAt(duint addr, int depth);
-BRIDGE_IMPEXP duint DbgGetBranchDestination(duint addr);
-BRIDGE_IMPEXP void DbgScriptLoad(const char* filename);
-BRIDGE_IMPEXP void DbgScriptUnload();
-BRIDGE_IMPEXP void DbgScriptRun(int destline);
-BRIDGE_IMPEXP void DbgScriptStep();
-BRIDGE_IMPEXP bool DbgScriptBpToggle(int line);
-BRIDGE_IMPEXP bool DbgScriptBpGet(int line);
-BRIDGE_IMPEXP bool DbgScriptCmdExec(const char* command);
-BRIDGE_IMPEXP void DbgScriptAbort();
-BRIDGE_IMPEXP SCRIPTLINETYPE DbgScriptGetLineType(int line);
-BRIDGE_IMPEXP void DbgScriptSetIp(int line);
-BRIDGE_IMPEXP bool DbgScriptGetBranchInfo(int line, SCRIPTBRANCH* info);
-BRIDGE_IMPEXP void DbgSymbolEnum(duint base, CBSYMBOLENUM cbSymbolEnum, void* user);
-BRIDGE_IMPEXP void DbgSymbolEnumFromCache(duint base, CBSYMBOLENUM cbSymbolEnum, void* user);
-BRIDGE_IMPEXP bool DbgAssembleAt(duint addr, const char* instruction);
-BRIDGE_IMPEXP duint DbgModBaseFromName(const char* name);
-BRIDGE_IMPEXP void DbgDisasmAt(duint addr, DISASM_INSTR* instr);
-BRIDGE_IMPEXP bool DbgStackCommentGet(duint addr, STACK_COMMENT* comment);
-BRIDGE_IMPEXP void DbgGetThreadList(THREADLIST* list);
-BRIDGE_IMPEXP void DbgSettingsUpdated();
-BRIDGE_IMPEXP void DbgDisasmFastAt(duint addr, BASIC_INSTRUCTION_INFO* basicinfo);
-BRIDGE_IMPEXP void DbgMenuEntryClicked(int hEntry);
-BRIDGE_IMPEXP bool DbgFunctionGet(duint addr, duint* start, duint* end);
-BRIDGE_IMPEXP bool DbgFunctionOverlaps(duint start, duint end);
-BRIDGE_IMPEXP bool DbgFunctionAdd(duint start, duint end);
-BRIDGE_IMPEXP bool DbgFunctionDel(duint addr);
-BRIDGE_IMPEXP bool DbgLoopGet(int depth, duint addr, duint* start, duint* end);
-BRIDGE_IMPEXP bool DbgLoopOverlaps(int depth, duint start, duint end);
-BRIDGE_IMPEXP bool DbgLoopAdd(duint start, duint end);
-BRIDGE_IMPEXP bool DbgLoopDel(int depth, duint addr);
-BRIDGE_IMPEXP bool DbgIsRunLocked();
-BRIDGE_IMPEXP bool DbgIsBpDisabled(duint addr);
-BRIDGE_IMPEXP bool DbgSetAutoCommentAt(duint addr, const char* text);
-BRIDGE_IMPEXP void DbgClearAutoCommentRange(duint start, duint end);
-BRIDGE_IMPEXP bool DbgSetAutoLabelAt(duint addr, const char* text);
-BRIDGE_IMPEXP void DbgClearAutoLabelRange(duint start, duint end);
-BRIDGE_IMPEXP bool DbgSetAutoBookmarkAt(duint addr);
-BRIDGE_IMPEXP void DbgClearAutoBookmarkRange(duint start, duint end);
-BRIDGE_IMPEXP bool DbgSetAutoFunctionAt(duint start, duint end);
-BRIDGE_IMPEXP void DbgClearAutoFunctionRange(duint start, duint end);
-BRIDGE_IMPEXP bool DbgGetStringAt(duint addr, char* text);
-BRIDGE_IMPEXP const DBGFUNCTIONS* DbgFunctions();
-BRIDGE_IMPEXP bool DbgWinEvent(MSG* message, long* result);
-BRIDGE_IMPEXP bool DbgWinEventGlobal(MSG* message);
-BRIDGE_IMPEXP bool DbgIsRunning();
-BRIDGE_IMPEXP duint DbgGetTimeWastedCounter();
-
-//Gui defines
-#define GUI_PLUGIN_MENU 0
-#define GUI_DISASM_MENU 1
-#define GUI_DUMP_MENU 2
-#define GUI_STACK_MENU 3
-
-#define GUI_DISASSEMBLY 0
-#define GUI_DUMP 1
-#define GUI_STACK 2
-
-#define GUI_MAX_LINE_SIZE 65536
-#define GUI_MAX_DISASSEMBLY_SIZE 2048
-
-//Gui enums
-typedef enum
-{
-    GUI_DISASSEMBLE_AT,             // param1=(duint)va,            param2=(duint)cip
-    GUI_SET_DEBUG_STATE,            // param1=(DBGSTATE)state,      param2=unused
-    GUI_ADD_MSG_TO_LOG,             // param1=(const char*)msg,     param2=unused
-    GUI_CLEAR_LOG,                  // param1=unused,               param2=unused
-    GUI_UPDATE_REGISTER_VIEW,       // param1=unused,               param2=unused
-    GUI_UPDATE_DISASSEMBLY_VIEW,    // param1=unused,               param2=unused
-    GUI_UPDATE_BREAKPOINTS_VIEW,    // param1=unused,               param2=unused
-    GUI_UPDATE_WINDOW_TITLE,        // param1=(const char*)file,    param2=unused
-    GUI_GET_WINDOW_HANDLE,          // param1=unused,               param2=unused
-    GUI_DUMP_AT,                    // param1=(duint)va             param2=unused
-    GUI_SCRIPT_ADD,                 // param1=int count,            param2=const char** lines
-    GUI_SCRIPT_CLEAR,               // param1=unused,               param2=unused
-    GUI_SCRIPT_SETIP,               // param1=int line,             param2=unused
-    GUI_SCRIPT_ERROR,               // param1=int line,             param2=const char* message
-    GUI_SCRIPT_SETTITLE,            // param1=const char* title,    param2=unused
-    GUI_SCRIPT_SETINFOLINE,         // param1=int line,             param2=const char* info
-    GUI_SCRIPT_MESSAGE,             // param1=const char* message,  param2=unused
-    GUI_SCRIPT_MSGYN,               // param1=const char* message,  param2=unused
-    GUI_SYMBOL_LOG_ADD,             // param1(const char*)msg,      param2=unused
-    GUI_SYMBOL_LOG_CLEAR,           // param1=unused,               param2=unused
-    GUI_SYMBOL_SET_PROGRESS,        // param1=int percent           param2=unused
-    GUI_SYMBOL_UPDATE_MODULE_LIST,  // param1=int count,            param2=SYMBOLMODULEINFO* modules
-    GUI_REF_ADDCOLUMN,              // param1=int width,            param2=(const char*)title
-    GUI_REF_SETROWCOUNT,            // param1=int rows,             param2=unused
-    GUI_REF_GETROWCOUNT,            // param1=unused,               param2=unused
-    GUI_REF_DELETEALLCOLUMNS,       // param1=unused,               param2=unused
-    GUI_REF_SETCELLCONTENT,         // param1=(CELLINFO*)info,      param2=unused
-    GUI_REF_GETCELLCONTENT,         // param1=int row,              param2=int col
-    GUI_REF_RELOADDATA,             // param1=unused,               param2=unused
-    GUI_REF_SETSINGLESELECTION,     // param1=int index,            param2=bool scroll
-    GUI_REF_SETPROGRESS,            // param1=int progress,         param2=unused
-    GUI_REF_SETSEARCHSTARTCOL,      // param1=int col               param2=unused
-    GUI_STACK_DUMP_AT,              // param1=duint addr,           param2=duint csp
-    GUI_UPDATE_DUMP_VIEW,           // param1=unused,               param2=unused
-    GUI_UPDATE_THREAD_VIEW,         // param1=unused,               param2=unused
-    GUI_ADD_RECENT_FILE,            // param1=(const char*)file,    param2=unused
-    GUI_SET_LAST_EXCEPTION,         // param1=unsigned int code,    param2=unused
-    GUI_GET_DISASSEMBLY,            // param1=duint addr,           param2=char* text
-    GUI_MENU_ADD,                   // param1=int hMenu,            param2=const char* title
-    GUI_MENU_ADD_ENTRY,             // param1=int hMenu,            param2=const char* title
-    GUI_MENU_ADD_SEPARATOR,         // param1=int hMenu,            param2=unused
-    GUI_MENU_CLEAR,                 // param1=int hMenu,            param2=unused
-    GUI_SELECTION_GET,              // param1=int hWindow,          param2=SELECTIONDATA* selection
-    GUI_SELECTION_SET,              // param1=int hWindow,          param2=const SELECTIONDATA* selection
-    GUI_GETLINE_WINDOW,             // param1=const char* title,    param2=char* text
-    GUI_AUTOCOMPLETE_ADDCMD,        // param1=const char* cmd,      param2=ununsed
-    GUI_AUTOCOMPLETE_DELCMD,        // param1=const char* cmd,      param2=ununsed
-    GUI_AUTOCOMPLETE_CLEARALL,      // param1=unused,               param2=unused
-    GUI_SCRIPT_ENABLEHIGHLIGHTING,  // param1=bool enable,          param2=unused
-    GUI_ADD_MSG_TO_STATUSBAR,       // param1=const char* msg,      param2=unused
-    GUI_UPDATE_SIDEBAR,             // param1=unused,               param2=unused
-    GUI_REPAINT_TABLE_VIEW,         // param1=unused,               param2=unused
-    GUI_UPDATE_PATCHES,             // param1=unused,               param2=unused
-    GUI_UPDATE_CALLSTACK,           // param1=unused,               param2=unused
-    GUI_SYMBOL_REFRESH_CURRENT,     // param1=unused,               param2=unused
-    GUI_UPDATE_MEMORY_VIEW,         // param1=unused,               param2=unused
-    GUI_REF_INITIALIZE,             // param1=const char* name,     param2=unused
-    GUI_LOAD_SOURCE_FILE,           // param1=const char* path,     param2=line
-    GUI_MENU_SET_ICON,              // param1=int hMenu,            param2=ICONINFO*
-    GUI_MENU_SET_ENTRY_ICON,        // param1=int hEntry,           param2=ICONINFO*
-    GUI_SHOW_CPU,                   // param1=unused,               param2=unused
-    GUI_ADD_QWIDGET_TAB,            // param1=QWidget*,             param2=unused
-    GUI_SHOW_QWIDGET_TAB,           // param1=QWidget*,             param2=unused
-    GUI_CLOSE_QWIDGET_TAB,          // param1=QWidget*,             param2=unused
-    GUI_EXECUTE_ON_GUI_THREAD,      // param1=GUICALLBACK,          param2=unused
-    GUI_UPDATE_TIME_WASTED_COUNTER, // param1=unused,               param2=unused
-    GUI_SET_GLOBAL_NOTES,           // param1=const char* text,     param2=unused
-    GUI_GET_GLOBAL_NOTES,           // param1=char** text,          param2=unused
-    GUI_SET_DEBUGGEE_NOTES,         // param1=const char* text,     param2=unused
-    GUI_GET_DEBUGGEE_NOTES,         // param1=char** text,          param2=unused
-    GUI_DUMP_AT_N,                  // param1=int index,            param2=duint va
-    GUI_SET_CONTROLFLOWINFOS,       // param1=duint *infos,         param2=unused
-    GUI_DISPLAY_WARNING,            // param1=const char *text,     param2=unused
-    GUI_REF_SETCURRENTTASKPROGRESS  // param1=int progress,         param2=const char* taskTitle
-} GUIMSG;
-
-//GUI Typedefs
-typedef void (*GUICALLBACK)();
-
-//GUI structures
-typedef struct
-{
-    int row;
-    int col;
-    const char* str;
-} CELLINFO;
-
-typedef struct
-{
-    duint start;
-    duint end;
-} SELECTIONDATA;
-
-typedef struct
-{
-    const void* data;
-    duint size;
-} ICONDATA;
-
-typedef struct
-{
-    duint *blocks;
-    duint *parents;
-} CONTROLFLOWINFOS;
-
-//GUI functions
-BRIDGE_IMPEXP void GuiDisasmAt(duint addr, duint cip);
-BRIDGE_IMPEXP void GuiSetDebugState(DBGSTATE state);
-BRIDGE_IMPEXP void GuiAddLogMessage(const char* msg);
-BRIDGE_IMPEXP void GuiLogClear();
-BRIDGE_IMPEXP void GuiUpdateAllViews();
-BRIDGE_IMPEXP void GuiUpdateRegisterView();
-BRIDGE_IMPEXP void GuiUpdateDisassemblyView();
-BRIDGE_IMPEXP void GuiUpdateBreakpointsView();
-BRIDGE_IMPEXP void GuiUpdateWindowTitle(const char* filename);
-BRIDGE_IMPEXP HWND GuiGetWindowHandle();
-BRIDGE_IMPEXP void GuiDumpAt(duint va);
-BRIDGE_IMPEXP void GuiScriptAdd(int count, const char** lines);
-BRIDGE_IMPEXP void GuiScriptClear();
-BRIDGE_IMPEXP void GuiScriptSetIp(int line);
-BRIDGE_IMPEXP void GuiScriptError(int line, const char* message);
-BRIDGE_IMPEXP void GuiScriptSetTitle(const char* title);
-BRIDGE_IMPEXP void GuiScriptSetInfoLine(int line, const char* info);
-BRIDGE_IMPEXP void GuiScriptMessage(const char* message);
-BRIDGE_IMPEXP int GuiScriptMsgyn(const char* message);
-BRIDGE_IMPEXP void GuiScriptEnableHighlighting(bool enable);
-BRIDGE_IMPEXP void GuiSymbolLogAdd(const char* message);
-BRIDGE_IMPEXP void GuiSymbolLogClear();
-BRIDGE_IMPEXP void GuiSymbolSetProgress(int percent);
-BRIDGE_IMPEXP void GuiSymbolUpdateModuleList(int count, SYMBOLMODULEINFO* modules);
-BRIDGE_IMPEXP void GuiSymbolRefreshCurrent();
-BRIDGE_IMPEXP void GuiReferenceAddColumn(int width, const char* title);
-BRIDGE_IMPEXP void GuiReferenceSetRowCount(int count);
-BRIDGE_IMPEXP int GuiReferenceGetRowCount();
-BRIDGE_IMPEXP void GuiReferenceDeleteAllColumns();
-BRIDGE_IMPEXP void GuiReferenceInitialize(const char* name);
-BRIDGE_IMPEXP void GuiReferenceSetCellContent(int row, int col, const char* str);
-BRIDGE_IMPEXP const char* GuiReferenceGetCellContent(int row, int col);
-BRIDGE_IMPEXP void GuiReferenceReloadData();
-BRIDGE_IMPEXP void GuiReferenceSetSingleSelection(int index, bool scroll);
-BRIDGE_IMPEXP void GuiReferenceSetProgress(int progress);
-BRIDGE_IMPEXP void GuiReferenceSetCurrentTaskProgress(int progress, const char* taskTitle);
-BRIDGE_IMPEXP void GuiReferenceSetSearchStartCol(int col);
-BRIDGE_IMPEXP void GuiStackDumpAt(duint addr, duint csp);
-BRIDGE_IMPEXP void GuiUpdateDumpView();
-BRIDGE_IMPEXP void GuiUpdateThreadView();
-BRIDGE_IMPEXP void GuiUpdateMemoryView();
-BRIDGE_IMPEXP void GuiAddRecentFile(const char* file);
-BRIDGE_IMPEXP void GuiSetLastException(unsigned int exception);
-BRIDGE_IMPEXP bool GuiGetDisassembly(duint addr, char* text);
-BRIDGE_IMPEXP int GuiMenuAdd(int hMenu, const char* title);
-BRIDGE_IMPEXP int GuiMenuAddEntry(int hMenu, const char* title);
-BRIDGE_IMPEXP void GuiMenuAddSeparator(int hMenu);
-BRIDGE_IMPEXP void GuiMenuClear(int hMenu);
-BRIDGE_IMPEXP bool GuiSelectionGet(int hWindow, SELECTIONDATA* selection);
-BRIDGE_IMPEXP bool GuiSelectionSet(int hWindow, const SELECTIONDATA* selection);
-BRIDGE_IMPEXP bool GuiGetLineWindow(const char* title, char* text);
-BRIDGE_IMPEXP void GuiAutoCompleteAddCmd(const char* cmd);
-BRIDGE_IMPEXP void GuiAutoCompleteDelCmd(const char* cmd);
-BRIDGE_IMPEXP void GuiAutoCompleteClearAll();
-BRIDGE_IMPEXP void GuiAddStatusBarMessage(const char* msg);
-BRIDGE_IMPEXP void GuiUpdateSideBar();
-BRIDGE_IMPEXP void GuiRepaintTableView();
-BRIDGE_IMPEXP void GuiUpdatePatches();
-BRIDGE_IMPEXP void GuiUpdateCallStack();
-BRIDGE_IMPEXP void GuiLoadSourceFile(const char* path, int line);
-BRIDGE_IMPEXP void GuiMenuSetIcon(int hMenu, const ICONDATA* icon);
-BRIDGE_IMPEXP void GuiMenuSetEntryIcon(int hEntry, const ICONDATA* icon);
-BRIDGE_IMPEXP void GuiShowCpu();
-BRIDGE_IMPEXP void GuiAddQWidgetTab(void* qWidget);
-BRIDGE_IMPEXP void GuiShowQWidgetTab(void* qWidget);
-BRIDGE_IMPEXP void GuiCloseQWidgetTab(void* qWidget);
-BRIDGE_IMPEXP void GuiExecuteOnGuiThread(GUICALLBACK cbGuiThread);
-BRIDGE_IMPEXP void GuiUpdateTimeWastedCounter();
-BRIDGE_IMPEXP void GuiSetGlobalNotes(const char* text);
-BRIDGE_IMPEXP void GuiGetGlobalNotes(char** text);
-BRIDGE_IMPEXP void GuiSetDebuggeeNotes(const char* text);
-BRIDGE_IMPEXP void GuiGetDebuggeeNotes(char** text);
-BRIDGE_IMPEXP void GuiDumpAtN(duint va, int index);
-<<<<<<< HEAD
-BRIDGE_IMPEXP void GuiDisplayWarning(const char *title, const char *text);
-BRIDGE_IMPEXP void GuiSetControlFlowInfos(CONTROLFLOWINFOS *ctrlFlow);
-=======
-BRIDGE_IMPEXP void GuiDisplayWarning(const char* title, const char* text);
->>>>>>> ad37037b
-
-#ifdef __cplusplus
-}
-#endif
-
-#pragma pack(pop)
-
-#endif // _BRIDGEMAIN_H_
+#ifndef _BRIDGEMAIN_H_
+#define _BRIDGEMAIN_H_
+
+#include <windows.h>
+
+#ifndef __cplusplus
+#include <stdbool.h>
+#endif
+
+//list structure (and C++ wrapper)
+#include "bridgelist.h"
+
+//default structure alignments forced
+#ifdef _WIN64
+#pragma pack(push, 16)
+#else //x86
+#pragma pack(push, 8)
+#endif //_WIN64
+
+#ifdef _WIN64
+typedef unsigned long long duint;
+typedef signed long long dsint;
+#else
+typedef unsigned long duint;
+typedef signed long dsint;
+#endif //_WIN64
+
+#ifndef BRIDGE_IMPEXP
+#ifdef BUILD_BRIDGE
+#define BRIDGE_IMPEXP __declspec(dllexport)
+#else
+#define BRIDGE_IMPEXP __declspec(dllimport)
+#endif //BUILD_BRIDGE
+#endif //BRIDGE_IMPEXP
+
+#ifdef __cplusplus
+extern "C"
+{
+#endif
+
+//Bridge defines
+#define MAX_SETTING_SIZE 65536
+#define DBG_VERSION 25
+
+//Bridge functions
+BRIDGE_IMPEXP const char* BridgeInit();
+BRIDGE_IMPEXP const char* BridgeStart();
+BRIDGE_IMPEXP void* BridgeAlloc(size_t size);
+BRIDGE_IMPEXP void BridgeFree(void* ptr);
+BRIDGE_IMPEXP bool BridgeSettingGet(const char* section, const char* key, char* value);
+BRIDGE_IMPEXP bool BridgeSettingGetUint(const char* section, const char* key, duint* value);
+BRIDGE_IMPEXP bool BridgeSettingSet(const char* section, const char* key, const char* value);
+BRIDGE_IMPEXP bool BridgeSettingSetUint(const char* section, const char* key, duint value);
+BRIDGE_IMPEXP bool BridgeSettingFlush();
+BRIDGE_IMPEXP bool BridgeSettingRead(int* errorLine);
+BRIDGE_IMPEXP int BridgeGetDbgVersion();
+
+//Debugger defines
+#define MAX_LABEL_SIZE 256
+#define MAX_COMMENT_SIZE 512
+#define MAX_MODULE_SIZE 256
+#define MAX_IMPORT_SIZE 256
+#define MAX_BREAKPOINT_SIZE 256
+#define MAX_SCRIPT_LINE_SIZE 2048
+#define MAX_THREAD_NAME_SIZE 256
+#define MAX_STRING_SIZE 512
+#define MAX_ERROR_SIZE 512
+#define RIGHTS_STRING_SIZE (sizeof("ERWCG") + 1)
+#define MAX_SECTION_SIZE 10
+#define MAX_COMMAND_LINE_SIZE 256
+
+#define TYPE_VALUE 1
+#define TYPE_MEMORY 2
+#define TYPE_ADDR 4
+#define MAX_MNEMONIC_SIZE 64
+#define PAGE_SIZE 0x1000
+
+//Debugger enums
+typedef enum
+{
+    initialized,
+    paused,
+    running,
+    stopped
+} DBGSTATE;
+
+typedef enum
+{
+    SEG_DEFAULT,
+    SEG_ES,
+    SEG_DS,
+    SEG_FS,
+    SEG_GS,
+    SEG_CS,
+    SEG_SS
+} SEGMENTREG;
+
+typedef enum
+{
+    flagmodule = 1,
+    flaglabel = 2,
+    flagcomment = 4,
+    flagbookmark = 8,
+    flagfunction = 16,
+    flagloop = 32
+} ADDRINFOFLAGS;
+
+typedef enum
+{
+    bp_none = 0,
+    bp_normal = 1,
+    bp_hardware = 2,
+    bp_memory = 4
+} BPXTYPE;
+
+typedef enum
+{
+    FUNC_NONE,
+    FUNC_BEGIN,
+    FUNC_MIDDLE,
+    FUNC_END,
+    FUNC_SINGLE
+} FUNCTYPE;
+
+typedef enum
+{
+    LOOP_NONE,
+    LOOP_BEGIN,
+    LOOP_MIDDLE,
+    LOOP_ENTRY,
+    LOOP_END
+} LOOPTYPE;
+
+typedef enum
+{
+    DBG_SCRIPT_LOAD,                // param1=const char* filename,      param2=unused
+    DBG_SCRIPT_UNLOAD,              // param1=unused,                    param2=unused
+    DBG_SCRIPT_RUN,                 // param1=int destline,              param2=unused
+    DBG_SCRIPT_STEP,                // param1=unused,                    param2=unused
+    DBG_SCRIPT_BPTOGGLE,            // param1=int line,                  param2=unused
+    DBG_SCRIPT_BPGET,               // param1=int line,                  param2=unused
+    DBG_SCRIPT_CMDEXEC,             // param1=const char* command,       param2=unused
+    DBG_SCRIPT_ABORT,               // param1=unused,                    param2=unused
+    DBG_SCRIPT_GETLINETYPE,         // param1=int line,                  param2=unused
+    DBG_SCRIPT_SETIP,               // param1=int line,                  param2=unused
+    DBG_SCRIPT_GETBRANCHINFO,       // param1=int line,                  param2=SCRIPTBRANCH* info
+    DBG_SYMBOL_ENUM,                // param1=SYMBOLCBINFO* cbInfo,      param2=unused
+    DBG_ASSEMBLE_AT,                // param1=duint addr,                param2=const char* instruction
+    DBG_MODBASE_FROM_NAME,          // param1=const char* modname,       param2=unused
+    DBG_DISASM_AT,                  // param1=duint addr,                 param2=DISASM_INSTR* instr
+    DBG_STACK_COMMENT_GET,          // param1=duint addr,                param2=STACK_COMMENT* comment
+    DBG_GET_THREAD_LIST,            // param1=THREADALLINFO* list,       param2=unused
+    DBG_SETTINGS_UPDATED,           // param1=unused,                    param2=unused
+    DBG_DISASM_FAST_AT,             // param1=duint addr,                param2=BASIC_INSTRUCTION_INFO* basicinfo
+    DBG_MENU_ENTRY_CLICKED,         // param1=int hEntry,                param2=unused
+    DBG_FUNCTION_GET,               // param1=FUNCTION_LOOP_INFO* info,  param2=unused
+    DBG_FUNCTION_OVERLAPS,          // param1=FUNCTION_LOOP_INFO* info,  param2=unused
+    DBG_FUNCTION_ADD,               // param1=FUNCTION_LOOP_INFO* info,  param2=unused
+    DBG_FUNCTION_DEL,               // param1=FUNCTION_LOOP_INFO* info,  param2=unused
+    DBG_LOOP_GET,                   // param1=FUNCTION_LOOP_INFO* info,  param2=unused
+    DBG_LOOP_OVERLAPS,              // param1=FUNCTION_LOOP_INFO* info,  param2=unused
+    DBG_LOOP_ADD,                   // param1=FUNCTION_LOOP_INFO* info,  param2=unused
+    DBG_LOOP_DEL,                   // param1=FUNCTION_LOOP_INFO* info,  param2=unused
+    DBG_IS_RUN_LOCKED,              // param1=unused,                    param2=unused
+    DBG_IS_BP_DISABLED,             // param1=duint addr,                param2=unused
+    DBG_SET_AUTO_COMMENT_AT,        // param1=duint addr,                param2=const char* text
+    DBG_DELETE_AUTO_COMMENT_RANGE,  // param1=duint start,               param2=duint end
+    DBG_SET_AUTO_LABEL_AT,          // param1=duint addr,                param2=const char* text
+    DBG_DELETE_AUTO_LABEL_RANGE,    // param1=duint start,               param2=duint end
+    DBG_SET_AUTO_BOOKMARK_AT,       // param1=duint addr,                param2=const char* text
+    DBG_DELETE_AUTO_BOOKMARK_RANGE, // param1=duint start,               param2=duint end
+    DBG_SET_AUTO_FUNCTION_AT,       // param1=duint addr,                param2=const char* text
+    DBG_DELETE_AUTO_FUNCTION_RANGE, // param1=duint start,               param2=duint end
+    DBG_GET_STRING_AT,              // param1=duint addr,                param2=unused
+    DBG_GET_FUNCTIONS,              // param1=unused,                    param2=unused
+    DBG_WIN_EVENT,                  // param1=MSG* message,              param2=long* result
+    DBG_WIN_EVENT_GLOBAL,           // param1=MSG* message,              param2=unused
+    DBG_INITIALIZE_LOCKS,           // param1=unused,                    param2=unused
+    DBG_DEINITIALIZE_LOCKS,         // param1=unused,                    param2=unused
+    DBG_GET_TIME_WASTED_COUNTER,    // param1=unused,                    param2=unused
+    DBG_SYMBOL_ENUM_FROMCACHE,      // param1=SYMBOLCBINFO* cbInfo,      param2=unused
+} DBGMSG;
+
+typedef enum
+{
+    linecommand,
+    linebranch,
+    linelabel,
+    linecomment,
+    lineempty,
+} SCRIPTLINETYPE;
+
+typedef enum
+{
+    scriptnobranch,
+    scriptjmp,
+    scriptjnejnz,
+    scriptjejz,
+    scriptjbjl,
+    scriptjajg,
+    scriptjbejle,
+    scriptjaejge,
+    scriptcall
+} SCRIPTBRANCHTYPE;
+
+typedef enum
+{
+    instr_normal,
+    instr_branch,
+    instr_stack
+} DISASM_INSTRTYPE;
+
+typedef enum
+{
+    arg_normal,
+    arg_memory
+} DISASM_ARGTYPE;
+
+typedef enum
+{
+    str_none,
+    str_ascii,
+    str_unicode
+} STRING_TYPE;
+
+typedef enum
+{
+    _PriorityIdle = -15,
+    _PriorityAboveNormal = 1,
+    _PriorityBelowNormal = -1,
+    _PriorityHighest = 2,
+    _PriorityLowest = -2,
+    _PriorityNormal = 0,
+    _PriorityTimeCritical = 15,
+    _PriorityUnknown = 0x7FFFFFFF
+} THREADPRIORITY;
+
+typedef enum
+{
+    _Executive = 0,
+    _FreePage = 1,
+    _PageIn = 2,
+    _PoolAllocation = 3,
+    _DelayExecution = 4,
+    _Suspended = 5,
+    _UserRequest = 6,
+    _WrExecutive = 7,
+    _WrFreePage = 8,
+    _WrPageIn = 9,
+    _WrPoolAllocation = 10,
+    _WrDelayExecution = 11,
+    _WrSuspended = 12,
+    _WrUserRequest = 13,
+    _WrEventPair = 14,
+    _WrQueue = 15,
+    _WrLpcReceive = 16,
+    _WrLpcReply = 17,
+    _WrVirtualMemory = 18,
+    _WrPageOut = 19,
+    _WrRendezvous = 20,
+    _Spare2 = 21,
+    _Spare3 = 22,
+    _Spare4 = 23,
+    _Spare5 = 24,
+    _WrCalloutStack = 25,
+    _WrKernel = 26,
+    _WrResource = 27,
+    _WrPushLock = 28,
+    _WrMutex = 29,
+    _WrQuantumEnd = 30,
+    _WrDispatchInt = 31,
+    _WrPreempted = 32,
+    _WrYieldExecution = 33,
+    _WrFastMutex = 34,
+    _WrGuardedMutex = 35,
+    _WrRundown = 36,
+} THREADWAITREASON;
+
+typedef enum
+{
+    size_byte = 1,
+    size_word = 2,
+    size_dword = 4,
+    size_qword = 8
+} MEMORY_SIZE;
+
+//Debugger typedefs
+typedef MEMORY_SIZE VALUE_SIZE;
+typedef struct SYMBOLINFO_ SYMBOLINFO;
+typedef struct DBGFUNCTIONS_ DBGFUNCTIONS;
+
+typedef void (*CBSYMBOLENUM)(SYMBOLINFO* symbol, void* user);
+
+//Debugger structs
+typedef struct
+{
+    MEMORY_BASIC_INFORMATION mbi;
+    char info[MAX_MODULE_SIZE];
+} MEMPAGE;
+
+typedef struct
+{
+    int count;
+    MEMPAGE* page;
+} MEMMAP;
+
+typedef struct
+{
+    BPXTYPE type;
+    duint addr;
+    bool enabled;
+    bool singleshoot;
+    bool active;
+    char name[MAX_BREAKPOINT_SIZE];
+    char mod[MAX_MODULE_SIZE];
+    unsigned short slot;
+} BRIDGEBP;
+
+typedef struct
+{
+    int count;
+    BRIDGEBP* bp;
+} BPMAP;
+
+typedef struct
+{
+    duint start; //OUT
+    duint end; //OUT
+    duint instrcount; //OUT
+} FUNCTION;
+
+typedef struct
+{
+    int depth; //IN
+    duint start; //OUT
+    duint end; //OUT
+} LOOP;
+
+typedef struct
+{
+    int flags; //ADDRINFOFLAGS (IN)
+    char module[MAX_MODULE_SIZE]; //module the address is in
+    char label[MAX_LABEL_SIZE];
+    char comment[MAX_COMMENT_SIZE];
+    bool isbookmark;
+    FUNCTION function;
+    LOOP loop;
+} ADDRINFO;
+
+struct SYMBOLINFO_
+{
+    duint addr;
+    char* decoratedSymbol;
+    char* undecoratedSymbol;
+    bool isImported;
+};
+
+typedef struct
+{
+    duint base;
+    char name[MAX_MODULE_SIZE];
+} SYMBOLMODULEINFO;
+
+typedef struct
+{
+    duint base;
+    CBSYMBOLENUM cbSymbolEnum;
+    void* user;
+} SYMBOLCBINFO;
+
+typedef struct
+{
+    bool c;
+    bool p;
+    bool a;
+    bool z;
+    bool s;
+    bool t;
+    bool i;
+    bool d;
+    bool o;
+} FLAGS;
+
+typedef struct
+{
+    bool FZ;
+    bool PM;
+    bool UM;
+    bool OM;
+    bool ZM;
+    bool IM;
+    bool DM;
+    bool DAZ;
+    bool PE;
+    bool UE;
+    bool OE;
+    bool ZE;
+    bool DE;
+    bool IE;
+
+    unsigned short RC;
+} MXCSRFIELDS;
+
+typedef struct
+{
+    bool B;
+    bool C3;
+    bool C2;
+    bool C1;
+    bool C0;
+    bool IR;
+    bool SF;
+    bool P;
+    bool U;
+    bool O;
+    bool Z;
+    bool D;
+    bool I;
+
+    unsigned short TOP;
+
+} X87STATUSWORDFIELDS;
+
+typedef struct
+{
+    bool IC;
+    bool IEM;
+    bool PM;
+    bool UM;
+    bool OM;
+    bool ZM;
+    bool DM;
+    bool IM;
+
+    unsigned short RC;
+    unsigned short PC;
+
+} X87CONTROLWORDFIELDS;
+
+typedef struct DECLSPEC_ALIGN(16) _XMMREGISTER
+{
+    ULONGLONG Low;
+    LONGLONG High;
+} XMMREGISTER;
+
+typedef struct
+{
+    XMMREGISTER Low; //XMM/SSE part
+    XMMREGISTER High; //AVX part
+} YMMREGISTER;
+
+typedef struct
+{
+    BYTE    data[10];
+    int     st_value;
+    int     tag;
+} X87FPUREGISTER;
+
+typedef struct
+{
+    WORD   ControlWord;
+    WORD   StatusWord;
+    WORD   TagWord;
+    DWORD   ErrorOffset;
+    DWORD   ErrorSelector;
+    DWORD   DataOffset;
+    DWORD   DataSelector;
+    DWORD   Cr0NpxState;
+} X87FPU;
+
+typedef struct
+{
+    ULONG_PTR cax;
+    ULONG_PTR ccx;
+    ULONG_PTR cdx;
+    ULONG_PTR cbx;
+    ULONG_PTR csp;
+    ULONG_PTR cbp;
+    ULONG_PTR csi;
+    ULONG_PTR cdi;
+#ifdef _WIN64
+    ULONG_PTR r8;
+    ULONG_PTR r9;
+    ULONG_PTR r10;
+    ULONG_PTR r11;
+    ULONG_PTR r12;
+    ULONG_PTR r13;
+    ULONG_PTR r14;
+    ULONG_PTR r15;
+#endif //_WIN64
+    ULONG_PTR cip;
+    ULONG_PTR eflags;
+    unsigned short gs;
+    unsigned short fs;
+    unsigned short es;
+    unsigned short ds;
+    unsigned short cs;
+    unsigned short ss;
+    ULONG_PTR dr0;
+    ULONG_PTR dr1;
+    ULONG_PTR dr2;
+    ULONG_PTR dr3;
+    ULONG_PTR dr6;
+    ULONG_PTR dr7;
+    BYTE RegisterArea[80];
+    X87FPU x87fpu;
+    DWORD MxCsr;
+#ifdef _WIN64
+    XMMREGISTER XmmRegisters[16];
+    YMMREGISTER YmmRegisters[16];
+#else // x86
+    XMMREGISTER XmmRegisters[8];
+    YMMREGISTER YmmRegisters[8];
+#endif
+} REGISTERCONTEXT;
+
+typedef struct
+{
+    DWORD code;
+    const char* name;
+} LASTERROR;
+
+typedef struct
+{
+    REGISTERCONTEXT regcontext;
+    FLAGS flags;
+    X87FPUREGISTER x87FPURegisters[8];
+    unsigned long long mmx[8];
+    MXCSRFIELDS MxCsrFields;
+    X87STATUSWORDFIELDS x87StatusWordFields;
+    X87CONTROLWORDFIELDS x87ControlWordFields;
+    LASTERROR lastError;
+} REGDUMP;
+
+typedef struct
+{
+    DISASM_ARGTYPE type;
+    SEGMENTREG segment;
+    char mnemonic[64];
+    duint constant;
+    duint value;
+    duint memvalue;
+} DISASM_ARG;
+
+typedef struct
+{
+    char instruction[64];
+    DISASM_INSTRTYPE type;
+    int argcount;
+    int instr_size;
+    DISASM_ARG arg[3];
+} DISASM_INSTR;
+
+typedef struct
+{
+    char color[8]; //hex color-code
+    char comment[MAX_COMMENT_SIZE];
+} STACK_COMMENT;
+
+typedef struct
+{
+    int ThreadNumber;
+    HANDLE Handle;
+    DWORD ThreadId;
+    duint ThreadStartAddress;
+    duint ThreadLocalBase;
+    char threadName[MAX_THREAD_NAME_SIZE];
+} THREADINFO;
+
+typedef struct
+{
+    THREADINFO BasicInfo;
+    duint ThreadCip;
+    DWORD SuspendCount;
+    THREADPRIORITY Priority;
+    THREADWAITREASON WaitReason;
+    DWORD LastError;
+} THREADALLINFO;
+
+typedef struct
+{
+    int count;
+    THREADALLINFO* list;
+    int CurrentThread;
+} THREADLIST;
+
+typedef struct
+{
+    ULONG_PTR value; //displacement / addrvalue (rip-relative)
+    MEMORY_SIZE size; //byte/word/dword/qword
+    char mnemonic[MAX_MNEMONIC_SIZE];
+} MEMORY_INFO;
+
+typedef struct
+{
+    ULONG_PTR value;
+    VALUE_SIZE size;
+} VALUE_INFO;
+
+typedef struct
+{
+    DWORD type; //value|memory|addr
+    VALUE_INFO value; //immediat
+    MEMORY_INFO memory;
+    ULONG_PTR addr; //addrvalue (jumps + calls)
+    bool branch; //jumps/calls
+    bool call; //instruction is a call
+    int size;
+    char instruction[MAX_MNEMONIC_SIZE * 4];
+} BASIC_INSTRUCTION_INFO;
+
+typedef struct
+{
+    SCRIPTBRANCHTYPE type;
+    int dest;
+    char branchlabel[256];
+} SCRIPTBRANCH;
+
+typedef struct
+{
+    duint addr;
+    duint start;
+    duint end;
+    bool manual;
+    int depth;
+} FUNCTION_LOOP_INFO;
+
+//Debugger functions
+BRIDGE_IMPEXP const char* DbgInit();
+BRIDGE_IMPEXP void DbgExit();
+BRIDGE_IMPEXP bool DbgMemRead(duint va, unsigned char* dest, duint size);
+BRIDGE_IMPEXP bool DbgMemWrite(duint va, const unsigned char* src, duint size);
+BRIDGE_IMPEXP duint DbgMemGetPageSize(duint base);
+BRIDGE_IMPEXP duint DbgMemFindBaseAddr(duint addr, duint* size);
+BRIDGE_IMPEXP bool DbgCmdExec(const char* cmd);
+BRIDGE_IMPEXP bool DbgCmdExecDirect(const char* cmd);
+BRIDGE_IMPEXP bool DbgMemMap(MEMMAP* memmap);
+BRIDGE_IMPEXP bool DbgIsValidExpression(const char* expression);
+BRIDGE_IMPEXP bool DbgIsDebugging();
+BRIDGE_IMPEXP bool DbgIsJumpGoingToExecute(duint addr);
+BRIDGE_IMPEXP bool DbgGetLabelAt(duint addr, SEGMENTREG segment, char* text);
+BRIDGE_IMPEXP bool DbgSetLabelAt(duint addr, const char* text);
+BRIDGE_IMPEXP bool DbgGetCommentAt(duint addr, char* text);
+BRIDGE_IMPEXP bool DbgSetCommentAt(duint addr, const char* text);
+BRIDGE_IMPEXP bool DbgGetBookmarkAt(duint addr);
+BRIDGE_IMPEXP bool DbgSetBookmarkAt(duint addr, bool isbookmark);
+BRIDGE_IMPEXP bool DbgGetModuleAt(duint addr, char* text);
+BRIDGE_IMPEXP BPXTYPE DbgGetBpxTypeAt(duint addr);
+BRIDGE_IMPEXP duint DbgValFromString(const char* string);
+BRIDGE_IMPEXP bool DbgGetRegDump(REGDUMP* regdump);
+BRIDGE_IMPEXP bool DbgValToString(const char* string, duint value);
+BRIDGE_IMPEXP bool DbgMemIsValidReadPtr(duint addr);
+BRIDGE_IMPEXP int DbgGetBpList(BPXTYPE type, BPMAP* list);
+BRIDGE_IMPEXP FUNCTYPE DbgGetFunctionTypeAt(duint addr);
+BRIDGE_IMPEXP LOOPTYPE DbgGetLoopTypeAt(duint addr, int depth);
+BRIDGE_IMPEXP duint DbgGetBranchDestination(duint addr);
+BRIDGE_IMPEXP void DbgScriptLoad(const char* filename);
+BRIDGE_IMPEXP void DbgScriptUnload();
+BRIDGE_IMPEXP void DbgScriptRun(int destline);
+BRIDGE_IMPEXP void DbgScriptStep();
+BRIDGE_IMPEXP bool DbgScriptBpToggle(int line);
+BRIDGE_IMPEXP bool DbgScriptBpGet(int line);
+BRIDGE_IMPEXP bool DbgScriptCmdExec(const char* command);
+BRIDGE_IMPEXP void DbgScriptAbort();
+BRIDGE_IMPEXP SCRIPTLINETYPE DbgScriptGetLineType(int line);
+BRIDGE_IMPEXP void DbgScriptSetIp(int line);
+BRIDGE_IMPEXP bool DbgScriptGetBranchInfo(int line, SCRIPTBRANCH* info);
+BRIDGE_IMPEXP void DbgSymbolEnum(duint base, CBSYMBOLENUM cbSymbolEnum, void* user);
+BRIDGE_IMPEXP void DbgSymbolEnumFromCache(duint base, CBSYMBOLENUM cbSymbolEnum, void* user);
+BRIDGE_IMPEXP bool DbgAssembleAt(duint addr, const char* instruction);
+BRIDGE_IMPEXP duint DbgModBaseFromName(const char* name);
+BRIDGE_IMPEXP void DbgDisasmAt(duint addr, DISASM_INSTR* instr);
+BRIDGE_IMPEXP bool DbgStackCommentGet(duint addr, STACK_COMMENT* comment);
+BRIDGE_IMPEXP void DbgGetThreadList(THREADLIST* list);
+BRIDGE_IMPEXP void DbgSettingsUpdated();
+BRIDGE_IMPEXP void DbgDisasmFastAt(duint addr, BASIC_INSTRUCTION_INFO* basicinfo);
+BRIDGE_IMPEXP void DbgMenuEntryClicked(int hEntry);
+BRIDGE_IMPEXP bool DbgFunctionGet(duint addr, duint* start, duint* end);
+BRIDGE_IMPEXP bool DbgFunctionOverlaps(duint start, duint end);
+BRIDGE_IMPEXP bool DbgFunctionAdd(duint start, duint end);
+BRIDGE_IMPEXP bool DbgFunctionDel(duint addr);
+BRIDGE_IMPEXP bool DbgLoopGet(int depth, duint addr, duint* start, duint* end);
+BRIDGE_IMPEXP bool DbgLoopOverlaps(int depth, duint start, duint end);
+BRIDGE_IMPEXP bool DbgLoopAdd(duint start, duint end);
+BRIDGE_IMPEXP bool DbgLoopDel(int depth, duint addr);
+BRIDGE_IMPEXP bool DbgIsRunLocked();
+BRIDGE_IMPEXP bool DbgIsBpDisabled(duint addr);
+BRIDGE_IMPEXP bool DbgSetAutoCommentAt(duint addr, const char* text);
+BRIDGE_IMPEXP void DbgClearAutoCommentRange(duint start, duint end);
+BRIDGE_IMPEXP bool DbgSetAutoLabelAt(duint addr, const char* text);
+BRIDGE_IMPEXP void DbgClearAutoLabelRange(duint start, duint end);
+BRIDGE_IMPEXP bool DbgSetAutoBookmarkAt(duint addr);
+BRIDGE_IMPEXP void DbgClearAutoBookmarkRange(duint start, duint end);
+BRIDGE_IMPEXP bool DbgSetAutoFunctionAt(duint start, duint end);
+BRIDGE_IMPEXP void DbgClearAutoFunctionRange(duint start, duint end);
+BRIDGE_IMPEXP bool DbgGetStringAt(duint addr, char* text);
+BRIDGE_IMPEXP const DBGFUNCTIONS* DbgFunctions();
+BRIDGE_IMPEXP bool DbgWinEvent(MSG* message, long* result);
+BRIDGE_IMPEXP bool DbgWinEventGlobal(MSG* message);
+BRIDGE_IMPEXP bool DbgIsRunning();
+BRIDGE_IMPEXP duint DbgGetTimeWastedCounter();
+
+//Gui defines
+#define GUI_PLUGIN_MENU 0
+#define GUI_DISASM_MENU 1
+#define GUI_DUMP_MENU 2
+#define GUI_STACK_MENU 3
+
+#define GUI_DISASSEMBLY 0
+#define GUI_DUMP 1
+#define GUI_STACK 2
+
+#define GUI_MAX_LINE_SIZE 65536
+#define GUI_MAX_DISASSEMBLY_SIZE 2048
+
+//Gui enums
+typedef enum
+{
+    GUI_DISASSEMBLE_AT,             // param1=(duint)va,            param2=(duint)cip
+    GUI_SET_DEBUG_STATE,            // param1=(DBGSTATE)state,      param2=unused
+    GUI_ADD_MSG_TO_LOG,             // param1=(const char*)msg,     param2=unused
+    GUI_CLEAR_LOG,                  // param1=unused,               param2=unused
+    GUI_UPDATE_REGISTER_VIEW,       // param1=unused,               param2=unused
+    GUI_UPDATE_DISASSEMBLY_VIEW,    // param1=unused,               param2=unused
+    GUI_UPDATE_BREAKPOINTS_VIEW,    // param1=unused,               param2=unused
+    GUI_UPDATE_WINDOW_TITLE,        // param1=(const char*)file,    param2=unused
+    GUI_GET_WINDOW_HANDLE,          // param1=unused,               param2=unused
+    GUI_DUMP_AT,                    // param1=(duint)va             param2=unused
+    GUI_SCRIPT_ADD,                 // param1=int count,            param2=const char** lines
+    GUI_SCRIPT_CLEAR,               // param1=unused,               param2=unused
+    GUI_SCRIPT_SETIP,               // param1=int line,             param2=unused
+    GUI_SCRIPT_ERROR,               // param1=int line,             param2=const char* message
+    GUI_SCRIPT_SETTITLE,            // param1=const char* title,    param2=unused
+    GUI_SCRIPT_SETINFOLINE,         // param1=int line,             param2=const char* info
+    GUI_SCRIPT_MESSAGE,             // param1=const char* message,  param2=unused
+    GUI_SCRIPT_MSGYN,               // param1=const char* message,  param2=unused
+    GUI_SYMBOL_LOG_ADD,             // param1(const char*)msg,      param2=unused
+    GUI_SYMBOL_LOG_CLEAR,           // param1=unused,               param2=unused
+    GUI_SYMBOL_SET_PROGRESS,        // param1=int percent           param2=unused
+    GUI_SYMBOL_UPDATE_MODULE_LIST,  // param1=int count,            param2=SYMBOLMODULEINFO* modules
+    GUI_REF_ADDCOLUMN,              // param1=int width,            param2=(const char*)title
+    GUI_REF_SETROWCOUNT,            // param1=int rows,             param2=unused
+    GUI_REF_GETROWCOUNT,            // param1=unused,               param2=unused
+    GUI_REF_DELETEALLCOLUMNS,       // param1=unused,               param2=unused
+    GUI_REF_SETCELLCONTENT,         // param1=(CELLINFO*)info,      param2=unused
+    GUI_REF_GETCELLCONTENT,         // param1=int row,              param2=int col
+    GUI_REF_RELOADDATA,             // param1=unused,               param2=unused
+    GUI_REF_SETSINGLESELECTION,     // param1=int index,            param2=bool scroll
+    GUI_REF_SETPROGRESS,            // param1=int progress,         param2=unused
+    GUI_REF_SETSEARCHSTARTCOL,      // param1=int col               param2=unused
+    GUI_STACK_DUMP_AT,              // param1=duint addr,           param2=duint csp
+    GUI_UPDATE_DUMP_VIEW,           // param1=unused,               param2=unused
+    GUI_UPDATE_THREAD_VIEW,         // param1=unused,               param2=unused
+    GUI_ADD_RECENT_FILE,            // param1=(const char*)file,    param2=unused
+    GUI_SET_LAST_EXCEPTION,         // param1=unsigned int code,    param2=unused
+    GUI_GET_DISASSEMBLY,            // param1=duint addr,           param2=char* text
+    GUI_MENU_ADD,                   // param1=int hMenu,            param2=const char* title
+    GUI_MENU_ADD_ENTRY,             // param1=int hMenu,            param2=const char* title
+    GUI_MENU_ADD_SEPARATOR,         // param1=int hMenu,            param2=unused
+    GUI_MENU_CLEAR,                 // param1=int hMenu,            param2=unused
+    GUI_SELECTION_GET,              // param1=int hWindow,          param2=SELECTIONDATA* selection
+    GUI_SELECTION_SET,              // param1=int hWindow,          param2=const SELECTIONDATA* selection
+    GUI_GETLINE_WINDOW,             // param1=const char* title,    param2=char* text
+    GUI_AUTOCOMPLETE_ADDCMD,        // param1=const char* cmd,      param2=ununsed
+    GUI_AUTOCOMPLETE_DELCMD,        // param1=const char* cmd,      param2=ununsed
+    GUI_AUTOCOMPLETE_CLEARALL,      // param1=unused,               param2=unused
+    GUI_SCRIPT_ENABLEHIGHLIGHTING,  // param1=bool enable,          param2=unused
+    GUI_ADD_MSG_TO_STATUSBAR,       // param1=const char* msg,      param2=unused
+    GUI_UPDATE_SIDEBAR,             // param1=unused,               param2=unused
+    GUI_REPAINT_TABLE_VIEW,         // param1=unused,               param2=unused
+    GUI_UPDATE_PATCHES,             // param1=unused,               param2=unused
+    GUI_UPDATE_CALLSTACK,           // param1=unused,               param2=unused
+    GUI_SYMBOL_REFRESH_CURRENT,     // param1=unused,               param2=unused
+    GUI_UPDATE_MEMORY_VIEW,         // param1=unused,               param2=unused
+    GUI_REF_INITIALIZE,             // param1=const char* name,     param2=unused
+    GUI_LOAD_SOURCE_FILE,           // param1=const char* path,     param2=line
+    GUI_MENU_SET_ICON,              // param1=int hMenu,            param2=ICONINFO*
+    GUI_MENU_SET_ENTRY_ICON,        // param1=int hEntry,           param2=ICONINFO*
+    GUI_SHOW_CPU,                   // param1=unused,               param2=unused
+    GUI_ADD_QWIDGET_TAB,            // param1=QWidget*,             param2=unused
+    GUI_SHOW_QWIDGET_TAB,           // param1=QWidget*,             param2=unused
+    GUI_CLOSE_QWIDGET_TAB,          // param1=QWidget*,             param2=unused
+    GUI_EXECUTE_ON_GUI_THREAD,      // param1=GUICALLBACK,          param2=unused
+    GUI_UPDATE_TIME_WASTED_COUNTER, // param1=unused,               param2=unused
+    GUI_SET_GLOBAL_NOTES,           // param1=const char* text,     param2=unused
+    GUI_GET_GLOBAL_NOTES,           // param1=char** text,          param2=unused
+    GUI_SET_DEBUGGEE_NOTES,         // param1=const char* text,     param2=unused
+    GUI_GET_DEBUGGEE_NOTES,         // param1=char** text,          param2=unused
+    GUI_DUMP_AT_N,                  // param1=int index,            param2=duint va
+    GUI_SET_CONTROLFLOWINFOS,       // param1=duint *infos,         param2=unused
+    GUI_DISPLAY_WARNING,            // param1=const char *text,     param2=unused
+    GUI_REF_SETCURRENTTASKPROGRESS  // param1=int progress,         param2=const char* taskTitle
+} GUIMSG;
+
+//GUI Typedefs
+typedef void (*GUICALLBACK)();
+
+//GUI structures
+typedef struct
+{
+    int row;
+    int col;
+    const char* str;
+} CELLINFO;
+
+typedef struct
+{
+    duint start;
+    duint end;
+} SELECTIONDATA;
+
+typedef struct
+{
+    const void* data;
+    duint size;
+} ICONDATA;
+
+typedef struct
+{
+    duint* blocks;
+    duint* parents;
+} CONTROLFLOWINFOS;
+
+//GUI functions
+BRIDGE_IMPEXP void GuiDisasmAt(duint addr, duint cip);
+BRIDGE_IMPEXP void GuiSetDebugState(DBGSTATE state);
+BRIDGE_IMPEXP void GuiAddLogMessage(const char* msg);
+BRIDGE_IMPEXP void GuiLogClear();
+BRIDGE_IMPEXP void GuiUpdateAllViews();
+BRIDGE_IMPEXP void GuiUpdateRegisterView();
+BRIDGE_IMPEXP void GuiUpdateDisassemblyView();
+BRIDGE_IMPEXP void GuiUpdateBreakpointsView();
+BRIDGE_IMPEXP void GuiUpdateWindowTitle(const char* filename);
+BRIDGE_IMPEXP HWND GuiGetWindowHandle();
+BRIDGE_IMPEXP void GuiDumpAt(duint va);
+BRIDGE_IMPEXP void GuiScriptAdd(int count, const char** lines);
+BRIDGE_IMPEXP void GuiScriptClear();
+BRIDGE_IMPEXP void GuiScriptSetIp(int line);
+BRIDGE_IMPEXP void GuiScriptError(int line, const char* message);
+BRIDGE_IMPEXP void GuiScriptSetTitle(const char* title);
+BRIDGE_IMPEXP void GuiScriptSetInfoLine(int line, const char* info);
+BRIDGE_IMPEXP void GuiScriptMessage(const char* message);
+BRIDGE_IMPEXP int GuiScriptMsgyn(const char* message);
+BRIDGE_IMPEXP void GuiScriptEnableHighlighting(bool enable);
+BRIDGE_IMPEXP void GuiSymbolLogAdd(const char* message);
+BRIDGE_IMPEXP void GuiSymbolLogClear();
+BRIDGE_IMPEXP void GuiSymbolSetProgress(int percent);
+BRIDGE_IMPEXP void GuiSymbolUpdateModuleList(int count, SYMBOLMODULEINFO* modules);
+BRIDGE_IMPEXP void GuiSymbolRefreshCurrent();
+BRIDGE_IMPEXP void GuiReferenceAddColumn(int width, const char* title);
+BRIDGE_IMPEXP void GuiReferenceSetRowCount(int count);
+BRIDGE_IMPEXP int GuiReferenceGetRowCount();
+BRIDGE_IMPEXP void GuiReferenceDeleteAllColumns();
+BRIDGE_IMPEXP void GuiReferenceInitialize(const char* name);
+BRIDGE_IMPEXP void GuiReferenceSetCellContent(int row, int col, const char* str);
+BRIDGE_IMPEXP const char* GuiReferenceGetCellContent(int row, int col);
+BRIDGE_IMPEXP void GuiReferenceReloadData();
+BRIDGE_IMPEXP void GuiReferenceSetSingleSelection(int index, bool scroll);
+BRIDGE_IMPEXP void GuiReferenceSetProgress(int progress);
+BRIDGE_IMPEXP void GuiReferenceSetCurrentTaskProgress(int progress, const char* taskTitle);
+BRIDGE_IMPEXP void GuiReferenceSetSearchStartCol(int col);
+BRIDGE_IMPEXP void GuiStackDumpAt(duint addr, duint csp);
+BRIDGE_IMPEXP void GuiUpdateDumpView();
+BRIDGE_IMPEXP void GuiUpdateThreadView();
+BRIDGE_IMPEXP void GuiUpdateMemoryView();
+BRIDGE_IMPEXP void GuiAddRecentFile(const char* file);
+BRIDGE_IMPEXP void GuiSetLastException(unsigned int exception);
+BRIDGE_IMPEXP bool GuiGetDisassembly(duint addr, char* text);
+BRIDGE_IMPEXP int GuiMenuAdd(int hMenu, const char* title);
+BRIDGE_IMPEXP int GuiMenuAddEntry(int hMenu, const char* title);
+BRIDGE_IMPEXP void GuiMenuAddSeparator(int hMenu);
+BRIDGE_IMPEXP void GuiMenuClear(int hMenu);
+BRIDGE_IMPEXP bool GuiSelectionGet(int hWindow, SELECTIONDATA* selection);
+BRIDGE_IMPEXP bool GuiSelectionSet(int hWindow, const SELECTIONDATA* selection);
+BRIDGE_IMPEXP bool GuiGetLineWindow(const char* title, char* text);
+BRIDGE_IMPEXP void GuiAutoCompleteAddCmd(const char* cmd);
+BRIDGE_IMPEXP void GuiAutoCompleteDelCmd(const char* cmd);
+BRIDGE_IMPEXP void GuiAutoCompleteClearAll();
+BRIDGE_IMPEXP void GuiAddStatusBarMessage(const char* msg);
+BRIDGE_IMPEXP void GuiUpdateSideBar();
+BRIDGE_IMPEXP void GuiRepaintTableView();
+BRIDGE_IMPEXP void GuiUpdatePatches();
+BRIDGE_IMPEXP void GuiUpdateCallStack();
+BRIDGE_IMPEXP void GuiLoadSourceFile(const char* path, int line);
+BRIDGE_IMPEXP void GuiMenuSetIcon(int hMenu, const ICONDATA* icon);
+BRIDGE_IMPEXP void GuiMenuSetEntryIcon(int hEntry, const ICONDATA* icon);
+BRIDGE_IMPEXP void GuiShowCpu();
+BRIDGE_IMPEXP void GuiAddQWidgetTab(void* qWidget);
+BRIDGE_IMPEXP void GuiShowQWidgetTab(void* qWidget);
+BRIDGE_IMPEXP void GuiCloseQWidgetTab(void* qWidget);
+BRIDGE_IMPEXP void GuiExecuteOnGuiThread(GUICALLBACK cbGuiThread);
+BRIDGE_IMPEXP void GuiUpdateTimeWastedCounter();
+BRIDGE_IMPEXP void GuiSetGlobalNotes(const char* text);
+BRIDGE_IMPEXP void GuiGetGlobalNotes(char** text);
+BRIDGE_IMPEXP void GuiSetDebuggeeNotes(const char* text);
+BRIDGE_IMPEXP void GuiGetDebuggeeNotes(char** text);
+BRIDGE_IMPEXP void GuiDumpAtN(duint va, int index);
+BRIDGE_IMPEXP void GuiDisplayWarning(const char* title, const char* text);
+BRIDGE_IMPEXP void GuiSetControlFlowInfos(CONTROLFLOWINFOS* ctrlFlow);
+
+#ifdef __cplusplus
+}
+#endif
+
+#pragma pack(pop)
+
+#endif // _BRIDGEMAIN_H_
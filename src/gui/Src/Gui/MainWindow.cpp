--- conflicted
+++ resolved
@@ -1,1329 +1,1325 @@
-#include "MainWindow.h"
-#include "ui_MainWindow.h"
-#include <QMessageBox>
-#include <QIcon>
-#include <QUrl>
-#include <QFileDialog>
-#include <QMimeData>
-#include <QDesktopServices>
-#include "Configuration.h"
-#include "SettingsDialog.h"
-#include "AppearanceDialog.h"
-#include "ShortcutsDialog.h"
-#include "AttachDialog.h"
-#include "LineEditDialog.h"
-#include "StringUtil.h"
-
-QString MainWindow::windowTitle = "";
-
-MainWindow::MainWindow(QWidget* parent)
-    : QMainWindow(parent),
-      ui(new Ui::MainWindow)
-{
-    ui->setupUi(this);
-
-    // Build information
-    QAction* buildInfo = new QAction(ToDateString(GetCompileDate()), this);
-    buildInfo->setEnabled(false);
-    ui->menuBar->addAction(buildInfo);
-
-    // Setup bridge signals
-    connect(Bridge::getBridge(), SIGNAL(updateWindowTitle(QString)), this, SLOT(updateWindowTitleSlot(QString)));
-    connect(Bridge::getBridge(), SIGNAL(addRecentFile(QString)), this, SLOT(addRecentFile(QString)));
-    connect(Bridge::getBridge(), SIGNAL(setLastException(uint)), this, SLOT(setLastException(uint)));
-    connect(Bridge::getBridge(), SIGNAL(menuAddMenuToList(QWidget*, QMenu*, int, int)), this, SLOT(addMenuToList(QWidget*, QMenu*, int, int)));
-    connect(Bridge::getBridge(), SIGNAL(menuAddMenu(int, QString)), this, SLOT(addMenu(int, QString)));
-    connect(Bridge::getBridge(), SIGNAL(menuAddMenuEntry(int, QString)), this, SLOT(addMenuEntry(int, QString)));
-    connect(Bridge::getBridge(), SIGNAL(menuAddSeparator(int)), this, SLOT(addSeparator(int)));
-    connect(Bridge::getBridge(), SIGNAL(menuClearMenu(int)), this, SLOT(clearMenu(int)));
-    connect(Bridge::getBridge(), SIGNAL(menuRemoveMenuEntry(int)), this, SLOT(removeMenuEntry(int)));
-    connect(Bridge::getBridge(), SIGNAL(getStrWindow(QString, QString*)), this, SLOT(getStrWindow(QString, QString*)));
-    connect(Bridge::getBridge(), SIGNAL(setIconMenu(int, QIcon)), this, SLOT(setIconMenu(int, QIcon)));
-    connect(Bridge::getBridge(), SIGNAL(setIconMenuEntry(int, QIcon)), this, SLOT(setIconMenuEntry(int, QIcon)));
-    connect(Bridge::getBridge(), SIGNAL(showCpu()), this, SLOT(displayCpuWidget()));
-    connect(Bridge::getBridge(), SIGNAL(addQWidgetTab(QWidget*)), this, SLOT(addQWidgetTab(QWidget*)));
-    connect(Bridge::getBridge(), SIGNAL(showQWidgetTab(QWidget*)), this, SLOT(showQWidgetTab(QWidget*)));
-    connect(Bridge::getBridge(), SIGNAL(closeQWidgetTab(QWidget*)), this, SLOT(closeQWidgetTab(QWidget*)));
-    connect(Bridge::getBridge(), SIGNAL(executeOnGuiThread(void*)), this, SLOT(executeOnGuiThread(void*)));
-    connect(Bridge::getBridge(), SIGNAL(dbgStateChanged(DBGSTATE)), this, SLOT(dbgStateChangedSlot(DBGSTATE)));
-
-    // Setup menu API
-    initMenuApi();
-    addMenuToList(this, ui->menuPlugins, GUI_PLUGIN_MENU);
-
-    this->showMaximized();
-
-#ifdef _WIN64
-    mWindowMainTitle = tr("x64dbg");
-#else
-    mWindowMainTitle = tr("x32dbg");
-#endif
-
-    // Set window title
-    setWindowTitle(QString(mWindowMainTitle));
-
-    // Load application icon
-    HICON hIcon = LoadIcon(GetModuleHandleW(0), MAKEINTRESOURCE(100));
-    SendMessageW((HWND)MainWindow::winId(), WM_SETICON, ICON_BIG, (LPARAM)hIcon);
-    DestroyIcon(hIcon);
-
-    // Load recent files
-    loadMRUList(16);
-
-    // Accept drops
-    setAcceptDrops(true);
-
-    // Log view
-    mLogView = new LogView();
-    mLogView->setWindowTitle(tr("Log"));
-    mLogView->setWindowIcon(QIcon(":/icons/images/log.png"));
-    mLogView->hide();
-
-    // Symbol view
-    mSymbolView = new SymbolView();
-    mSymbolView->setWindowTitle(tr("Symbols"));
-    mSymbolView->setWindowIcon(QIcon(":/icons/images/pdb.png"));
-    mSymbolView->hide();
-
-    // Source view
-    mSourceViewManager = new SourceViewerManager();
-    mSourceViewManager->setWindowTitle(tr("Source"));
-    mSourceViewManager->setWindowIcon(QIcon(":/icons/images/source.png"));
-    mSourceViewManager->hide();
-    connect(mSourceViewManager, SIGNAL(showCpu()), this, SLOT(displayCpuWidget()));
-
-    // Breakpoints
-    mBreakpointsView = new BreakpointsView();
-    mBreakpointsView->setWindowTitle(tr("Breakpoints"));
-    mBreakpointsView->setWindowIcon(QIcon(":/icons/images/breakpoint.png"));
-    mBreakpointsView->hide();
-    connect(mBreakpointsView, SIGNAL(showCpu()), this, SLOT(displayCpuWidget()));
-
-    // Memory map view
-    mMemMapView = new MemoryMapView();
-    connect(mMemMapView, SIGNAL(showCpu()), this, SLOT(displayCpuWidget()));
-    connect(mMemMapView, SIGNAL(showReferences()), this, SLOT(displayReferencesWidget()));
-    mMemMapView->setWindowTitle(tr("Memory Map"));
-    mMemMapView->setWindowIcon(QIcon(":/icons/images/memory-map.png"));
-    mMemMapView->hide();
-
-    // Callstack view
-    mCallStackView = new CallStackView();
-    mCallStackView->setWindowTitle(tr("Call Stack"));
-    mCallStackView->setWindowIcon(QIcon(":/icons/images/callstack.png"));
-    connect(mCallStackView, SIGNAL(showCpu()), this, SLOT(displayCpuWidget()));
-
-    // SEH Chain view
-    mSEHChainView = new SEHChainView();
-    mSEHChainView->setWindowTitle(tr("SEH"));
-    mSEHChainView->setWindowIcon(QIcon(":/icons/images/seh-chain.png"));
-    connect(mSEHChainView, SIGNAL(showCpu()), this, SLOT(displayCpuWidget()));
-
-    // Script view
-    mScriptView = new ScriptView();
-    mScriptView->setWindowTitle(tr("Script"));
-    mScriptView->setWindowIcon(QIcon(":/icons/images/script-code.png"));
-    mScriptView->hide();
-
-    // CPU view
-    mCpuWidget = new CPUWidget();
-    mCpuWidget->setWindowTitle(tr("CPU"));
-#ifdef _WIN64
-    mCpuWidget->setWindowIcon(QIcon(":/icons/images/processor64.png"));
-#else
-    mCpuWidget->setWindowIcon(QIcon(":/icons/images/processor32.png"));
-    ui->actionCpu->setIcon(QIcon(":/icons/images/processor32.png"));
-#endif //_WIN64
-
-    // Reference manager
-    mReferenceManager = new ReferenceManager(this);
-    Bridge::getBridge()->referenceManager = mReferenceManager;
-    mReferenceManager->setWindowTitle(tr("References"));
-    mReferenceManager->setWindowIcon(QIcon(":/icons/images/search.png"));
-
-    // Thread view
-    mThreadView = new ThreadView();
-    connect(mThreadView, SIGNAL(showCpu()), this, SLOT(displayCpuWidget()));
-    mThreadView->setWindowTitle(tr("Threads"));
-    mThreadView->setWindowIcon(QIcon(":/icons/images/arrow-threads.png"));
-
-    // Snowman view (decompiler)
-    mSnowmanView = CreateSnowman(this);
-    mSnowmanView->setWindowTitle(tr("Snowman"));
-    mSnowmanView->setWindowIcon(QIcon(":/icons/images/snowman.png"));
-
-    // Notes manager
-    mNotesManager = new NotesManager(this);
-    mNotesManager->setWindowTitle(tr("Notes"));
-    mNotesManager->setWindowIcon(QIcon(":/icons/images/notes.png"));
-
-<<<<<<< HEAD
-    // Graph view
-    mGraphView = new GraphView(this);
-    mGraphView->setWindowTitle("Graph");
-    mGraphView->setWindowIcon(QIcon(":/icons/images/graph.png"));
-    connect(mCpuWidget->getDisasmWidget(), SIGNAL(drawGraphAtAddress(dsint)), this, SLOT(drawGraphAtAddressSlot(dsint)));
-=======
-    // Handles view
-    mHandlesView = new HandlesView(this);
-    mHandlesView->setWindowTitle(tr("Handles"));
-    mHandlesView->setWindowIcon(QIcon(":/icons/images/handles.png"));
-    mHandlesView->hide();
->>>>>>> 677a5a5f
-
-    // Create the tab widget
-    mTabWidget = new MHTabWidget();
-
-    // Add all widgets to the list
-    mWidgetList.push_back(mCpuWidget);
-    mWidgetNativeNameList.push_back("CPUTab");
-    mWidgetList.push_back(mLogView);
-    mWidgetNativeNameList.push_back("LogTab");
-    mWidgetList.push_back(mNotesManager);
-    mWidgetNativeNameList.push_back("NotesTab");
-    mWidgetList.push_back(mBreakpointsView);
-    mWidgetNativeNameList.push_back("BreakpointsTab");
-    mWidgetList.push_back(mMemMapView);
-    mWidgetNativeNameList.push_back("MemoryMapTab");
-    mWidgetList.push_back(mCallStackView);
-    mWidgetNativeNameList.push_back("CallStackTab");
-    mWidgetList.push_back(mSEHChainView);
-    mWidgetNativeNameList.push_back("SEHTab");
-    mWidgetList.push_back(mScriptView);
-    mWidgetNativeNameList.push_back("ScriptTab");
-    mWidgetList.push_back(mSymbolView);
-    mWidgetNativeNameList.push_back("SymbolsTab");
-    mWidgetList.push_back(mSourceViewManager);
-    mWidgetNativeNameList.push_back("SourceTab");
-    mWidgetList.push_back(mReferenceManager);
-    mWidgetNativeNameList.push_back("ReferencesTab");
-    mWidgetList.push_back(mThreadView);
-    mWidgetNativeNameList.push_back("ThreadsTab");
-    mWidgetList.push_back(mSnowmanView);
-<<<<<<< HEAD
-    mWidgetList.push_back(mGraphView);
-=======
-    mWidgetNativeNameList.push_back("SnowmanTab");
-    mWidgetList.push_back(mHandlesView);
-    mWidgetNativeNameList.push_back("HandlesTab");
->>>>>>> 677a5a5f
-
-    // If LoadSaveTabOrder disabled, load tabs in default order
-    if(!ConfigBool("Miscellaneous", "LoadSaveTabOrder"))
-        loadTabDefaultOrder();
-    else
-        loadTabSavedOrder();
-
-    setCentralWidget(mTabWidget);
-
-    // Setup the command and status bars
-    setupCommandBar();
-    setupStatusBar();
-
-    // Patch dialog
-    mPatchDialog = new PatchDialog(this);
-    mCalculatorDialog = new CalculatorDialog(this);
-    connect(mCalculatorDialog, SIGNAL(showCpu()), this, SLOT(displayCpuWidget()));
-
-    // Setup signals/slots
-    connect(mCmdLineEdit, SIGNAL(returnPressed()), this, SLOT(executeCommand()));
-    connect(ui->actionStepOver, SIGNAL(triggered()), this, SLOT(execStepOver()));
-    connect(ui->actionStepInto, SIGNAL(triggered()), this, SLOT(execStepInto()));
-    connect(ui->actionCommand, SIGNAL(triggered()), this, SLOT(setFocusToCommandBar()));
-    connect(ui->actionClose, SIGNAL(triggered()), this, SLOT(execClose()));
-    connect(ui->actionMemoryMap, SIGNAL(triggered()), this, SLOT(displayMemMapWidget()));
-    connect(ui->actionRun, SIGNAL(triggered()), this, SLOT(execRun()));
-    connect(ui->actionRtr, SIGNAL(triggered()), this, SLOT(execRtr()));
-    connect(ui->actionLog, SIGNAL(triggered()), this, SLOT(displayLogWidget()));
-    connect(ui->actionAbout, SIGNAL(triggered()), this, SLOT(displayAboutWidget()));
-    connect(ui->actionOpen, SIGNAL(triggered()), this, SLOT(openFile()));
-    connect(ui->actionPause, SIGNAL(triggered()), this, SLOT(execPause()));
-    connect(ui->actionScylla, SIGNAL(triggered()), this, SLOT(startScylla()));
-    connect(ui->actionRestart, SIGNAL(triggered()), this, SLOT(restartDebugging()));
-    connect(ui->actionBreakpoints, SIGNAL(triggered()), this, SLOT(displayBreakpointWidget()));
-    connect(ui->actioneStepOver, SIGNAL(triggered()), this, SLOT(execeStepOver()));
-    connect(ui->actioneStepInto, SIGNAL(triggered()), this, SLOT(execeStepInto()));
-    connect(ui->actioneRun, SIGNAL(triggered()), this, SLOT(execeRun()));
-    connect(ui->actioneRtr, SIGNAL(triggered()), this, SLOT(execeRtr()));
-    connect(ui->actionSkipNextInstruction, SIGNAL(triggered()), this, SLOT(execSkip()));
-    connect(ui->actionScript, SIGNAL(triggered()), this, SLOT(displayScriptWidget()));
-    connect(ui->actionRunSelection, SIGNAL(triggered()), this, SLOT(runSelection()));
-    connect(ui->actionHideDebugger, SIGNAL(triggered()), this, SLOT(hideDebugger()));
-    connect(ui->actionCpu, SIGNAL(triggered()), this, SLOT(displayCpuWidget()));
-    connect(ui->actionSymbolInfo, SIGNAL(triggered()), this, SLOT(displaySymbolWidget()));
-    connect(ui->actionSource, SIGNAL(triggered()), this, SLOT(displaySourceViewWidget()));
-    connect(mSymbolView, SIGNAL(showCpu()), this, SLOT(displayCpuWidget()));
-    connect(mSymbolView, SIGNAL(showReferences()), this, SLOT(displayReferencesWidget()));
-    connect(mReferenceManager, SIGNAL(showCpu()), this, SLOT(displayCpuWidget()));
-    connect(ui->actionReferences, SIGNAL(triggered()), this, SLOT(displayReferencesWidget()));
-    connect(ui->actionThreads, SIGNAL(triggered()), this, SLOT(displayThreadsWidget()));
-    connect(ui->actionSettings, SIGNAL(triggered()), this, SLOT(openSettings()));
-    connect(ui->actionStrings, SIGNAL(triggered()), this, SLOT(findStrings()));
-    connect(ui->actionCalls, SIGNAL(triggered()), this, SLOT(findModularCalls()));
-    connect(ui->actionAppearance, SIGNAL(triggered()), this, SLOT(openAppearance()));
-    connect(ui->actionShortcuts, SIGNAL(triggered()), this, SLOT(openShortcuts()));
-    connect(ui->actionTopmost, SIGNAL(toggled(bool)), this, SLOT(changeTopmost(bool)));
-    connect(ui->actionCalculator, SIGNAL(triggered()), this, SLOT(openCalculator()));
-    connect(ui->actionPatches, SIGNAL(triggered()), this, SLOT(patchWindow()));
-    connect(ui->actionComments, SIGNAL(triggered()), this, SLOT(displayComments()));
-    connect(ui->actionLabels, SIGNAL(triggered()), this, SLOT(displayLabels()));
-    connect(ui->actionBookmarks, SIGNAL(triggered()), this, SLOT(displayBookmarks()));
-    connect(ui->actionFunctions, SIGNAL(triggered()), this, SLOT(displayFunctions()));
-    connect(ui->actionCheckUpdates, SIGNAL(triggered()), this, SLOT(checkUpdates()));
-    connect(ui->actionCallStack, SIGNAL(triggered()), this, SLOT(displayCallstack()));
-    connect(ui->actionSEHChain, SIGNAL(triggered()), this, SLOT(displaySEHChain()));
-    connect(ui->actionDonate, SIGNAL(triggered()), this, SLOT(donate()));
-    connect(ui->actionReportBug, SIGNAL(triggered()), this, SLOT(reportBug()));
-    connect(ui->actionAttach, SIGNAL(triggered()), this, SLOT(displayAttach()));
-    connect(ui->actionDetach, SIGNAL(triggered()), this, SLOT(detach()));
-    connect(ui->actionChangeCommandLine, SIGNAL(triggered()), this, SLOT(changeCommandLine()));
-    connect(ui->actionManual, SIGNAL(triggered()), this, SLOT(displayManual()));
-    connect(ui->actionNotes, SIGNAL(triggered()), this, SLOT(displayNotesWidget()));
-    connect(ui->actionSnowman, SIGNAL(triggered()), this, SLOT(displaySnowmanWidget()));
-    connect(ui->actionHandles, SIGNAL(triggered()), this, SLOT(displayHandlesWidget()));
-
-    connect(mCpuWidget->getDisasmWidget(), SIGNAL(updateWindowTitle(QString)), this, SLOT(updateWindowTitleSlot(QString)));
-    connect(mCpuWidget->getDisasmWidget(), SIGNAL(displayReferencesWidget()), this, SLOT(displayReferencesWidget()));
-    connect(mCpuWidget->getDisasmWidget(), SIGNAL(displaySourceManagerWidget()), this, SLOT(displaySourceViewWidget()));
-    connect(mCpuWidget->getDisasmWidget(), SIGNAL(displaySnowmanWidget()), this, SLOT(displaySnowmanWidget()));
-    connect(mCpuWidget->getDisasmWidget(), SIGNAL(displayLogWidget()), this, SLOT(displayLogWidget()));
-
-    connect(mCpuWidget->getDisasmWidget(), SIGNAL(showPatches()), this, SLOT(patchWindow()));
-    connect(mCpuWidget->getDisasmWidget(), SIGNAL(decompileAt(dsint, dsint)), this, SLOT(decompileAt(dsint, dsint)));
-    connect(mCpuWidget->getDumpWidget(), SIGNAL(displayReferencesWidget()), this, SLOT(displayReferencesWidget()));
-    connect(mCpuWidget->getStackWidget(), SIGNAL(displayReferencesWidget()), this, SLOT(displayReferencesWidget()));
-    connect(mTabWidget, SIGNAL(tabMovedTabWidget(int, int)), this, SLOT(tabMovedSlot(int, int)));
-    connect(Config(), SIGNAL(shortcutsUpdated()), this, SLOT(refreshShortcuts()));
-
-    // Set default setttings (when not set)
-    SettingsDialog defaultSettings;
-    lastException = 0;
-    defaultSettings.SaveSettings();
-
-    // Create updatechecker
-    mUpdateChecker = new UpdateChecker(this);
-
-    refreshShortcuts();
-
-    // Setup close thread and dialog
-    bCanClose = false;
-    mCloseThread = new MainWindowCloseThread(this);
-    connect(mCloseThread, SIGNAL(canClose()), this, SLOT(canClose()));
-    mCloseDialog = new CloseDialog(this);
-
-    mCpuWidget->setDisasmFocus();
-}
-
-MainWindow::~MainWindow()
-{
-    delete ui;
-}
-
-void MainWindow::setupCommandBar()
-{
-    mCmdLineEdit = new CommandLineEdit(ui->cmdBar);
-    ui->cmdBar->addWidget(new QLabel(tr("Command: ")));
-    ui->cmdBar->addWidget(mCmdLineEdit);
-    ui->cmdBar->addWidget(mCmdLineEdit->selectorWidget());
-}
-
-void MainWindow::setupStatusBar()
-{
-    // Status label (Ready, Paused, ...)
-    mStatusLabel = new StatusLabel(ui->statusBar);
-    mStatusLabel->setText(tr("Ready"));
-    ui->statusBar->addWidget(mStatusLabel);
-
-    // Log line
-    mLastLogLabel = new StatusLabel();
-    ui->statusBar->addPermanentWidget(mLastLogLabel, 1);
-
-    // Time wasted counter
-    QLabel* timeWastedLabel = new QLabel(this);
-    ui->statusBar->addPermanentWidget(timeWastedLabel);
-    mTimeWastedCounter = new TimeWastedCounter(this, timeWastedLabel);
-}
-
-void MainWindow::closeEvent(QCloseEvent* event)
-{
-    mCloseDialog->show();
-    mCloseDialog->setFocus();
-    static volatile bool bExecuteThread = true;
-    if(bExecuteThread)
-    {
-        bExecuteThread = false;
-        CloseSnowman(mSnowmanView);
-        Sleep(100);
-        mCloseThread->start();
-    }
-    if(bCanClose)
-    {
-        mCloseDialog->allowClose();
-        mCloseDialog->close();
-        event->accept();
-    }
-    else
-        event->ignore();
-}
-
-void MainWindow::setTab(QWidget* widget)
-{
-    for(int i = 0; i < mTabWidget->count(); i++)
-    {
-        if(mTabWidget->widget(i) == widget)
-        {
-            mTabWidget->setCurrentIndex(i);
-            break;
-        }
-    }
-}
-
-void MainWindow::loadTabDefaultOrder()
-{
-    clearTabWidget();
-
-    // Setup tabs
-    //TODO
-    for(int i = 0; i < mWidgetList.size(); i++)
-        addQWidgetTab(mWidgetList[i], mWidgetNativeNameList[i]);
-}
-
-void MainWindow::loadTabSavedOrder()
-{
-    clearTabWidget();
-
-    QMap<duint, std::pair<QWidget*, QString>> tabIndexToWidget;
-
-    // Get tabIndex for each widget and add them to tabIndexToWidget
-    for(int i = 0; i < mWidgetList.size(); i++)
-    {
-        QString tabName = mWidgetNativeNameList[i];
-        duint tabIndex = Config()->getUint("TabOrder", tabName);
-        tabIndexToWidget.insert(tabIndex, std::make_pair(mWidgetList[i], tabName));
-    }
-
-    // Setup tabs
-    for(auto & widget : tabIndexToWidget)
-        addQWidgetTab(widget.first, widget.second);
-}
-
-void MainWindow::clearTabWidget()
-{
-    if(mTabWidget->count() <= 0)
-        return;
-
-    // Remove all tabs starting from the end
-    for(int i = mTabWidget->count() - 1; i >= 0; i--)
-        mTabWidget->removeTab(i);
-}
-
-void MainWindow::setGlobalShortcut(QAction* action, const QKeySequence & key)
-{
-    action->setShortcut(key);
-    action->setShortcutContext(Qt::ApplicationShortcut);
-}
-
-void MainWindow::refreshShortcuts()
-{
-    setGlobalShortcut(ui->actionOpen, ConfigShortcut("FileOpen"));
-    setGlobalShortcut(ui->actionAttach, ConfigShortcut("FileAttach"));
-    setGlobalShortcut(ui->actionDetach, ConfigShortcut("FileDetach"));
-    setGlobalShortcut(ui->actionExit, ConfigShortcut("FileExit"));
-
-    setGlobalShortcut(ui->actionCpu, ConfigShortcut("ViewCpu"));
-    setGlobalShortcut(ui->actionLog, ConfigShortcut("ViewLog"));
-    setGlobalShortcut(ui->actionBreakpoints, ConfigShortcut("ViewBreakpoints"));
-    setGlobalShortcut(ui->actionMemoryMap, ConfigShortcut("ViewMemoryMap"));
-    setGlobalShortcut(ui->actionCallStack, ConfigShortcut("ViewCallStack"));
-    setGlobalShortcut(ui->actionSEHChain, ConfigShortcut("ViewSEHChain"));
-    setGlobalShortcut(ui->actionScript, ConfigShortcut("ViewScript"));
-    setGlobalShortcut(ui->actionSymbolInfo, ConfigShortcut("ViewSymbolInfo"));
-    setGlobalShortcut(ui->actionSource, ConfigShortcut("ViewSource"));
-    setGlobalShortcut(ui->actionReferences, ConfigShortcut("ViewReferences"));
-    setGlobalShortcut(ui->actionThreads, ConfigShortcut("ViewThreads"));
-    setGlobalShortcut(ui->actionPatches, ConfigShortcut("ViewPatches"));
-    setGlobalShortcut(ui->actionComments, ConfigShortcut("ViewComments"));
-    setGlobalShortcut(ui->actionLabels, ConfigShortcut("ViewLabels"));
-    setGlobalShortcut(ui->actionBookmarks, ConfigShortcut("ViewBookmarks"));
-    setGlobalShortcut(ui->actionFunctions, ConfigShortcut("ViewFunctions"));
-    setGlobalShortcut(ui->actionSnowman, ConfigShortcut("ViewSnowman"));
-    setGlobalShortcut(ui->actionHandles, ConfigShortcut("ViewHandles"));
-
-    setGlobalShortcut(ui->actionRun, ConfigShortcut("DebugRun"));
-    setGlobalShortcut(ui->actioneRun, ConfigShortcut("DebugeRun"));
-    setGlobalShortcut(ui->actionRunSelection, ConfigShortcut("DebugRunSelection"));
-    setGlobalShortcut(ui->actionPause, ConfigShortcut("DebugPause"));
-    setGlobalShortcut(ui->actionRestart, ConfigShortcut("DebugRestart"));
-    setGlobalShortcut(ui->actionClose, ConfigShortcut("DebugClose"));
-    setGlobalShortcut(ui->actionStepInto, ConfigShortcut("DebugStepInto"));
-    setGlobalShortcut(ui->actioneStepInto, ConfigShortcut("DebugeStepInfo"));
-    setGlobalShortcut(ui->actionStepOver, ConfigShortcut("DebugStepOver"));
-    setGlobalShortcut(ui->actioneStepOver, ConfigShortcut("DebugeStepOver"));
-    setGlobalShortcut(ui->actionRtr, ConfigShortcut("DebugRtr"));
-    setGlobalShortcut(ui->actioneRtr, ConfigShortcut("DebugeRtr"));
-    setGlobalShortcut(ui->actionCommand, ConfigShortcut("DebugCommand"));
-    setGlobalShortcut(ui->actionSkipNextInstruction, ConfigShortcut("DebugSkipNextInstruction"));
-
-    setGlobalShortcut(ui->actionScylla, ConfigShortcut("PluginsScylla"));
-
-    setGlobalShortcut(ui->actionSettings, ConfigShortcut("OptionsPreferences"));
-    setGlobalShortcut(ui->actionAppearance, ConfigShortcut("OptionsAppearance"));
-    setGlobalShortcut(ui->actionShortcuts, ConfigShortcut("OptionsShortcuts"));
-    setGlobalShortcut(ui->actionTopmost, ConfigShortcut("OptionsTopmost"));
-
-    setGlobalShortcut(ui->actionAbout, ConfigShortcut("HelpAbout"));
-    setGlobalShortcut(ui->actionDonate, ConfigShortcut("HelpDonate"));
-    setGlobalShortcut(ui->actionCheckUpdates, ConfigShortcut("HelpCheckForUpdates"));
-    setGlobalShortcut(ui->actionCalculator, ConfigShortcut("HelpCalculator"));
-    setGlobalShortcut(ui->actionReportBug, ConfigShortcut("HelpReportBug"));
-    setGlobalShortcut(ui->actionManual, ConfigShortcut("HelpManual"));
-
-    setGlobalShortcut(ui->actionStrings, ConfigShortcut("ActionFindStrings"));
-    setGlobalShortcut(ui->actionCalls, ConfigShortcut("ActionFindIntermodularCalls"));
-}
-
-//Reads recent files list from settings
-void MainWindow::loadMRUList(int maxItems)
-{
-    mMaxMRU = maxItems;
-    for(int i = 0; i < mMaxMRU; i++)
-    {
-        char currentFile[MAX_SETTING_SIZE] = "";
-        if(!BridgeSettingGet("Recent Files", QString().sprintf("%.2d", i + 1).toUtf8().constData(), currentFile))
-            break;
-        if(QString(currentFile).size() && QFile(currentFile).exists())
-            mMRUList.push_back(currentFile);
-    }
-    mMRUList.removeDuplicates();
-    updateMRUMenu();
-}
-
-//save recent files to settings
-void MainWindow::saveMRUList()
-{
-    BridgeSettingSet("Recent Files", 0, 0); //clear
-    mMRUList.removeDuplicates();
-    int mruSize = mMRUList.size();
-    for(int i = 0; i < mruSize; i++)
-    {
-        if(QFile(mMRUList.at(i)).exists())
-            BridgeSettingSet("Recent Files", QString().sprintf("%.2d", i + 1).toUtf8().constData(), mMRUList.at(i).toUtf8().constData());
-    }
-}
-
-void MainWindow::addMRUEntry(QString entry)
-{
-    if(!entry.size())
-        return;
-    //remove duplicate entry if it exists
-    removeMRUEntry(entry);
-    mMRUList.insert(mMRUList.begin(), entry);
-    if(mMRUList.size() > mMaxMRU)
-        mMRUList.erase(mMRUList.begin() + mMaxMRU, mMRUList.end());
-}
-
-void MainWindow::removeMRUEntry(QString entry)
-{
-    if(!entry.size())
-        return;
-    QList<QString>::iterator it;
-
-    for(it = mMRUList.begin(); it != mMRUList.end(); ++it)
-    {
-        if((*it) == entry)
-        {
-            mMRUList.erase(it);
-            break;
-        }
-    }
-}
-
-void MainWindow::updateMRUMenu()
-{
-    if(mMaxMRU < 1)
-        return;
-
-    QMenu* fileMenu = ui->menuRecentFiles;
-    QList<QAction*> list = fileMenu->actions();
-    for(int i = 1; i < list.length(); ++i)
-        fileMenu->removeAction(list.at(i));
-
-    //add items to list
-    if(mMRUList.size() > 0)
-    {
-        list = fileMenu->actions();
-        for(int index = 0; index < mMRUList.size(); ++index)
-        {
-            fileMenu->addAction(new QAction(mMRUList.at(index), this));
-            fileMenu->actions().last()->setObjectName(QString("MRU").append(QString::number(index)));
-            connect(fileMenu->actions().last(), SIGNAL(triggered()), this, SLOT(openFile()));
-        }
-    }
-}
-
-QString MainWindow::getMRUEntry(int index)
-{
-    if(index < mMRUList.size())
-        return mMRUList.at(index);
-
-    return "";
-}
-
-void MainWindow::executeCommand()
-{
-    mCmdLineEdit->execute();
-}
-
-void MainWindow::execStepOver()
-{
-    DbgCmdExec("StepOver");
-}
-
-void MainWindow::execStepInto()
-{
-    DbgCmdExec("StepInto");
-}
-
-void MainWindow::setFocusToCommandBar()
-{
-    mCmdLineEdit->setFocus();
-}
-
-void MainWindow::execClose()
-{
-    DbgCmdExec("stop");
-}
-
-void MainWindow::execRun()
-{
-    DbgCmdExec("run");
-}
-
-void MainWindow::execRtr()
-{
-    DbgCmdExec("rtr");
-}
-
-void MainWindow::displayMemMapWidget()
-{
-    showQWidgetTab(mMemMapView);
-}
-
-void MainWindow::displayLogWidget()
-{
-    showQWidgetTab(mLogView);
-}
-
-void MainWindow::displayScriptWidget()
-{
-    showQWidgetTab(mScriptView);
-}
-
-void MainWindow::displayAboutWidget()
-{
-#ifdef _WIN64
-    QString title = tr("About x64dbg");
-#else
-    QString title = tr("About x32dbg");
-#endif //_WIN64
-    title += QString().sprintf(" v%d", BridgeGetDbgVersion());
-    QMessageBox msg(QMessageBox::Information, title, "Website:<br><a href=\"http://x64dbg.com\">http://x64dbg.com</a><br><br>Attribution:<br><a href=\"http://icons8.com\">Icons8</a><br><a href=\"http://p.yusukekamiyamane.com\">Yusuke Kamiyamane</a><br><br>Compiled on:<br>" + ToDateString(GetCompileDate()) + ", " __TIME__);
-    msg.setWindowIcon(QIcon(":/icons/images/information.png"));
-    msg.setTextFormat(Qt::RichText);
-    msg.setParent(this, Qt::Dialog);
-    msg.setWindowFlags(msg.windowFlags() & (~Qt::WindowContextHelpButtonHint));
-    msg.exec();
-}
-
-void MainWindow::openFile()
-{
-    QString lastPath, filename;
-    QAction* fileToOpen = qobject_cast<QAction*>(sender());
-
-    //if sender is from recent list directly open file, otherwise show dialog
-    if(fileToOpen == NULL || !fileToOpen->objectName().startsWith("MRU") || !(fileToOpen->text().length()))
-    {
-        lastPath = (mMRUList.size() > 0) ? mMRUList.at(0) : 0;
-        filename = QFileDialog::getOpenFileName(this, tr("Open file"), lastPath, tr("Executables (*.exe *.dll);;All files (*.*)"));
-        if(!filename.length())
-            return;
-        filename = QDir::toNativeSeparators(filename); //convert to native path format (with backlashes)
-    }
-    else
-    {
-        filename = fileToOpen->text();
-    }
-    DbgCmdExec(QString().sprintf("init \"%s\"", filename.toUtf8().constData()).toUtf8().constData());
-
-    //file is from recent menu
-    if(fileToOpen != NULL && fileToOpen->objectName().startsWith("MRU"))
-    {
-        fileToOpen->setObjectName(fileToOpen->objectName().split("U").at(1));
-        int index = fileToOpen->objectName().toInt();
-
-        QString exists = getMRUEntry(index);
-        if(exists.length() == 0)
-        {
-            addMRUEntry(filename);
-            updateMRUMenu();
-            saveMRUList();
-        }
-
-        fileToOpen->setObjectName(fileToOpen->objectName().prepend("MRU"));
-    }
-
-    //file is from open button
-    bool update = true;
-    if(fileToOpen == NULL || fileToOpen->objectName().compare("actionOpen") == 0)
-        for(int i = 0; i < mMRUList.size(); i++)
-            if(mMRUList.at(i) == filename)
-            {
-                update = false;
-                break;
-            }
-    if(update)
-    {
-        addMRUEntry(filename);
-        updateMRUMenu();
-        saveMRUList();
-    }
-
-    mCpuWidget->setDisasmFocus();
-}
-
-void MainWindow::execPause()
-{
-    DbgCmdExec("pause");
-}
-
-void MainWindow::startScylla() //this is executed
-{
-    DbgCmdExec("StartScylla");
-}
-
-void MainWindow::restartDebugging()
-{
-    if(!mMRUList.size())
-        return;
-    DbgCmdExec(QString().sprintf("init \"%s\"", mMRUList.at(0).toUtf8().constData()).toUtf8().constData());
-
-    mCpuWidget->setDisasmFocus();
-}
-
-void MainWindow::displayBreakpointWidget()
-{
-    showQWidgetTab(mBreakpointsView);
-}
-
-void MainWindow::dragEnterEvent(QDragEnterEvent* pEvent)
-{
-    if(pEvent->mimeData()->hasUrls())
-    {
-        pEvent->acceptProposedAction();
-    }
-}
-
-void MainWindow::dropEvent(QDropEvent* pEvent)
-{
-    if(pEvent->mimeData()->hasUrls())
-    {
-        QString filename = QDir::toNativeSeparators(pEvent->mimeData()->urls()[0].toLocalFile());
-        DbgCmdExec(QString().sprintf("init \"%s\"", filename.toUtf8().constData()).toUtf8().constData());
-        pEvent->acceptProposedAction();
-    }
-}
-
-void MainWindow::updateWindowTitleSlot(QString filename)
-{
-    if(filename.length())
-    {
-        setWindowTitle(mWindowMainTitle + QString(" - ") + filename);
-        windowTitle = filename;
-    }
-    else
-    {
-        setWindowTitle(mWindowMainTitle);
-        windowTitle = mWindowMainTitle;
-    }
-}
-
-void MainWindow::execeStepOver()
-{
-    DbgCmdExec("eStepOver");
-}
-
-void MainWindow::execeStepInto()
-{
-    DbgCmdExec("eStepInto");
-}
-void MainWindow::execeRun()
-{
-    DbgCmdExec("erun");
-}
-
-void MainWindow::execeRtr()
-{
-    DbgCmdExec("ertr");
-}
-
-void MainWindow::execSkip()
-{
-    DbgCmdExec("skip");
-}
-
-void MainWindow::displayCpuWidget()
-{
-    showQWidgetTab(mCpuWidget);
-}
-
-void MainWindow::displaySymbolWidget()
-{
-    showQWidgetTab(mSymbolView);
-}
-
-void MainWindow::displaySourceViewWidget()
-{
-    showQWidgetTab(mSourceViewManager);
-}
-
-void MainWindow::displayReferencesWidget()
-{
-    showQWidgetTab(mReferenceManager);
-}
-
-void MainWindow::displayThreadsWidget()
-{
-    showQWidgetTab(mThreadView);
-}
-
-void MainWindow::displaySnowmanWidget()
-{
-    showQWidgetTab(mSnowmanView);
-}
-
-void MainWindow::hideDebugger()
-{
-    DbgCmdExec("hide");
-}
-
-void MainWindow::openSettings()
-{
-    SettingsDialog* settings = new SettingsDialog(this);
-    connect(settings, SIGNAL(chkSaveLoadTabOrderStateChanged(bool)), this, SLOT(chkSaveloadTabSavedOrderStateChangedSlot(bool)));
-    settings->lastException = lastException;
-    settings->exec();
-}
-
-void MainWindow::openAppearance()
-{
-    AppearanceDialog appearance(this);
-    appearance.exec();
-}
-
-void MainWindow::openCalculator()
-{
-    mCalculatorDialog->showNormal();
-    mCalculatorDialog->setFocus();
-    mCalculatorDialog->setExpressionFocus();
-}
-
-void MainWindow::openShortcuts()
-{
-    ShortcutsDialog shortcuts(this);
-    shortcuts.exec();
-}
-
-void MainWindow::changeTopmost(bool checked)
-{
-    if(checked)
-        SetWindowPos((HWND)this->winId(), HWND_TOPMOST, 0, 0, 0, 0, SWP_NOMOVE | SWP_NOSIZE | SWP_NOACTIVATE);
-    else
-        SetWindowPos((HWND)this->winId(), HWND_NOTOPMOST, 0, 0, 0, 0, SWP_NOMOVE | SWP_NOSIZE | SWP_NOACTIVATE);
-}
-
-void MainWindow::addRecentFile(QString file)
-{
-    addMRUEntry(file);
-    updateMRUMenu();
-    saveMRUList();
-}
-
-void MainWindow::setLastException(unsigned int exceptionCode)
-{
-    lastException = exceptionCode;
-}
-
-void MainWindow::findStrings()
-{
-    DbgCmdExec(QString("strref " + QString("%1").arg(mCpuWidget->getDisasmWidget()->getSelectedVa(), sizeof(dsint) * 2, 16, QChar('0')).toUpper()).toUtf8().constData());
-    displayReferencesWidget();
-}
-
-void MainWindow::findModularCalls()
-{
-    DbgCmdExec(QString("modcallfind " + QString("%1").arg(mCpuWidget->getDisasmWidget()->getSelectedVa(), sizeof(dsint) * 2, 16, QChar('0')).toUpper()).toUtf8().constData());
-    displayReferencesWidget();
-}
-
-const MainWindow::MenuInfo* MainWindow::findMenu(int hMenu)
-{
-    if(hMenu == -1)
-        return 0;
-    int nFound = -1;
-    for(int i = 0; i < mMenuList.size(); i++)
-    {
-        if(hMenu == mMenuList.at(i).hMenu)
-        {
-            nFound = i;
-            break;
-        }
-    }
-    return nFound == -1 ? 0 : &mMenuList.at(nFound);
-}
-
-void MainWindow::addMenuToList(QWidget* parent, QMenu* menu, int hMenu, int hParentMenu)
-{
-    if(!findMenu(hMenu))
-        mMenuList.push_back(MenuInfo(parent, menu, hMenu, hParentMenu));
-    Bridge::getBridge()->setResult();
-}
-
-void MainWindow::addMenu(int hMenu, QString title)
-{
-    const MenuInfo* menu = findMenu(hMenu);
-    if(!menu && hMenu != -1)
-    {
-        Bridge::getBridge()->setResult(-1);
-        return;
-    }
-    int hMenuNew = hMenuNext++;
-    QWidget* parent = hMenu == -1 ? this : menu->parent;
-    QMenu* wMenu = new QMenu(title, parent);
-    wMenu->menuAction()->setVisible(false);
-    mMenuList.push_back(MenuInfo(parent, wMenu, hMenuNew, hMenu));
-    if(hMenu == -1) //top-level
-        ui->menuBar->addMenu(wMenu);
-    else //deeper level
-        menu->mMenu->addMenu(wMenu);
-    Bridge::getBridge()->setResult(hMenuNew);
-}
-
-void MainWindow::addMenuEntry(int hMenu, QString title)
-{
-    const MenuInfo* menu = findMenu(hMenu);
-    if(!menu && hMenu != -1)
-    {
-        Bridge::getBridge()->setResult(-1);
-        return;
-    }
-    MenuEntryInfo newInfo;
-    int hEntryNew = hEntryNext++;
-    newInfo.hEntry = hEntryNew;
-    newInfo.hParentMenu = hMenu;
-    QWidget* parent = hMenu == -1 ? this : menu->parent;
-    QAction* wAction = new QAction(title, parent);
-    wAction->setObjectName(QString().sprintf("ENTRY|%d", hEntryNew));
-    parent->addAction(wAction);
-    connect(wAction, SIGNAL(triggered()), this, SLOT(menuEntrySlot()));
-    newInfo.mAction = wAction;
-    mEntryList.push_back(newInfo);
-    if(hMenu == -1) //top level
-        ui->menuBar->addAction(wAction);
-    else //deeper level
-    {
-        menu->mMenu->addAction(wAction);
-        menu->mMenu->menuAction()->setVisible(true);
-    }
-    Bridge::getBridge()->setResult(hEntryNew);
-}
-
-void MainWindow::addSeparator(int hMenu)
-{
-    const MenuInfo* menu = findMenu(hMenu);
-    if(menu)
-    {
-        MenuEntryInfo newInfo;
-        newInfo.hEntry = -1;
-        newInfo.hParentMenu = hMenu;
-        newInfo.mAction = menu->mMenu->addSeparator();
-        mEntryList.push_back(newInfo);
-    }
-    Bridge::getBridge()->setResult();
-}
-
-void MainWindow::clearMenu(int hMenu)
-{
-    if(!mMenuList.size() || hMenu == -1)
-    {
-        Bridge::getBridge()->setResult();
-        return;
-    }
-    const MenuInfo* menu = findMenu(hMenu);
-    //delete menu entries
-    for(int i = mEntryList.size() - 1; i > -1; i--)
-    {
-        if(hMenu == mEntryList.at(i).hParentMenu) //we found an entry that has the menu as parent
-        {
-            QWidget* parent = menu == 0 ? this : menu->parent;
-            parent->removeAction(mEntryList.at(i).mAction);
-            delete mEntryList.at(i).mAction; //delete the entry object
-            mEntryList.erase(mEntryList.begin() + i);
-        }
-    }
-    //recursively delete the menus
-    for(int i = mMenuList.size() - 1; i > -1; i--)
-    {
-        if(hMenu == mMenuList.at(i).hParentMenu) //we found a menu that has the menu as parent
-        {
-            clearMenu(mMenuList.at(i).hMenu); //delete children menus
-            delete mMenuList.at(i).mMenu; //delete the child menu object
-            mMenuList.erase(mMenuList.begin() + i); //delete the child entry
-        }
-    }
-    //hide the empty menu
-    if(menu)
-        menu->mMenu->menuAction()->setVisible(false);
-    Bridge::getBridge()->setResult();
-}
-
-void MainWindow::initMenuApi()
-{
-    //256 entries are reserved
-    mEntryList.clear();
-    hEntryNext = 256;
-    mMenuList.clear();
-    hMenuNext = 256;
-}
-
-void MainWindow::menuEntrySlot()
-{
-    QAction* action = qobject_cast<QAction*>(sender());
-    if(action && action->objectName().startsWith("ENTRY|"))
-    {
-        int hEntry = -1;
-        if(sscanf_s(action->objectName().mid(6).toUtf8().constData(), "%d", &hEntry) == 1)
-            DbgMenuEntryClicked(hEntry);
-    }
-}
-
-void MainWindow::removeMenuEntry(int hEntry)
-{
-    for(int i = 0; i < mEntryList.size(); i++)
-    {
-        if(mEntryList.at(i).hEntry == hEntry)
-        {
-            const MenuEntryInfo & entry = mEntryList.at(i);
-            const MenuInfo* menu = findMenu(entry.hParentMenu);
-            QWidget* parent = menu == 0 ? this : menu->parent;
-            parent->removeAction(entry.mAction);
-            delete entry.mAction;
-            mEntryList.erase(mEntryList.begin() + i);
-            break;
-        }
-    }
-    Bridge::getBridge()->setResult();
-}
-
-void MainWindow::setIconMenuEntry(int hEntry, QIcon icon)
-{
-    for(int i = 0; i < mEntryList.size(); i++)
-    {
-        if(mEntryList.at(i).hEntry == hEntry)
-        {
-            const MenuEntryInfo & entry = mEntryList.at(i);
-            entry.mAction->setIcon(icon);
-            break;
-        }
-    }
-    Bridge::getBridge()->setResult();
-}
-
-void MainWindow::setIconMenu(int hMenu, QIcon icon)
-{
-    for(int i = 0; i < mMenuList.size(); i++)
-    {
-        if(mMenuList.at(i).hMenu == hMenu)
-        {
-            const MenuInfo & menu = mMenuList.at(i);
-            menu.mMenu->setIcon(icon);
-        }
-    }
-    Bridge::getBridge()->setResult();
-}
-
-void MainWindow::runSelection()
-{
-    if(!DbgIsDebugging())
-        return;
-
-    QString command = "bp " + QString("%1").arg(mCpuWidget->getDisasmWidget()->getSelectedVa(), sizeof(dsint) * 2, 16, QChar('0')).toUpper() + ", ss";
-    if(DbgCmdExecDirect(command.toUtf8().constData()))
-        DbgCmdExecDirect("run");
-}
-
-void MainWindow::getStrWindow(const QString title, QString* text)
-{
-    LineEditDialog mLineEdit(this);
-    mLineEdit.setWindowTitle(title);
-    bool bResult = true;
-    if(mLineEdit.exec() != QDialog::Accepted)
-        bResult = false;
-    *text = mLineEdit.editText;
-    Bridge::getBridge()->setResult(bResult);
-}
-
-void MainWindow::patchWindow()
-{
-    if(!DbgIsDebugging())
-    {
-        QMessageBox msg(QMessageBox::Critical, tr("Error!"), tr("Patches cannot be shown when not debugging..."));
-        msg.setWindowIcon(QIcon(":/icons/images/compile-error.png"));
-        msg.setWindowFlags(msg.windowFlags() & (~Qt::WindowContextHelpButtonHint));
-        msg.exec();
-        return;
-    }
-    GuiUpdatePatches();
-    mPatchDialog->showNormal();
-    mPatchDialog->setFocus();
-}
-
-void MainWindow::displayComments()
-{
-    if(!DbgIsDebugging())
-        return;
-    DbgCmdExec("commentlist");
-    displayReferencesWidget();
-}
-
-void MainWindow::displayLabels()
-{
-    if(!DbgIsDebugging())
-        return;
-    DbgCmdExec("labellist");
-    displayReferencesWidget();
-}
-
-void MainWindow::displayBookmarks()
-{
-    if(!DbgIsDebugging())
-        return;
-    DbgCmdExec("bookmarklist");
-    displayReferencesWidget();
-}
-
-void MainWindow::displayFunctions()
-{
-    if(!DbgIsDebugging())
-        return;
-    DbgCmdExec("functionlist");
-    displayReferencesWidget();
-}
-
-void MainWindow::checkUpdates()
-{
-    mUpdateChecker->checkForUpdates();
-}
-
-void MainWindow::displayCallstack()
-{
-    showQWidgetTab(mCallStackView);
-}
-
-void MainWindow::displaySEHChain()
-{
-    showQWidgetTab(mSEHChainView);
-}
-
-void MainWindow::donate()
-{
-    QMessageBox msg(QMessageBox::Information, tr("Donate"), tr("All the money will go to x64dbg development."));
-    msg.setWindowIcon(QIcon(":/icons/images/donate.png"));
-    msg.setParent(this, Qt::Dialog);
-    msg.setWindowFlags(msg.windowFlags() & (~Qt::WindowContextHelpButtonHint));
-    msg.setStandardButtons(QMessageBox::Ok | QMessageBox::Cancel);
-    msg.setDefaultButton(QMessageBox::Ok);
-    if(msg.exec() != QMessageBox::Ok)
-        return;
-    QDesktopServices::openUrl(QUrl("http://donate.x64dbg.com"));
-}
-
-void MainWindow::reportBug()
-{
-    QMessageBox msg(QMessageBox::Information, tr("Report Bug"), tr("You will be taken to a website where you can report a bug.\nMake sure to fill in as much information as possible."));
-    msg.setWindowIcon(QIcon(":/icons/images/bug-report.png"));
-    msg.setParent(this, Qt::Dialog);
-    msg.setWindowFlags(msg.windowFlags() & (~Qt::WindowContextHelpButtonHint));
-    msg.setStandardButtons(QMessageBox::Ok | QMessageBox::Cancel);
-    msg.setDefaultButton(QMessageBox::Ok);
-    if(msg.exec() != QMessageBox::Ok)
-        return;
-    QDesktopServices::openUrl(QUrl("http://report.x64dbg.com"));
-}
-
-void MainWindow::displayAttach()
-{
-    AttachDialog attach(this);
-    attach.exec();
-
-    mCpuWidget->setDisasmFocus();
-}
-
-void MainWindow::detach()
-{
-    DbgCmdExec("detach");
-}
-
-void MainWindow::changeCommandLine()
-{
-    if(!DbgIsDebugging())
-        return;
-
-    LineEditDialog mLineEdit(this);
-    mLineEdit.setText("");
-    mLineEdit.setWindowTitle(tr("Change Command Line"));
-    mLineEdit.setWindowIcon(QIcon(":/icons/images/changeargs.png"));
-
-    size_t cbsize = 0;
-    char* cmdline = 0;
-    if(!DbgFunctions()->GetCmdline(0, &cbsize))
-        mLineEdit.setText(tr("Cannot get remote command line, use the 'getcmdline' command for more information."));
-    else
-    {
-        cmdline = new char[cbsize];
-        DbgFunctions()->GetCmdline(cmdline, 0);
-        mLineEdit.setText(QString(cmdline));
-        delete[] cmdline;
-    }
-
-    mLineEdit.setCursorPosition(0);
-
-    if(mLineEdit.exec() != QDialog::Accepted)
-        return; //pressed cancel
-
-    if(!DbgFunctions()->SetCmdline((char*)mLineEdit.editText.toUtf8().constData()))
-    {
-        QMessageBox msg(QMessageBox::Warning, tr("Error!"), tr("Could not set command line!"));
-        msg.setWindowIcon(QIcon(":/icons/images/compile-warning.png"));
-        msg.setParent(this, Qt::Dialog);
-        msg.setWindowFlags(msg.windowFlags() & (~Qt::WindowContextHelpButtonHint));
-        msg.exec();
-    }
-    else
-    {
-        DbgFunctions()->MemUpdateMap();
-        GuiUpdateMemoryView();
-        GuiAddStatusBarMessage(QString("New command line: " + mLineEdit.editText + "\n").toUtf8().constData());
-    }
-}
-
-void MainWindow::displayManual()
-{
-    // Open the Windows CHM in the upper directory
-    QDesktopServices::openUrl(QUrl(QUrl::fromLocalFile(QString("%1/../x64dbg.chm").arg(QCoreApplication::applicationDirPath()))));
-}
-
-void MainWindow::decompileAt(dsint start, dsint end)
-{
-    DecompileAt(mSnowmanView, start, end);
-}
-
-void MainWindow::canClose()
-{
-    bCanClose = true;
-    close();
-}
-
-void MainWindow::addQWidgetTab(QWidget* qWidget, QString nativeName)
-{
-    mTabWidget->addTabEx(qWidget, qWidget->windowIcon(), qWidget->windowTitle(), nativeName);
-}
-
-void MainWindow::addQWidgetTab(QWidget* qWidget)
-{
-    addQWidgetTab(qWidget, qWidget->windowTitle());
-}
-
-void MainWindow::showQWidgetTab(QWidget* qWidget)
-{
-    qWidget->show();
-    qWidget->setFocus();
-    setTab(qWidget);
-}
-
-void MainWindow::closeQWidgetTab(QWidget* qWidget)
-{
-    for(int i = 0; i < mTabWidget->count(); i++)
-    {
-        if(mTabWidget->widget(i) == qWidget)
-        {
-            mTabWidget->DeleteTab(i);
-            break;
-        }
-    }
-}
-
-void MainWindow::executeOnGuiThread(void* cbGuiThread)
-{
-    ((GUICALLBACK)cbGuiThread)();
-}
-
-void MainWindow::drawGraphAtAddressSlot(dsint va)
-{
-    mGraphView->drawGraphAtSlot(va);
-}
-
-void MainWindow::tabMovedSlot(int from, int to)
-{
-    for(int i = 0; i < mTabWidget->count(); i++)
-    {
-        // Remove space in widget name and append Tab to get config settings (CPUTab, MemoryMapTab, etc...)
-        //QString tabName = mTabWidget->tabText(i).replace(" ", "") + "Tab";
-        QString tabName = mTabWidget->getNativeName(i);
-        Config()->setUint("TabOrder", tabName, i);
-    }
-}
-
-void MainWindow::chkSaveloadTabSavedOrderStateChangedSlot(bool state)
-{
-    if(state)
-        loadTabSavedOrder();
-    else
-        loadTabDefaultOrder();
-}
-
-void MainWindow::dbgStateChangedSlot(DBGSTATE state)
-{
-    if(state == initialized) //fixes a crash when restarting with certain settings in another tab
-        displayCpuWidget();
-}
-
-void MainWindow::on_actionFaq_triggered()
-{
-    QDesktopServices::openUrl(QUrl("http://faq.x64dbg.com"));
-}
-
-void MainWindow::on_actionReloadStylesheet_triggered()
-{
-    QFile f(QString("%1/style.css").arg(QCoreApplication::applicationDirPath()));
-    if(f.open(QFile::ReadOnly | QFile::Text))
-    {
-        QTextStream in(&f);
-        auto style = in.readAll();
-        f.close();
-        qApp->setStyleSheet(style);
-    }
-    else
-        qApp->setStyleSheet("");
-    ensurePolished();
-    update();
-}
-
-void MainWindow::displayNotesWidget()
-{
-    showQWidgetTab(mNotesManager);
-}
-
-void MainWindow::displayHandlesWidget()
-{
-    showQWidgetTab(mHandlesView);
-}
+#include "MainWindow.h"
+#include "ui_MainWindow.h"
+#include <QMessageBox>
+#include <QIcon>
+#include <QUrl>
+#include <QFileDialog>
+#include <QMimeData>
+#include <QDesktopServices>
+#include "Configuration.h"
+#include "SettingsDialog.h"
+#include "AppearanceDialog.h"
+#include "ShortcutsDialog.h"
+#include "AttachDialog.h"
+#include "LineEditDialog.h"
+#include "StringUtil.h"
+
+QString MainWindow::windowTitle = "";
+
+MainWindow::MainWindow(QWidget* parent)
+    : QMainWindow(parent),
+      ui(new Ui::MainWindow)
+{
+    ui->setupUi(this);
+
+    // Build information
+    QAction* buildInfo = new QAction(ToDateString(GetCompileDate()), this);
+    buildInfo->setEnabled(false);
+    ui->menuBar->addAction(buildInfo);
+
+    // Setup bridge signals
+    connect(Bridge::getBridge(), SIGNAL(updateWindowTitle(QString)), this, SLOT(updateWindowTitleSlot(QString)));
+    connect(Bridge::getBridge(), SIGNAL(addRecentFile(QString)), this, SLOT(addRecentFile(QString)));
+    connect(Bridge::getBridge(), SIGNAL(setLastException(uint)), this, SLOT(setLastException(uint)));
+    connect(Bridge::getBridge(), SIGNAL(menuAddMenuToList(QWidget*, QMenu*, int, int)), this, SLOT(addMenuToList(QWidget*, QMenu*, int, int)));
+    connect(Bridge::getBridge(), SIGNAL(menuAddMenu(int, QString)), this, SLOT(addMenu(int, QString)));
+    connect(Bridge::getBridge(), SIGNAL(menuAddMenuEntry(int, QString)), this, SLOT(addMenuEntry(int, QString)));
+    connect(Bridge::getBridge(), SIGNAL(menuAddSeparator(int)), this, SLOT(addSeparator(int)));
+    connect(Bridge::getBridge(), SIGNAL(menuClearMenu(int)), this, SLOT(clearMenu(int)));
+    connect(Bridge::getBridge(), SIGNAL(menuRemoveMenuEntry(int)), this, SLOT(removeMenuEntry(int)));
+    connect(Bridge::getBridge(), SIGNAL(getStrWindow(QString, QString*)), this, SLOT(getStrWindow(QString, QString*)));
+    connect(Bridge::getBridge(), SIGNAL(setIconMenu(int, QIcon)), this, SLOT(setIconMenu(int, QIcon)));
+    connect(Bridge::getBridge(), SIGNAL(setIconMenuEntry(int, QIcon)), this, SLOT(setIconMenuEntry(int, QIcon)));
+    connect(Bridge::getBridge(), SIGNAL(showCpu()), this, SLOT(displayCpuWidget()));
+    connect(Bridge::getBridge(), SIGNAL(addQWidgetTab(QWidget*)), this, SLOT(addQWidgetTab(QWidget*)));
+    connect(Bridge::getBridge(), SIGNAL(showQWidgetTab(QWidget*)), this, SLOT(showQWidgetTab(QWidget*)));
+    connect(Bridge::getBridge(), SIGNAL(closeQWidgetTab(QWidget*)), this, SLOT(closeQWidgetTab(QWidget*)));
+    connect(Bridge::getBridge(), SIGNAL(executeOnGuiThread(void*)), this, SLOT(executeOnGuiThread(void*)));
+    connect(Bridge::getBridge(), SIGNAL(dbgStateChanged(DBGSTATE)), this, SLOT(dbgStateChangedSlot(DBGSTATE)));
+
+    // Setup menu API
+    initMenuApi();
+    addMenuToList(this, ui->menuPlugins, GUI_PLUGIN_MENU);
+
+    this->showMaximized();
+
+#ifdef _WIN64
+    mWindowMainTitle = tr("x64dbg");
+#else
+    mWindowMainTitle = tr("x32dbg");
+#endif
+
+    // Set window title
+    setWindowTitle(QString(mWindowMainTitle));
+
+    // Load application icon
+    HICON hIcon = LoadIcon(GetModuleHandleW(0), MAKEINTRESOURCE(100));
+    SendMessageW((HWND)MainWindow::winId(), WM_SETICON, ICON_BIG, (LPARAM)hIcon);
+    DestroyIcon(hIcon);
+
+    // Load recent files
+    loadMRUList(16);
+
+    // Accept drops
+    setAcceptDrops(true);
+
+    // Log view
+    mLogView = new LogView();
+    mLogView->setWindowTitle(tr("Log"));
+    mLogView->setWindowIcon(QIcon(":/icons/images/log.png"));
+    mLogView->hide();
+
+    // Symbol view
+    mSymbolView = new SymbolView();
+    mSymbolView->setWindowTitle(tr("Symbols"));
+    mSymbolView->setWindowIcon(QIcon(":/icons/images/pdb.png"));
+    mSymbolView->hide();
+
+    // Source view
+    mSourceViewManager = new SourceViewerManager();
+    mSourceViewManager->setWindowTitle(tr("Source"));
+    mSourceViewManager->setWindowIcon(QIcon(":/icons/images/source.png"));
+    mSourceViewManager->hide();
+    connect(mSourceViewManager, SIGNAL(showCpu()), this, SLOT(displayCpuWidget()));
+
+    // Breakpoints
+    mBreakpointsView = new BreakpointsView();
+    mBreakpointsView->setWindowTitle(tr("Breakpoints"));
+    mBreakpointsView->setWindowIcon(QIcon(":/icons/images/breakpoint.png"));
+    mBreakpointsView->hide();
+    connect(mBreakpointsView, SIGNAL(showCpu()), this, SLOT(displayCpuWidget()));
+
+    // Memory map view
+    mMemMapView = new MemoryMapView();
+    connect(mMemMapView, SIGNAL(showCpu()), this, SLOT(displayCpuWidget()));
+    connect(mMemMapView, SIGNAL(showReferences()), this, SLOT(displayReferencesWidget()));
+    mMemMapView->setWindowTitle(tr("Memory Map"));
+    mMemMapView->setWindowIcon(QIcon(":/icons/images/memory-map.png"));
+    mMemMapView->hide();
+
+    // Callstack view
+    mCallStackView = new CallStackView();
+    mCallStackView->setWindowTitle(tr("Call Stack"));
+    mCallStackView->setWindowIcon(QIcon(":/icons/images/callstack.png"));
+    connect(mCallStackView, SIGNAL(showCpu()), this, SLOT(displayCpuWidget()));
+
+    // SEH Chain view
+    mSEHChainView = new SEHChainView();
+    mSEHChainView->setWindowTitle(tr("SEH"));
+    mSEHChainView->setWindowIcon(QIcon(":/icons/images/seh-chain.png"));
+    connect(mSEHChainView, SIGNAL(showCpu()), this, SLOT(displayCpuWidget()));
+
+    // Script view
+    mScriptView = new ScriptView();
+    mScriptView->setWindowTitle(tr("Script"));
+    mScriptView->setWindowIcon(QIcon(":/icons/images/script-code.png"));
+    mScriptView->hide();
+
+    // CPU view
+    mCpuWidget = new CPUWidget();
+    mCpuWidget->setWindowTitle(tr("CPU"));
+#ifdef _WIN64
+    mCpuWidget->setWindowIcon(QIcon(":/icons/images/processor64.png"));
+#else
+    mCpuWidget->setWindowIcon(QIcon(":/icons/images/processor32.png"));
+    ui->actionCpu->setIcon(QIcon(":/icons/images/processor32.png"));
+#endif //_WIN64
+
+    // Reference manager
+    mReferenceManager = new ReferenceManager(this);
+    Bridge::getBridge()->referenceManager = mReferenceManager;
+    mReferenceManager->setWindowTitle(tr("References"));
+    mReferenceManager->setWindowIcon(QIcon(":/icons/images/search.png"));
+
+    // Thread view
+    mThreadView = new ThreadView();
+    connect(mThreadView, SIGNAL(showCpu()), this, SLOT(displayCpuWidget()));
+    mThreadView->setWindowTitle(tr("Threads"));
+    mThreadView->setWindowIcon(QIcon(":/icons/images/arrow-threads.png"));
+
+    // Snowman view (decompiler)
+    mSnowmanView = CreateSnowman(this);
+    mSnowmanView->setWindowTitle(tr("Snowman"));
+    mSnowmanView->setWindowIcon(QIcon(":/icons/images/snowman.png"));
+
+    // Notes manager
+    mNotesManager = new NotesManager(this);
+    mNotesManager->setWindowTitle(tr("Notes"));
+    mNotesManager->setWindowIcon(QIcon(":/icons/images/notes.png"));
+
+    // Graph view
+    mGraphView = new GraphView(this);
+    mGraphView->setWindowTitle("Graph");
+    mGraphView->setWindowIcon(QIcon(":/icons/images/graph.png"));
+    connect(mCpuWidget->getDisasmWidget(), SIGNAL(drawGraphAtAddress(dsint)), this, SLOT(drawGraphAtAddressSlot(dsint)));
+    
+    // Handles view
+    mHandlesView = new HandlesView(this);
+    mHandlesView->setWindowTitle(tr("Handles"));
+    mHandlesView->setWindowIcon(QIcon(":/icons/images/handles.png"));
+    mHandlesView->hide();
+
+    // Create the tab widget
+    mTabWidget = new MHTabWidget();
+
+    // Add all widgets to the list
+    mWidgetList.push_back(mCpuWidget);
+    mWidgetNativeNameList.push_back("CPUTab");
+    mWidgetList.push_back(mLogView);
+    mWidgetNativeNameList.push_back("LogTab");
+    mWidgetList.push_back(mNotesManager);
+    mWidgetNativeNameList.push_back("NotesTab");
+    mWidgetList.push_back(mBreakpointsView);
+    mWidgetNativeNameList.push_back("BreakpointsTab");
+    mWidgetList.push_back(mMemMapView);
+    mWidgetNativeNameList.push_back("MemoryMapTab");
+    mWidgetList.push_back(mCallStackView);
+    mWidgetNativeNameList.push_back("CallStackTab");
+    mWidgetList.push_back(mSEHChainView);
+    mWidgetNativeNameList.push_back("SEHTab");
+    mWidgetList.push_back(mScriptView);
+    mWidgetNativeNameList.push_back("ScriptTab");
+    mWidgetList.push_back(mSymbolView);
+    mWidgetNativeNameList.push_back("SymbolsTab");
+    mWidgetList.push_back(mSourceViewManager);
+    mWidgetNativeNameList.push_back("SourceTab");
+    mWidgetList.push_back(mReferenceManager);
+    mWidgetNativeNameList.push_back("ReferencesTab");
+    mWidgetList.push_back(mThreadView);
+    mWidgetNativeNameList.push_back("ThreadsTab");
+    mWidgetList.push_back(mSnowmanView);
+    mWidgetNativeNameList.push_back("SnowmanTab");
+    mWidgetList.push_back(mGraphView);
+    mWidgetNativeNameList.push_back("GraphTab");
+    mWidgetList.push_back(mHandlesView);
+    mWidgetNativeNameList.push_back("HandlesTab");
+
+    // If LoadSaveTabOrder disabled, load tabs in default order
+    if(!ConfigBool("Miscellaneous", "LoadSaveTabOrder"))
+        loadTabDefaultOrder();
+    else
+        loadTabSavedOrder();
+
+    setCentralWidget(mTabWidget);
+
+    // Setup the command and status bars
+    setupCommandBar();
+    setupStatusBar();
+
+    // Patch dialog
+    mPatchDialog = new PatchDialog(this);
+    mCalculatorDialog = new CalculatorDialog(this);
+    connect(mCalculatorDialog, SIGNAL(showCpu()), this, SLOT(displayCpuWidget()));
+
+    // Setup signals/slots
+    connect(mCmdLineEdit, SIGNAL(returnPressed()), this, SLOT(executeCommand()));
+    connect(ui->actionStepOver, SIGNAL(triggered()), this, SLOT(execStepOver()));
+    connect(ui->actionStepInto, SIGNAL(triggered()), this, SLOT(execStepInto()));
+    connect(ui->actionCommand, SIGNAL(triggered()), this, SLOT(setFocusToCommandBar()));
+    connect(ui->actionClose, SIGNAL(triggered()), this, SLOT(execClose()));
+    connect(ui->actionMemoryMap, SIGNAL(triggered()), this, SLOT(displayMemMapWidget()));
+    connect(ui->actionRun, SIGNAL(triggered()), this, SLOT(execRun()));
+    connect(ui->actionRtr, SIGNAL(triggered()), this, SLOT(execRtr()));
+    connect(ui->actionLog, SIGNAL(triggered()), this, SLOT(displayLogWidget()));
+    connect(ui->actionAbout, SIGNAL(triggered()), this, SLOT(displayAboutWidget()));
+    connect(ui->actionOpen, SIGNAL(triggered()), this, SLOT(openFile()));
+    connect(ui->actionPause, SIGNAL(triggered()), this, SLOT(execPause()));
+    connect(ui->actionScylla, SIGNAL(triggered()), this, SLOT(startScylla()));
+    connect(ui->actionRestart, SIGNAL(triggered()), this, SLOT(restartDebugging()));
+    connect(ui->actionBreakpoints, SIGNAL(triggered()), this, SLOT(displayBreakpointWidget()));
+    connect(ui->actioneStepOver, SIGNAL(triggered()), this, SLOT(execeStepOver()));
+    connect(ui->actioneStepInto, SIGNAL(triggered()), this, SLOT(execeStepInto()));
+    connect(ui->actioneRun, SIGNAL(triggered()), this, SLOT(execeRun()));
+    connect(ui->actioneRtr, SIGNAL(triggered()), this, SLOT(execeRtr()));
+    connect(ui->actionSkipNextInstruction, SIGNAL(triggered()), this, SLOT(execSkip()));
+    connect(ui->actionScript, SIGNAL(triggered()), this, SLOT(displayScriptWidget()));
+    connect(ui->actionRunSelection, SIGNAL(triggered()), this, SLOT(runSelection()));
+    connect(ui->actionHideDebugger, SIGNAL(triggered()), this, SLOT(hideDebugger()));
+    connect(ui->actionCpu, SIGNAL(triggered()), this, SLOT(displayCpuWidget()));
+    connect(ui->actionSymbolInfo, SIGNAL(triggered()), this, SLOT(displaySymbolWidget()));
+    connect(ui->actionSource, SIGNAL(triggered()), this, SLOT(displaySourceViewWidget()));
+    connect(mSymbolView, SIGNAL(showCpu()), this, SLOT(displayCpuWidget()));
+    connect(mSymbolView, SIGNAL(showReferences()), this, SLOT(displayReferencesWidget()));
+    connect(mReferenceManager, SIGNAL(showCpu()), this, SLOT(displayCpuWidget()));
+    connect(ui->actionReferences, SIGNAL(triggered()), this, SLOT(displayReferencesWidget()));
+    connect(ui->actionThreads, SIGNAL(triggered()), this, SLOT(displayThreadsWidget()));
+    connect(ui->actionSettings, SIGNAL(triggered()), this, SLOT(openSettings()));
+    connect(ui->actionStrings, SIGNAL(triggered()), this, SLOT(findStrings()));
+    connect(ui->actionCalls, SIGNAL(triggered()), this, SLOT(findModularCalls()));
+    connect(ui->actionAppearance, SIGNAL(triggered()), this, SLOT(openAppearance()));
+    connect(ui->actionShortcuts, SIGNAL(triggered()), this, SLOT(openShortcuts()));
+    connect(ui->actionTopmost, SIGNAL(toggled(bool)), this, SLOT(changeTopmost(bool)));
+    connect(ui->actionCalculator, SIGNAL(triggered()), this, SLOT(openCalculator()));
+    connect(ui->actionPatches, SIGNAL(triggered()), this, SLOT(patchWindow()));
+    connect(ui->actionComments, SIGNAL(triggered()), this, SLOT(displayComments()));
+    connect(ui->actionLabels, SIGNAL(triggered()), this, SLOT(displayLabels()));
+    connect(ui->actionBookmarks, SIGNAL(triggered()), this, SLOT(displayBookmarks()));
+    connect(ui->actionFunctions, SIGNAL(triggered()), this, SLOT(displayFunctions()));
+    connect(ui->actionCheckUpdates, SIGNAL(triggered()), this, SLOT(checkUpdates()));
+    connect(ui->actionCallStack, SIGNAL(triggered()), this, SLOT(displayCallstack()));
+    connect(ui->actionSEHChain, SIGNAL(triggered()), this, SLOT(displaySEHChain()));
+    connect(ui->actionDonate, SIGNAL(triggered()), this, SLOT(donate()));
+    connect(ui->actionReportBug, SIGNAL(triggered()), this, SLOT(reportBug()));
+    connect(ui->actionAttach, SIGNAL(triggered()), this, SLOT(displayAttach()));
+    connect(ui->actionDetach, SIGNAL(triggered()), this, SLOT(detach()));
+    connect(ui->actionChangeCommandLine, SIGNAL(triggered()), this, SLOT(changeCommandLine()));
+    connect(ui->actionManual, SIGNAL(triggered()), this, SLOT(displayManual()));
+    connect(ui->actionNotes, SIGNAL(triggered()), this, SLOT(displayNotesWidget()));
+    connect(ui->actionSnowman, SIGNAL(triggered()), this, SLOT(displaySnowmanWidget()));
+    connect(ui->actionHandles, SIGNAL(triggered()), this, SLOT(displayHandlesWidget()));
+
+    connect(mCpuWidget->getDisasmWidget(), SIGNAL(updateWindowTitle(QString)), this, SLOT(updateWindowTitleSlot(QString)));
+    connect(mCpuWidget->getDisasmWidget(), SIGNAL(displayReferencesWidget()), this, SLOT(displayReferencesWidget()));
+    connect(mCpuWidget->getDisasmWidget(), SIGNAL(displaySourceManagerWidget()), this, SLOT(displaySourceViewWidget()));
+    connect(mCpuWidget->getDisasmWidget(), SIGNAL(displaySnowmanWidget()), this, SLOT(displaySnowmanWidget()));
+    connect(mCpuWidget->getDisasmWidget(), SIGNAL(displayLogWidget()), this, SLOT(displayLogWidget()));
+
+    connect(mCpuWidget->getDisasmWidget(), SIGNAL(showPatches()), this, SLOT(patchWindow()));
+    connect(mCpuWidget->getDisasmWidget(), SIGNAL(decompileAt(dsint, dsint)), this, SLOT(decompileAt(dsint, dsint)));
+    connect(mCpuWidget->getDumpWidget(), SIGNAL(displayReferencesWidget()), this, SLOT(displayReferencesWidget()));
+    connect(mCpuWidget->getStackWidget(), SIGNAL(displayReferencesWidget()), this, SLOT(displayReferencesWidget()));
+    connect(mTabWidget, SIGNAL(tabMovedTabWidget(int, int)), this, SLOT(tabMovedSlot(int, int)));
+    connect(Config(), SIGNAL(shortcutsUpdated()), this, SLOT(refreshShortcuts()));
+
+    // Set default setttings (when not set)
+    SettingsDialog defaultSettings;
+    lastException = 0;
+    defaultSettings.SaveSettings();
+
+    // Create updatechecker
+    mUpdateChecker = new UpdateChecker(this);
+
+    refreshShortcuts();
+
+    // Setup close thread and dialog
+    bCanClose = false;
+    mCloseThread = new MainWindowCloseThread(this);
+    connect(mCloseThread, SIGNAL(canClose()), this, SLOT(canClose()));
+    mCloseDialog = new CloseDialog(this);
+
+    mCpuWidget->setDisasmFocus();
+}
+
+MainWindow::~MainWindow()
+{
+    delete ui;
+}
+
+void MainWindow::setupCommandBar()
+{
+    mCmdLineEdit = new CommandLineEdit(ui->cmdBar);
+    ui->cmdBar->addWidget(new QLabel(tr("Command: ")));
+    ui->cmdBar->addWidget(mCmdLineEdit);
+    ui->cmdBar->addWidget(mCmdLineEdit->selectorWidget());
+}
+
+void MainWindow::setupStatusBar()
+{
+    // Status label (Ready, Paused, ...)
+    mStatusLabel = new StatusLabel(ui->statusBar);
+    mStatusLabel->setText(tr("Ready"));
+    ui->statusBar->addWidget(mStatusLabel);
+
+    // Log line
+    mLastLogLabel = new StatusLabel();
+    ui->statusBar->addPermanentWidget(mLastLogLabel, 1);
+
+    // Time wasted counter
+    QLabel* timeWastedLabel = new QLabel(this);
+    ui->statusBar->addPermanentWidget(timeWastedLabel);
+    mTimeWastedCounter = new TimeWastedCounter(this, timeWastedLabel);
+}
+
+void MainWindow::closeEvent(QCloseEvent* event)
+{
+    mCloseDialog->show();
+    mCloseDialog->setFocus();
+    static volatile bool bExecuteThread = true;
+    if(bExecuteThread)
+    {
+        bExecuteThread = false;
+        CloseSnowman(mSnowmanView);
+        Sleep(100);
+        mCloseThread->start();
+    }
+    if(bCanClose)
+    {
+        mCloseDialog->allowClose();
+        mCloseDialog->close();
+        event->accept();
+    }
+    else
+        event->ignore();
+}
+
+void MainWindow::setTab(QWidget* widget)
+{
+    for(int i = 0; i < mTabWidget->count(); i++)
+    {
+        if(mTabWidget->widget(i) == widget)
+        {
+            mTabWidget->setCurrentIndex(i);
+            break;
+        }
+    }
+}
+
+void MainWindow::loadTabDefaultOrder()
+{
+    clearTabWidget();
+
+    // Setup tabs
+    //TODO
+    for(int i = 0; i < mWidgetList.size(); i++)
+        addQWidgetTab(mWidgetList[i], mWidgetNativeNameList[i]);
+}
+
+void MainWindow::loadTabSavedOrder()
+{
+    clearTabWidget();
+
+    QMap<duint, std::pair<QWidget*, QString>> tabIndexToWidget;
+
+    // Get tabIndex for each widget and add them to tabIndexToWidget
+    for(int i = 0; i < mWidgetList.size(); i++)
+    {
+        QString tabName = mWidgetNativeNameList[i];
+        duint tabIndex = Config()->getUint("TabOrder", tabName);
+        tabIndexToWidget.insert(tabIndex, std::make_pair(mWidgetList[i], tabName));
+    }
+
+    // Setup tabs
+    for(auto & widget : tabIndexToWidget)
+        addQWidgetTab(widget.first, widget.second);
+}
+
+void MainWindow::clearTabWidget()
+{
+    if(mTabWidget->count() <= 0)
+        return;
+
+    // Remove all tabs starting from the end
+    for(int i = mTabWidget->count() - 1; i >= 0; i--)
+        mTabWidget->removeTab(i);
+}
+
+void MainWindow::setGlobalShortcut(QAction* action, const QKeySequence & key)
+{
+    action->setShortcut(key);
+    action->setShortcutContext(Qt::ApplicationShortcut);
+}
+
+void MainWindow::refreshShortcuts()
+{
+    setGlobalShortcut(ui->actionOpen, ConfigShortcut("FileOpen"));
+    setGlobalShortcut(ui->actionAttach, ConfigShortcut("FileAttach"));
+    setGlobalShortcut(ui->actionDetach, ConfigShortcut("FileDetach"));
+    setGlobalShortcut(ui->actionExit, ConfigShortcut("FileExit"));
+
+    setGlobalShortcut(ui->actionCpu, ConfigShortcut("ViewCpu"));
+    setGlobalShortcut(ui->actionLog, ConfigShortcut("ViewLog"));
+    setGlobalShortcut(ui->actionBreakpoints, ConfigShortcut("ViewBreakpoints"));
+    setGlobalShortcut(ui->actionMemoryMap, ConfigShortcut("ViewMemoryMap"));
+    setGlobalShortcut(ui->actionCallStack, ConfigShortcut("ViewCallStack"));
+    setGlobalShortcut(ui->actionSEHChain, ConfigShortcut("ViewSEHChain"));
+    setGlobalShortcut(ui->actionScript, ConfigShortcut("ViewScript"));
+    setGlobalShortcut(ui->actionSymbolInfo, ConfigShortcut("ViewSymbolInfo"));
+    setGlobalShortcut(ui->actionSource, ConfigShortcut("ViewSource"));
+    setGlobalShortcut(ui->actionReferences, ConfigShortcut("ViewReferences"));
+    setGlobalShortcut(ui->actionThreads, ConfigShortcut("ViewThreads"));
+    setGlobalShortcut(ui->actionPatches, ConfigShortcut("ViewPatches"));
+    setGlobalShortcut(ui->actionComments, ConfigShortcut("ViewComments"));
+    setGlobalShortcut(ui->actionLabels, ConfigShortcut("ViewLabels"));
+    setGlobalShortcut(ui->actionBookmarks, ConfigShortcut("ViewBookmarks"));
+    setGlobalShortcut(ui->actionFunctions, ConfigShortcut("ViewFunctions"));
+    setGlobalShortcut(ui->actionSnowman, ConfigShortcut("ViewSnowman"));
+    setGlobalShortcut(ui->actionHandles, ConfigShortcut("ViewHandles"));
+
+    setGlobalShortcut(ui->actionRun, ConfigShortcut("DebugRun"));
+    setGlobalShortcut(ui->actioneRun, ConfigShortcut("DebugeRun"));
+    setGlobalShortcut(ui->actionRunSelection, ConfigShortcut("DebugRunSelection"));
+    setGlobalShortcut(ui->actionPause, ConfigShortcut("DebugPause"));
+    setGlobalShortcut(ui->actionRestart, ConfigShortcut("DebugRestart"));
+    setGlobalShortcut(ui->actionClose, ConfigShortcut("DebugClose"));
+    setGlobalShortcut(ui->actionStepInto, ConfigShortcut("DebugStepInto"));
+    setGlobalShortcut(ui->actioneStepInto, ConfigShortcut("DebugeStepInfo"));
+    setGlobalShortcut(ui->actionStepOver, ConfigShortcut("DebugStepOver"));
+    setGlobalShortcut(ui->actioneStepOver, ConfigShortcut("DebugeStepOver"));
+    setGlobalShortcut(ui->actionRtr, ConfigShortcut("DebugRtr"));
+    setGlobalShortcut(ui->actioneRtr, ConfigShortcut("DebugeRtr"));
+    setGlobalShortcut(ui->actionCommand, ConfigShortcut("DebugCommand"));
+    setGlobalShortcut(ui->actionSkipNextInstruction, ConfigShortcut("DebugSkipNextInstruction"));
+
+    setGlobalShortcut(ui->actionScylla, ConfigShortcut("PluginsScylla"));
+
+    setGlobalShortcut(ui->actionSettings, ConfigShortcut("OptionsPreferences"));
+    setGlobalShortcut(ui->actionAppearance, ConfigShortcut("OptionsAppearance"));
+    setGlobalShortcut(ui->actionShortcuts, ConfigShortcut("OptionsShortcuts"));
+    setGlobalShortcut(ui->actionTopmost, ConfigShortcut("OptionsTopmost"));
+
+    setGlobalShortcut(ui->actionAbout, ConfigShortcut("HelpAbout"));
+    setGlobalShortcut(ui->actionDonate, ConfigShortcut("HelpDonate"));
+    setGlobalShortcut(ui->actionCheckUpdates, ConfigShortcut("HelpCheckForUpdates"));
+    setGlobalShortcut(ui->actionCalculator, ConfigShortcut("HelpCalculator"));
+    setGlobalShortcut(ui->actionReportBug, ConfigShortcut("HelpReportBug"));
+    setGlobalShortcut(ui->actionManual, ConfigShortcut("HelpManual"));
+
+    setGlobalShortcut(ui->actionStrings, ConfigShortcut("ActionFindStrings"));
+    setGlobalShortcut(ui->actionCalls, ConfigShortcut("ActionFindIntermodularCalls"));
+}
+
+//Reads recent files list from settings
+void MainWindow::loadMRUList(int maxItems)
+{
+    mMaxMRU = maxItems;
+    for(int i = 0; i < mMaxMRU; i++)
+    {
+        char currentFile[MAX_SETTING_SIZE] = "";
+        if(!BridgeSettingGet("Recent Files", QString().sprintf("%.2d", i + 1).toUtf8().constData(), currentFile))
+            break;
+        if(QString(currentFile).size() && QFile(currentFile).exists())
+            mMRUList.push_back(currentFile);
+    }
+    mMRUList.removeDuplicates();
+    updateMRUMenu();
+}
+
+//save recent files to settings
+void MainWindow::saveMRUList()
+{
+    BridgeSettingSet("Recent Files", 0, 0); //clear
+    mMRUList.removeDuplicates();
+    int mruSize = mMRUList.size();
+    for(int i = 0; i < mruSize; i++)
+    {
+        if(QFile(mMRUList.at(i)).exists())
+            BridgeSettingSet("Recent Files", QString().sprintf("%.2d", i + 1).toUtf8().constData(), mMRUList.at(i).toUtf8().constData());
+    }
+}
+
+void MainWindow::addMRUEntry(QString entry)
+{
+    if(!entry.size())
+        return;
+    //remove duplicate entry if it exists
+    removeMRUEntry(entry);
+    mMRUList.insert(mMRUList.begin(), entry);
+    if(mMRUList.size() > mMaxMRU)
+        mMRUList.erase(mMRUList.begin() + mMaxMRU, mMRUList.end());
+}
+
+void MainWindow::removeMRUEntry(QString entry)
+{
+    if(!entry.size())
+        return;
+    QList<QString>::iterator it;
+
+    for(it = mMRUList.begin(); it != mMRUList.end(); ++it)
+    {
+        if((*it) == entry)
+        {
+            mMRUList.erase(it);
+            break;
+        }
+    }
+}
+
+void MainWindow::updateMRUMenu()
+{
+    if(mMaxMRU < 1)
+        return;
+
+    QMenu* fileMenu = ui->menuRecentFiles;
+    QList<QAction*> list = fileMenu->actions();
+    for(int i = 1; i < list.length(); ++i)
+        fileMenu->removeAction(list.at(i));
+
+    //add items to list
+    if(mMRUList.size() > 0)
+    {
+        list = fileMenu->actions();
+        for(int index = 0; index < mMRUList.size(); ++index)
+        {
+            fileMenu->addAction(new QAction(mMRUList.at(index), this));
+            fileMenu->actions().last()->setObjectName(QString("MRU").append(QString::number(index)));
+            connect(fileMenu->actions().last(), SIGNAL(triggered()), this, SLOT(openFile()));
+        }
+    }
+}
+
+QString MainWindow::getMRUEntry(int index)
+{
+    if(index < mMRUList.size())
+        return mMRUList.at(index);
+
+    return "";
+}
+
+void MainWindow::executeCommand()
+{
+    mCmdLineEdit->execute();
+}
+
+void MainWindow::execStepOver()
+{
+    DbgCmdExec("StepOver");
+}
+
+void MainWindow::execStepInto()
+{
+    DbgCmdExec("StepInto");
+}
+
+void MainWindow::setFocusToCommandBar()
+{
+    mCmdLineEdit->setFocus();
+}
+
+void MainWindow::execClose()
+{
+    DbgCmdExec("stop");
+}
+
+void MainWindow::execRun()
+{
+    DbgCmdExec("run");
+}
+
+void MainWindow::execRtr()
+{
+    DbgCmdExec("rtr");
+}
+
+void MainWindow::displayMemMapWidget()
+{
+    showQWidgetTab(mMemMapView);
+}
+
+void MainWindow::displayLogWidget()
+{
+    showQWidgetTab(mLogView);
+}
+
+void MainWindow::displayScriptWidget()
+{
+    showQWidgetTab(mScriptView);
+}
+
+void MainWindow::displayAboutWidget()
+{
+#ifdef _WIN64
+    QString title = tr("About x64dbg");
+#else
+    QString title = tr("About x32dbg");
+#endif //_WIN64
+    title += QString().sprintf(" v%d", BridgeGetDbgVersion());
+    QMessageBox msg(QMessageBox::Information, title, "Website:<br><a href=\"http://x64dbg.com\">http://x64dbg.com</a><br><br>Attribution:<br><a href=\"http://icons8.com\">Icons8</a><br><a href=\"http://p.yusukekamiyamane.com\">Yusuke Kamiyamane</a><br><br>Compiled on:<br>" + ToDateString(GetCompileDate()) + ", " __TIME__);
+    msg.setWindowIcon(QIcon(":/icons/images/information.png"));
+    msg.setTextFormat(Qt::RichText);
+    msg.setParent(this, Qt::Dialog);
+    msg.setWindowFlags(msg.windowFlags() & (~Qt::WindowContextHelpButtonHint));
+    msg.exec();
+}
+
+void MainWindow::openFile()
+{
+    QString lastPath, filename;
+    QAction* fileToOpen = qobject_cast<QAction*>(sender());
+
+    //if sender is from recent list directly open file, otherwise show dialog
+    if(fileToOpen == NULL || !fileToOpen->objectName().startsWith("MRU") || !(fileToOpen->text().length()))
+    {
+        lastPath = (mMRUList.size() > 0) ? mMRUList.at(0) : 0;
+        filename = QFileDialog::getOpenFileName(this, tr("Open file"), lastPath, tr("Executables (*.exe *.dll);;All files (*.*)"));
+        if(!filename.length())
+            return;
+        filename = QDir::toNativeSeparators(filename); //convert to native path format (with backlashes)
+    }
+    else
+    {
+        filename = fileToOpen->text();
+    }
+    DbgCmdExec(QString().sprintf("init \"%s\"", filename.toUtf8().constData()).toUtf8().constData());
+
+    //file is from recent menu
+    if(fileToOpen != NULL && fileToOpen->objectName().startsWith("MRU"))
+    {
+        fileToOpen->setObjectName(fileToOpen->objectName().split("U").at(1));
+        int index = fileToOpen->objectName().toInt();
+
+        QString exists = getMRUEntry(index);
+        if(exists.length() == 0)
+        {
+            addMRUEntry(filename);
+            updateMRUMenu();
+            saveMRUList();
+        }
+
+        fileToOpen->setObjectName(fileToOpen->objectName().prepend("MRU"));
+    }
+
+    //file is from open button
+    bool update = true;
+    if(fileToOpen == NULL || fileToOpen->objectName().compare("actionOpen") == 0)
+        for(int i = 0; i < mMRUList.size(); i++)
+            if(mMRUList.at(i) == filename)
+            {
+                update = false;
+                break;
+            }
+    if(update)
+    {
+        addMRUEntry(filename);
+        updateMRUMenu();
+        saveMRUList();
+    }
+
+    mCpuWidget->setDisasmFocus();
+}
+
+void MainWindow::execPause()
+{
+    DbgCmdExec("pause");
+}
+
+void MainWindow::startScylla() //this is executed
+{
+    DbgCmdExec("StartScylla");
+}
+
+void MainWindow::restartDebugging()
+{
+    if(!mMRUList.size())
+        return;
+    DbgCmdExec(QString().sprintf("init \"%s\"", mMRUList.at(0).toUtf8().constData()).toUtf8().constData());
+
+    mCpuWidget->setDisasmFocus();
+}
+
+void MainWindow::displayBreakpointWidget()
+{
+    showQWidgetTab(mBreakpointsView);
+}
+
+void MainWindow::dragEnterEvent(QDragEnterEvent* pEvent)
+{
+    if(pEvent->mimeData()->hasUrls())
+    {
+        pEvent->acceptProposedAction();
+    }
+}
+
+void MainWindow::dropEvent(QDropEvent* pEvent)
+{
+    if(pEvent->mimeData()->hasUrls())
+    {
+        QString filename = QDir::toNativeSeparators(pEvent->mimeData()->urls()[0].toLocalFile());
+        DbgCmdExec(QString().sprintf("init \"%s\"", filename.toUtf8().constData()).toUtf8().constData());
+        pEvent->acceptProposedAction();
+    }
+}
+
+void MainWindow::updateWindowTitleSlot(QString filename)
+{
+    if(filename.length())
+    {
+        setWindowTitle(mWindowMainTitle + QString(" - ") + filename);
+        windowTitle = filename;
+    }
+    else
+    {
+        setWindowTitle(mWindowMainTitle);
+        windowTitle = mWindowMainTitle;
+    }
+}
+
+void MainWindow::execeStepOver()
+{
+    DbgCmdExec("eStepOver");
+}
+
+void MainWindow::execeStepInto()
+{
+    DbgCmdExec("eStepInto");
+}
+void MainWindow::execeRun()
+{
+    DbgCmdExec("erun");
+}
+
+void MainWindow::execeRtr()
+{
+    DbgCmdExec("ertr");
+}
+
+void MainWindow::execSkip()
+{
+    DbgCmdExec("skip");
+}
+
+void MainWindow::displayCpuWidget()
+{
+    showQWidgetTab(mCpuWidget);
+}
+
+void MainWindow::displaySymbolWidget()
+{
+    showQWidgetTab(mSymbolView);
+}
+
+void MainWindow::displaySourceViewWidget()
+{
+    showQWidgetTab(mSourceViewManager);
+}
+
+void MainWindow::displayReferencesWidget()
+{
+    showQWidgetTab(mReferenceManager);
+}
+
+void MainWindow::displayThreadsWidget()
+{
+    showQWidgetTab(mThreadView);
+}
+
+void MainWindow::displaySnowmanWidget()
+{
+    showQWidgetTab(mSnowmanView);
+}
+
+void MainWindow::hideDebugger()
+{
+    DbgCmdExec("hide");
+}
+
+void MainWindow::openSettings()
+{
+    SettingsDialog* settings = new SettingsDialog(this);
+    connect(settings, SIGNAL(chkSaveLoadTabOrderStateChanged(bool)), this, SLOT(chkSaveloadTabSavedOrderStateChangedSlot(bool)));
+    settings->lastException = lastException;
+    settings->exec();
+}
+
+void MainWindow::openAppearance()
+{
+    AppearanceDialog appearance(this);
+    appearance.exec();
+}
+
+void MainWindow::openCalculator()
+{
+    mCalculatorDialog->showNormal();
+    mCalculatorDialog->setFocus();
+    mCalculatorDialog->setExpressionFocus();
+}
+
+void MainWindow::openShortcuts()
+{
+    ShortcutsDialog shortcuts(this);
+    shortcuts.exec();
+}
+
+void MainWindow::changeTopmost(bool checked)
+{
+    if(checked)
+        SetWindowPos((HWND)this->winId(), HWND_TOPMOST, 0, 0, 0, 0, SWP_NOMOVE | SWP_NOSIZE | SWP_NOACTIVATE);
+    else
+        SetWindowPos((HWND)this->winId(), HWND_NOTOPMOST, 0, 0, 0, 0, SWP_NOMOVE | SWP_NOSIZE | SWP_NOACTIVATE);
+}
+
+void MainWindow::addRecentFile(QString file)
+{
+    addMRUEntry(file);
+    updateMRUMenu();
+    saveMRUList();
+}
+
+void MainWindow::setLastException(unsigned int exceptionCode)
+{
+    lastException = exceptionCode;
+}
+
+void MainWindow::findStrings()
+{
+    DbgCmdExec(QString("strref " + QString("%1").arg(mCpuWidget->getDisasmWidget()->getSelectedVa(), sizeof(dsint) * 2, 16, QChar('0')).toUpper()).toUtf8().constData());
+    displayReferencesWidget();
+}
+
+void MainWindow::findModularCalls()
+{
+    DbgCmdExec(QString("modcallfind " + QString("%1").arg(mCpuWidget->getDisasmWidget()->getSelectedVa(), sizeof(dsint) * 2, 16, QChar('0')).toUpper()).toUtf8().constData());
+    displayReferencesWidget();
+}
+
+const MainWindow::MenuInfo* MainWindow::findMenu(int hMenu)
+{
+    if(hMenu == -1)
+        return 0;
+    int nFound = -1;
+    for(int i = 0; i < mMenuList.size(); i++)
+    {
+        if(hMenu == mMenuList.at(i).hMenu)
+        {
+            nFound = i;
+            break;
+        }
+    }
+    return nFound == -1 ? 0 : &mMenuList.at(nFound);
+}
+
+void MainWindow::addMenuToList(QWidget* parent, QMenu* menu, int hMenu, int hParentMenu)
+{
+    if(!findMenu(hMenu))
+        mMenuList.push_back(MenuInfo(parent, menu, hMenu, hParentMenu));
+    Bridge::getBridge()->setResult();
+}
+
+void MainWindow::addMenu(int hMenu, QString title)
+{
+    const MenuInfo* menu = findMenu(hMenu);
+    if(!menu && hMenu != -1)
+    {
+        Bridge::getBridge()->setResult(-1);
+        return;
+    }
+    int hMenuNew = hMenuNext++;
+    QWidget* parent = hMenu == -1 ? this : menu->parent;
+    QMenu* wMenu = new QMenu(title, parent);
+    wMenu->menuAction()->setVisible(false);
+    mMenuList.push_back(MenuInfo(parent, wMenu, hMenuNew, hMenu));
+    if(hMenu == -1) //top-level
+        ui->menuBar->addMenu(wMenu);
+    else //deeper level
+        menu->mMenu->addMenu(wMenu);
+    Bridge::getBridge()->setResult(hMenuNew);
+}
+
+void MainWindow::addMenuEntry(int hMenu, QString title)
+{
+    const MenuInfo* menu = findMenu(hMenu);
+    if(!menu && hMenu != -1)
+    {
+        Bridge::getBridge()->setResult(-1);
+        return;
+    }
+    MenuEntryInfo newInfo;
+    int hEntryNew = hEntryNext++;
+    newInfo.hEntry = hEntryNew;
+    newInfo.hParentMenu = hMenu;
+    QWidget* parent = hMenu == -1 ? this : menu->parent;
+    QAction* wAction = new QAction(title, parent);
+    wAction->setObjectName(QString().sprintf("ENTRY|%d", hEntryNew));
+    parent->addAction(wAction);
+    connect(wAction, SIGNAL(triggered()), this, SLOT(menuEntrySlot()));
+    newInfo.mAction = wAction;
+    mEntryList.push_back(newInfo);
+    if(hMenu == -1) //top level
+        ui->menuBar->addAction(wAction);
+    else //deeper level
+    {
+        menu->mMenu->addAction(wAction);
+        menu->mMenu->menuAction()->setVisible(true);
+    }
+    Bridge::getBridge()->setResult(hEntryNew);
+}
+
+void MainWindow::addSeparator(int hMenu)
+{
+    const MenuInfo* menu = findMenu(hMenu);
+    if(menu)
+    {
+        MenuEntryInfo newInfo;
+        newInfo.hEntry = -1;
+        newInfo.hParentMenu = hMenu;
+        newInfo.mAction = menu->mMenu->addSeparator();
+        mEntryList.push_back(newInfo);
+    }
+    Bridge::getBridge()->setResult();
+}
+
+void MainWindow::clearMenu(int hMenu)
+{
+    if(!mMenuList.size() || hMenu == -1)
+    {
+        Bridge::getBridge()->setResult();
+        return;
+    }
+    const MenuInfo* menu = findMenu(hMenu);
+    //delete menu entries
+    for(int i = mEntryList.size() - 1; i > -1; i--)
+    {
+        if(hMenu == mEntryList.at(i).hParentMenu) //we found an entry that has the menu as parent
+        {
+            QWidget* parent = menu == 0 ? this : menu->parent;
+            parent->removeAction(mEntryList.at(i).mAction);
+            delete mEntryList.at(i).mAction; //delete the entry object
+            mEntryList.erase(mEntryList.begin() + i);
+        }
+    }
+    //recursively delete the menus
+    for(int i = mMenuList.size() - 1; i > -1; i--)
+    {
+        if(hMenu == mMenuList.at(i).hParentMenu) //we found a menu that has the menu as parent
+        {
+            clearMenu(mMenuList.at(i).hMenu); //delete children menus
+            delete mMenuList.at(i).mMenu; //delete the child menu object
+            mMenuList.erase(mMenuList.begin() + i); //delete the child entry
+        }
+    }
+    //hide the empty menu
+    if(menu)
+        menu->mMenu->menuAction()->setVisible(false);
+    Bridge::getBridge()->setResult();
+}
+
+void MainWindow::initMenuApi()
+{
+    //256 entries are reserved
+    mEntryList.clear();
+    hEntryNext = 256;
+    mMenuList.clear();
+    hMenuNext = 256;
+}
+
+void MainWindow::menuEntrySlot()
+{
+    QAction* action = qobject_cast<QAction*>(sender());
+    if(action && action->objectName().startsWith("ENTRY|"))
+    {
+        int hEntry = -1;
+        if(sscanf_s(action->objectName().mid(6).toUtf8().constData(), "%d", &hEntry) == 1)
+            DbgMenuEntryClicked(hEntry);
+    }
+}
+
+void MainWindow::removeMenuEntry(int hEntry)
+{
+    for(int i = 0; i < mEntryList.size(); i++)
+    {
+        if(mEntryList.at(i).hEntry == hEntry)
+        {
+            const MenuEntryInfo & entry = mEntryList.at(i);
+            const MenuInfo* menu = findMenu(entry.hParentMenu);
+            QWidget* parent = menu == 0 ? this : menu->parent;
+            parent->removeAction(entry.mAction);
+            delete entry.mAction;
+            mEntryList.erase(mEntryList.begin() + i);
+            break;
+        }
+    }
+    Bridge::getBridge()->setResult();
+}
+
+void MainWindow::setIconMenuEntry(int hEntry, QIcon icon)
+{
+    for(int i = 0; i < mEntryList.size(); i++)
+    {
+        if(mEntryList.at(i).hEntry == hEntry)
+        {
+            const MenuEntryInfo & entry = mEntryList.at(i);
+            entry.mAction->setIcon(icon);
+            break;
+        }
+    }
+    Bridge::getBridge()->setResult();
+}
+
+void MainWindow::setIconMenu(int hMenu, QIcon icon)
+{
+    for(int i = 0; i < mMenuList.size(); i++)
+    {
+        if(mMenuList.at(i).hMenu == hMenu)
+        {
+            const MenuInfo & menu = mMenuList.at(i);
+            menu.mMenu->setIcon(icon);
+        }
+    }
+    Bridge::getBridge()->setResult();
+}
+
+void MainWindow::runSelection()
+{
+    if(!DbgIsDebugging())
+        return;
+
+    QString command = "bp " + QString("%1").arg(mCpuWidget->getDisasmWidget()->getSelectedVa(), sizeof(dsint) * 2, 16, QChar('0')).toUpper() + ", ss";
+    if(DbgCmdExecDirect(command.toUtf8().constData()))
+        DbgCmdExecDirect("run");
+}
+
+void MainWindow::getStrWindow(const QString title, QString* text)
+{
+    LineEditDialog mLineEdit(this);
+    mLineEdit.setWindowTitle(title);
+    bool bResult = true;
+    if(mLineEdit.exec() != QDialog::Accepted)
+        bResult = false;
+    *text = mLineEdit.editText;
+    Bridge::getBridge()->setResult(bResult);
+}
+
+void MainWindow::patchWindow()
+{
+    if(!DbgIsDebugging())
+    {
+        QMessageBox msg(QMessageBox::Critical, tr("Error!"), tr("Patches cannot be shown when not debugging..."));
+        msg.setWindowIcon(QIcon(":/icons/images/compile-error.png"));
+        msg.setWindowFlags(msg.windowFlags() & (~Qt::WindowContextHelpButtonHint));
+        msg.exec();
+        return;
+    }
+    GuiUpdatePatches();
+    mPatchDialog->showNormal();
+    mPatchDialog->setFocus();
+}
+
+void MainWindow::displayComments()
+{
+    if(!DbgIsDebugging())
+        return;
+    DbgCmdExec("commentlist");
+    displayReferencesWidget();
+}
+
+void MainWindow::displayLabels()
+{
+    if(!DbgIsDebugging())
+        return;
+    DbgCmdExec("labellist");
+    displayReferencesWidget();
+}
+
+void MainWindow::displayBookmarks()
+{
+    if(!DbgIsDebugging())
+        return;
+    DbgCmdExec("bookmarklist");
+    displayReferencesWidget();
+}
+
+void MainWindow::displayFunctions()
+{
+    if(!DbgIsDebugging())
+        return;
+    DbgCmdExec("functionlist");
+    displayReferencesWidget();
+}
+
+void MainWindow::checkUpdates()
+{
+    mUpdateChecker->checkForUpdates();
+}
+
+void MainWindow::displayCallstack()
+{
+    showQWidgetTab(mCallStackView);
+}
+
+void MainWindow::displaySEHChain()
+{
+    showQWidgetTab(mSEHChainView);
+}
+
+void MainWindow::donate()
+{
+    QMessageBox msg(QMessageBox::Information, tr("Donate"), tr("All the money will go to x64dbg development."));
+    msg.setWindowIcon(QIcon(":/icons/images/donate.png"));
+    msg.setParent(this, Qt::Dialog);
+    msg.setWindowFlags(msg.windowFlags() & (~Qt::WindowContextHelpButtonHint));
+    msg.setStandardButtons(QMessageBox::Ok | QMessageBox::Cancel);
+    msg.setDefaultButton(QMessageBox::Ok);
+    if(msg.exec() != QMessageBox::Ok)
+        return;
+    QDesktopServices::openUrl(QUrl("http://donate.x64dbg.com"));
+}
+
+void MainWindow::reportBug()
+{
+    QMessageBox msg(QMessageBox::Information, tr("Report Bug"), tr("You will be taken to a website where you can report a bug.\nMake sure to fill in as much information as possible."));
+    msg.setWindowIcon(QIcon(":/icons/images/bug-report.png"));
+    msg.setParent(this, Qt::Dialog);
+    msg.setWindowFlags(msg.windowFlags() & (~Qt::WindowContextHelpButtonHint));
+    msg.setStandardButtons(QMessageBox::Ok | QMessageBox::Cancel);
+    msg.setDefaultButton(QMessageBox::Ok);
+    if(msg.exec() != QMessageBox::Ok)
+        return;
+    QDesktopServices::openUrl(QUrl("http://report.x64dbg.com"));
+}
+
+void MainWindow::displayAttach()
+{
+    AttachDialog attach(this);
+    attach.exec();
+
+    mCpuWidget->setDisasmFocus();
+}
+
+void MainWindow::detach()
+{
+    DbgCmdExec("detach");
+}
+
+void MainWindow::changeCommandLine()
+{
+    if(!DbgIsDebugging())
+        return;
+
+    LineEditDialog mLineEdit(this);
+    mLineEdit.setText("");
+    mLineEdit.setWindowTitle(tr("Change Command Line"));
+    mLineEdit.setWindowIcon(QIcon(":/icons/images/changeargs.png"));
+
+    size_t cbsize = 0;
+    char* cmdline = 0;
+    if(!DbgFunctions()->GetCmdline(0, &cbsize))
+        mLineEdit.setText(tr("Cannot get remote command line, use the 'getcmdline' command for more information."));
+    else
+    {
+        cmdline = new char[cbsize];
+        DbgFunctions()->GetCmdline(cmdline, 0);
+        mLineEdit.setText(QString(cmdline));
+        delete[] cmdline;
+    }
+
+    mLineEdit.setCursorPosition(0);
+
+    if(mLineEdit.exec() != QDialog::Accepted)
+        return; //pressed cancel
+
+    if(!DbgFunctions()->SetCmdline((char*)mLineEdit.editText.toUtf8().constData()))
+    {
+        QMessageBox msg(QMessageBox::Warning, tr("Error!"), tr("Could not set command line!"));
+        msg.setWindowIcon(QIcon(":/icons/images/compile-warning.png"));
+        msg.setParent(this, Qt::Dialog);
+        msg.setWindowFlags(msg.windowFlags() & (~Qt::WindowContextHelpButtonHint));
+        msg.exec();
+    }
+    else
+    {
+        DbgFunctions()->MemUpdateMap();
+        GuiUpdateMemoryView();
+        GuiAddStatusBarMessage(QString("New command line: " + mLineEdit.editText + "\n").toUtf8().constData());
+    }
+}
+
+void MainWindow::displayManual()
+{
+    // Open the Windows CHM in the upper directory
+    QDesktopServices::openUrl(QUrl(QUrl::fromLocalFile(QString("%1/../x64dbg.chm").arg(QCoreApplication::applicationDirPath()))));
+}
+
+void MainWindow::decompileAt(dsint start, dsint end)
+{
+    DecompileAt(mSnowmanView, start, end);
+}
+
+void MainWindow::canClose()
+{
+    bCanClose = true;
+    close();
+}
+
+void MainWindow::addQWidgetTab(QWidget* qWidget, QString nativeName)
+{
+    mTabWidget->addTabEx(qWidget, qWidget->windowIcon(), qWidget->windowTitle(), nativeName);
+}
+
+void MainWindow::addQWidgetTab(QWidget* qWidget)
+{
+    addQWidgetTab(qWidget, qWidget->windowTitle());
+}
+
+void MainWindow::showQWidgetTab(QWidget* qWidget)
+{
+    qWidget->show();
+    qWidget->setFocus();
+    setTab(qWidget);
+}
+
+void MainWindow::closeQWidgetTab(QWidget* qWidget)
+{
+    for(int i = 0; i < mTabWidget->count(); i++)
+    {
+        if(mTabWidget->widget(i) == qWidget)
+        {
+            mTabWidget->DeleteTab(i);
+            break;
+        }
+    }
+}
+
+void MainWindow::executeOnGuiThread(void* cbGuiThread)
+{
+    ((GUICALLBACK)cbGuiThread)();
+}
+
+void MainWindow::drawGraphAtAddressSlot(dsint va)
+{
+    mGraphView->drawGraphAtSlot(va);
+}
+
+void MainWindow::tabMovedSlot(int from, int to)
+{
+    for(int i = 0; i < mTabWidget->count(); i++)
+    {
+        // Remove space in widget name and append Tab to get config settings (CPUTab, MemoryMapTab, etc...)
+        //QString tabName = mTabWidget->tabText(i).replace(" ", "") + "Tab";
+        QString tabName = mTabWidget->getNativeName(i);
+        Config()->setUint("TabOrder", tabName, i);
+    }
+}
+
+void MainWindow::chkSaveloadTabSavedOrderStateChangedSlot(bool state)
+{
+    if(state)
+        loadTabSavedOrder();
+    else
+        loadTabDefaultOrder();
+}
+
+void MainWindow::dbgStateChangedSlot(DBGSTATE state)
+{
+    if(state == initialized) //fixes a crash when restarting with certain settings in another tab
+        displayCpuWidget();
+}
+
+void MainWindow::on_actionFaq_triggered()
+{
+    QDesktopServices::openUrl(QUrl("http://faq.x64dbg.com"));
+}
+
+void MainWindow::on_actionReloadStylesheet_triggered()
+{
+    QFile f(QString("%1/style.css").arg(QCoreApplication::applicationDirPath()));
+    if(f.open(QFile::ReadOnly | QFile::Text))
+    {
+        QTextStream in(&f);
+        auto style = in.readAll();
+        f.close();
+        qApp->setStyleSheet(style);
+    }
+    else
+        qApp->setStyleSheet("");
+    ensurePolished();
+    update();
+}
+
+void MainWindow::displayNotesWidget()
+{
+    showQWidgetTab(mNotesManager);
+}
+
+void MainWindow::displayHandlesWidget()
+{
+    showQWidgetTab(mHandlesView);
+}
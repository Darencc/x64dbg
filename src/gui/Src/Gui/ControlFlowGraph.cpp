--- conflicted
+++ resolved
@@ -1,812 +1,402 @@
-<<<<<<< HEAD
-#include "ControlFlowGraph.h"
-#include "Configuration.h"
-
-void deleteGraphNodeVector(GRAPHNODEVECTOR* graphNodeVector)
-{
-    for(auto & ptr : *graphNodeVector)
-        ptr->deleteLater();
-}
-
-ControlFlowGraph::ControlFlowGraph(QWidget* parent) : QWidget(parent),
-    mParentsInfo(nullptr),
-    mBasicBlockInfo(nullptr),
-    mDisas(new QBeaEngine(-1)),
-    mScene(new QGraphicsScene()),
-    mGraphicsView(new QGraphicsView()),
-    bProgramInitialized(false),
-    mVLayout(new QVBoxLayout()),
-    mGraphNodeVector(new GRAPHNODEVECTOR, deleteGraphNodeVector)
-{
-
-    mScene->setBackgroundBrush(ConfigColor("DisassemblyBackgroundColor"));
-    mGraphicsView->setScene(mScene);
-
-    mVLayout->addWidget(mGraphicsView);
-    setLayout(mVLayout);
-
-
-    connect(Bridge::getBridge(), SIGNAL(setControlFlowInfos(duint*)), this, SLOT(setControlFlowInfosSlot(duint*)));
-    connect(Bridge::getBridge(), SIGNAL(disassembleAt(dsint, dsint)), this, SLOT(disassembleAtSlot(dsint, dsint)));
-
-}
-
-
-void ControlFlowGraph::startControlFlowAnalysis()
-{
-    DbgCmdExec(QString("cfanalyze").toUtf8().constData());
-}
-
-void ControlFlowGraph::setUnconditionalBranchEdgeColor()
-{
-    for(auto const & nodeGraphEdge : mNodeGraphEdge)
-    {
-        if(nodeGraphEdge.second.size() == 1)
-            nodeGraphEdge.second.at(0)->setEdgeColor(Qt::blue);
-    }
-}
-
-ControlFlowGraph::~ControlFlowGraph()
-{
-    mGraphNodeVector.reset();
-    mGraphicsView->deleteLater();
-    mScene->deleteLater();
-    mVLayout->deleteLater();
-    mTree.reset();
-    mOHL.reset();
-    mSL.reset();
-    mGA.reset();
-    delete mBasicBlockInfo;
-    delete mParentsInfo;
-    delete mDisas;
-}
-
-void ControlFlowGraph::setupGraph()
-{
-    using namespace ogdf;
-    using namespace std;
-
-
-    //initialize graph
-    mGA = make_unique<GraphAttributes>(mG, GraphAttributes::nodeGraphics |
-                                       GraphAttributes::edgeGraphics |
-                                       GraphAttributes::nodeLabel |
-                                       GraphAttributes::nodeStyle |
-                                       GraphAttributes::edgeType |
-                                       GraphAttributes::edgeArrow |
-                                       GraphAttributes::edgeStyle);
-
-
-    //add nodes
-    mTree = make_unique<Tree<GraphNode*>>(&mG, mGA.get());
-
-    setupTree();
-
-    addGraphToScene();
-
-    // Make sure there is some spacing
-    QRectF sceneRect = mGraphicsView->sceneRect();
-    sceneRect.adjust(-20, -20, 20, 20);
-    mGraphicsView->setSceneRect(sceneRect);
-
-    mGraphicsView->show();
-}
-
-
-void ControlFlowGraph::setupTree(duint va)
-{
-    using namespace ogdf;
-    using namespace std;
-
-    QTextStream out(stdout);
-    BASICBLOCKMAP::iterator it;
-    std::vector<Instruction_t> instructionsVector;
-
-    // Clear graph and tree
-    mG.clear();
-    mTree->clear();
-    mGraphNodeVector->clear();
-
-    if(!va)
-        it = mBasicBlockInfo->begin();
-    else
-        it = mBasicBlockInfo->find(va);
-
-    // Couldn't find the basic block of the VA
-    if(it == mBasicBlockInfo->end())
-        return;
-
-
-    // Disassemble the instruction at the address
-    readBasicBlockInstructions(it, instructionsVector);
-
-    // Add root node first
-    duint addr = it->first;
-    mGraphNodeVector->push_back(make_unique<GraphNode>(instructionsVector, addr));
-    connect(mGraphNodeVector->back().get(), SIGNAL(drawGraphAt(duint)), this, SLOT(drawGraphAtSlot(duint)), Qt::QueuedConnection);
-
-    Node<GraphNode*>* rootNode = mTree->newNode(mGraphNodeVector->back().get());
-    addAllNodes(it, rootNode);
-}
-
-void ControlFlowGraph::setupGraphLayout()
-{
-    using namespace ogdf;
-    using namespace std;
-
-
-    // TODO : Better way to do this
-    if(mOHL.get() && mSL.get())
-    {
-        mSL->call(*mGA);
-        return;
-    }
-
-
-    mOHL = make_unique<OptimalHierarchyLayout>();
-    mOHL->nodeDistance(25.0);
-    mOHL->layerDistance(50.0);
-    mOHL->fixedLayerDistance(false);
-    mOHL->weightBalancing(0.0);
-    mOHL->weightSegments(0.0);
-
-    mSL = make_unique<SugiyamaLayout>();
-    mSL->setRanking(new OptimalRanking);
-    mSL->setCrossMin(new MedianHeuristic);
-    mSL->alignSiblings(false);
-    mSL->setLayout(mOHL.get());
-    mSL->call(*mGA);
-}
-
-void ControlFlowGraph::adjustNodesSize()
-{
-    // Adjust node size
-    ogdf::node v;
-    forall_nodes(v, mG)
-    {
-        Node<GraphNode*>* node = mTree->findNode(v);
-        if(node)
-        {
-            QRectF rect = node->data()->boundingRect();
-            mGA->width(v) = rect.width();
-            mGA->height(v) = rect.height();
-        }
-    }
-}
-
-void ControlFlowGraph::addGraphToScene()
-{
-    using namespace ogdf;
-
-    mNodeGraphEdge.clear();
-    mScene->clear();
-
-    adjustNodesSize();
-
-    // Apply the graph layout after we've set the nodes sizes
-    setupGraphLayout();
-
-    addNodesToScene();
-
-    addEdgesToScene();
-
-    // Change unconditionalBranches colors to something different than for conditional branches
-    setUnconditionalBranchEdgeColor();
-
-    mGraphicsView->ensureVisible(mScene->itemsBoundingRect());
-
-    // Make sure there is some spacing
-    mScene->sceneRect().adjust(-20, -20, 20, 20);
-    mGraphicsView->setSceneRect(mScene->sceneRect());
-}
-
-void ControlFlowGraph::addNodesToScene()
-{
-    ogdf::node v;
-    forall_nodes(v, mG)
-    {
-        Node<GraphNode*>* node = mTree->findNode(v);
-        if(node)
-        {
-            //draw node using x,y
-            QRectF rect = node->data()->boundingRect();
-            qreal x = mGA->x(v) - (rect.width() / 2);
-            qreal y = mGA->y(v) - (rect.height() / 2);
-            node->data()->setGeometry(x, y, rect.width(), rect.height());
-            mScene->addWidget(node->data());
-        }
-    }
-}
-
-void ControlFlowGraph::addEdgesToScene()
-{
-    //draw edges
-    ogdf::edge e;
-    forall_edges(e, mG)
-    {
-        const auto bends = mGA->bends(e);
-        const auto source = e->source();
-        const auto target = e->target();
-
-        GraphNode* sourceGraphNode = mTree->findNode(source)->data();
-        GraphNode* targetGraphNode = mTree->findNode(target)->data();
-
-        QRectF sourceRect = sourceGraphNode->geometry();
-        QRectF targetRect = targetGraphNode->geometry();
-        sourceRect.adjust(-4, -4, 4, 4);
-        targetRect.adjust(-4, -4, 4, 4);
-
-        QPointF start(mGA->x(source), mGA->y(source));
-        QPointF end(mGA->x(target), mGA->y(target));
-
-        GraphEdge* edge = nullptr;
-        auto const sourceNodeLeft = mTree->findNode(source)->left();
-
-        if(sourceNodeLeft && sourceNodeLeft->data()->address() == targetGraphNode->address())
-            edge = new GraphEdge(start, end, bends, sourceRect, targetRect, GraphEdge::EDGE_LEFT);
-        else
-            edge = new GraphEdge(start, end, bends, sourceRect, targetRect, GraphEdge::EDGE_RIGHT);
-
-        mNodeGraphEdge[source].push_back(std::unique_ptr<GraphEdge>(edge));
-        mScene->addItem(edge);
-    }
-}
-
-void ControlFlowGraph::addAllNodes(BASICBLOCKMAP::iterator it, Node<GraphNode*>* parentNode)
-{
-    using namespace std;
-
-    QByteArray byteArray(MAX_STRING_SIZE, 0);
-    duint left  = it->second.left; // Left child addr
-    duint right = it->second.right; // Right child addr
-
-    // No childs
-    if(!left && !right)
-        return;
-
-    for(int i = 0; i < 2; i++)
-    {
-        // If not left or right child continue..
-        if((i == 0 && !left) || (i == 1 && !right))
-            continue;
-
-        BASICBLOCKMAP::iterator itChild;
-        Node<GraphNode*>* node = nullptr;
-
-        // Left
-        if(i == 0)
-        {
-            itChild = mBasicBlockInfo->find(left);
-            node = mTree->findNodeByAddress(left);
-        }
-        //Right
-        else
-        {
-            itChild = mBasicBlockInfo->find(right);
-            node = mTree->findNodeByAddress(right);
-        }
-
-        // If we found the basicblock for left or right
-        if(itChild != mBasicBlockInfo->end())
-        {
-            duint childNodeAddr;
-
-            if(i == 0) // Add node to left of parentNode
-                childNodeAddr = left;
-            else       // Add node to right of parentNode
-                childNodeAddr = right;
-
-            // Node does not exist, create it
-            if(node == nullptr)
-            {
-                std::vector<Instruction_t> instructionsVector;
-                readBasicBlockInstructions(itChild, instructionsVector);
-
-                mGraphNodeVector->push_back(make_unique<GraphNode>(instructionsVector, childNodeAddr));
-
-                node = mTree->newNode(mGraphNodeVector->back().get());
-
-                connect(mGraphNodeVector->back().get(), SIGNAL(drawGraphAt(duint)), this, SLOT(drawGraphAtSlot(duint)), Qt::QueuedConnection);
-            }
-
-            Node<GraphNode*>* newParentNode = nullptr;
-            Node <GraphNode*>* parentNodeLeftRight  = nullptr;
-
-            if(i == 0)
-                parentNodeLeftRight = parentNode->left();
-            else
-                parentNodeLeftRight = parentNode->right();
-
-            // Edge already exists between parentNode and left / right, we've been here before..
-            if(parentNodeLeftRight && (parentNodeLeftRight->data()->address() == left || parentNodeLeftRight->data()->address() == right))
-                return;
-
-            if(i == 0)
-                newParentNode = parentNode->setLeft(node);
-            else
-                newParentNode = parentNode->setRight(node);
-
-            addAllNodes(itChild, newParentNode);
-        }
-    }
-
-
-}
-
-void ControlFlowGraph::setControlFlowInfosSlot(duint* controlFlowInfos)
-{
-    if(controlFlowInfos)
-    {
-        mParentsInfo = (PARENTMAP*)(((CONTROLFLOWINFOS*)controlFlowInfos)->parents);
-        mBasicBlockInfo = (BASICBLOCKMAP*)(((CONTROLFLOWINFOS*)controlFlowInfos)->blocks);
-        setupGraph();
-    }
-}
-
-bool ControlFlowGraph::findBasicBlock(duint & va)
-{
-    if(mBasicBlockInfo == nullptr)
-        return false;
-
-    if(!mBasicBlockInfo->size())
-        return false;
-
-    bool bFound = false;
-    BASICBLOCKMAP::iterator it = mBasicBlockInfo->find(va);
-
-    // If the block was not found by addr, check if it belongs to a basic block
-    if(it == mBasicBlockInfo->end())
-    {
-        for(it = mBasicBlockInfo->begin(); it != mBasicBlockInfo->end(); it++)
-        {
-            if(va >= it->second.start && va <= it->second.end)
-            {
-                va = it->first;
-                bFound = true;
-                break;
-            }
-        }
-    }
-    else
-        bFound = true;
-
-    return bFound;
-}
-
-void ControlFlowGraph::readBasicBlockInstructions(BASICBLOCKMAP::iterator it, std::vector<Instruction_t> & instructionsVector)
-{
-    duint addr = it->first;
-    duint startAddr = it->second.start;
-    duint endAddr = it->second.end;
-    duint baseAddr = DbgMemFindBaseAddr(addr, 0);
-    QByteArray byteArray(MAX_STRING_SIZE, 0);
-
-    // Read basic block instructions
-    for(startAddr; startAddr <= endAddr;)
-    {
-        if(!DbgMemRead(startAddr, reinterpret_cast<unsigned char*>(byteArray.data()), 16))
-            return;
-
-        // Add instruction to the vector
-        Instruction_t wInstruction = mDisas->DisassembleAt(reinterpret_cast<byte_t*>(byteArray.data()), byteArray.length(), 0, baseAddr, startAddr - baseAddr);
-
-        instructionsVector.push_back(wInstruction);
-        startAddr += wInstruction.length;
-    }
-}
-
-void ControlFlowGraph::drawGraphAtSlot(duint va)
-{
-    bool bFound = findBasicBlock(va);
-
-    if(!bFound)
-        return;
-
-    setupTree(va);
-    addGraphToScene();
-}
-
-
-=======
-#include "ControlFlowGraph.h"
-#include "Configuration.h"
-
-void deleteGraphNodeVector(GRAPHNODEVECTOR* graphNodeVector)
-{
-    for(auto& ptr : *graphNodeVector)
-        ptr->deleteLater();
-}
-
-ControlFlowGraph::ControlFlowGraph(QWidget *parent) : QWidget(parent),
-    mBasicBlockInfo(nullptr),
-    mDisas(new QBeaEngine(-1)),
-    mScene(new QGraphicsScene()),
-    mGraphicsView(new QGraphView()),
-    bProgramInitialized(false),
-    mVLayout(new QVBoxLayout()),
-    mGraphNodeVector(new GRAPHNODEVECTOR, deleteGraphNodeVector)
-{
-
-    mScene->setBackgroundBrush(ConfigColor("DisassemblyBackgroundColor"));
-    mGraphicsView->setScene(mScene);
-    mGraphicsView->setDragMode(QGraphView::ScrollHandDrag);
-
-    mVLayout->addWidget(mGraphicsView);
-    setLayout(mVLayout);
-
-
-    connect(Bridge::getBridge(), SIGNAL(setControlFlowInfos(duint*)), this, SLOT(setControlFlowInfosSlot(duint*)));
-    connect(Bridge::getBridge(), SIGNAL(disassembleAt(dsint,dsint)), this, SLOT(disassembleAtSlot(dsint, dsint)));
-
-}
-
-
-void ControlFlowGraph::startControlFlowAnalysis()
-{
-    DbgCmdExec(QString("cfanalyze").toUtf8().constData());
-}
-
-void ControlFlowGraph::setUnconditionalBranchEdgeColor()
-{
-    for(auto const &nodeGraphEdge : mNodeGraphEdge)
-    {
-        if(nodeGraphEdge.second.size() == 1)
-            nodeGraphEdge.second.at(0)->setEdgeColor(Qt::blue);
-    }
-}
-
-ControlFlowGraph::~ControlFlowGraph()
-{
-    mGraphNodeVector.reset();
-    mGraphicsView->deleteLater();
-    mScene->deleteLater();
-    mVLayout->deleteLater();
-    mTree.reset();
-    mOHL.reset();
-    mSL.reset();
-    mGA.reset();
-    delete mBasicBlockInfo;
-    delete mDisas;
-}
-
-void ControlFlowGraph::setupGraph()
-{
-    using namespace ogdf;
-    using namespace std;
-
-
-    //initialize graph
-    mGA = make_unique<GraphAttributes>(mG, GraphAttributes::nodeGraphics |
-                                       GraphAttributes::edgeGraphics |
-                                       GraphAttributes::nodeLabel |
-                                       GraphAttributes::nodeStyle |
-                                       GraphAttributes::edgeType |
-                                       GraphAttributes::edgeArrow |
-                                       GraphAttributes::edgeStyle);
-
-
-    //add nodes
-    mTree = make_unique<Tree<GraphNode*>>(&mG, mGA.get());
-
-    setupTree();
-
-    addGraphToScene();
-
-    // Make sure there is some spacing
-    QRectF sceneRect = mGraphicsView->sceneRect();
-    sceneRect.adjust(-20, -40, 20, 40);
-    mGraphicsView->setSceneRect(sceneRect);
-
-    mGraphicsView->show();
-}
-
-
-void ControlFlowGraph::setupTree(duint va)
-{
-    using namespace ogdf;
-    using namespace std;
-
-    QTextStream out(stdout);
-    BASICBLOCKMAP::iterator it;
-    std::vector<Instruction_t> instructionsVector;
-
-    // Clear graph and tree
-    mG.clear();
-    mTree->clear();
-    mGraphNodeVector->clear();
-
-    if(!va)
-        it = mBasicBlockInfo->begin();
-    else
-        it = mBasicBlockInfo->find(va);
-
-    // Couldn't find the basic block of the VA
-    if(it == mBasicBlockInfo->end())
-        return;
-
-
-    // Disassemble the instruction at the address
-    readBasicBlockInstructions(it, instructionsVector);
-
-    // Add root node first
-    duint addr = it->first;
-    mGraphNodeVector->push_back( make_unique<GraphNode>(instructionsVector, addr) );
-    connect(mGraphNodeVector->back().get(), SIGNAL(drawGraphAt(duint)), this, SLOT(drawGraphAtSlot(duint)), Qt::QueuedConnection);
-
-    Node<GraphNode *> *rootNode = mTree->newNode(mGraphNodeVector->back().get());
-    addAllNodes(it, rootNode);
-}
-
-void ControlFlowGraph::setupGraphLayout()
-{
-    using namespace ogdf;
-    using namespace std;
-
-
-    // TODO : Better way to do this
-    if(mOHL.get() && mSL.get())
-    {
-        mSL->call(*mGA);
-        return;
-    }
-
-
-    mOHL = make_unique<OptimalHierarchyLayout>();
-    mOHL->nodeDistance(25.0);
-    mOHL->layerDistance(50.0);
-    mOHL->fixedLayerDistance(false);
-    mOHL->weightBalancing(0.0);
-    mOHL->weightSegments(0.0);
-
-    mSL = make_unique<SugiyamaLayout>();
-    mSL->setRanking(new OptimalRanking);
-    mSL->setCrossMin(new MedianHeuristic);
-    mSL->alignSiblings(false);
-    mSL->setLayout(mOHL.get());
-    mSL->call(*mGA);
-}
-
-void ControlFlowGraph::adjustNodesSize()
-{
-    // Adjust node size
-    ogdf::node v;
-    forall_nodes(v, mG)
-    {
-        Node<GraphNode* > *node = mTree->findNode(v);
-        if (node)
-        {
-            QRectF rect = node->data()->boundingRect();
-            mGA->width(v) = rect.width();
-            mGA->height(v) = rect.height();
-        }
-    }
-}
-
-void ControlFlowGraph::addGraphToScene()
-{
-    using namespace ogdf;
-
-    mNodeGraphEdge.clear();
-    mScene->clear();
-
-    adjustNodesSize();
-
-    // Apply the graph layout after we've set the nodes sizes
-    setupGraphLayout();
-
-    addNodesToScene();
-
-    addEdgesToScene();
-
-    // Change unconditionalBranches colors to something different than for conditional branches
-    setUnconditionalBranchEdgeColor();
-
-    mGraphicsView->ensureVisible(mScene->itemsBoundingRect());
-
-    mGraphicsView->setSceneRect(mScene->sceneRect());
-}
-
-void ControlFlowGraph::addNodesToScene()
-{
-    ogdf::node v;
-    forall_nodes(v, mG)
-    {
-        Node<GraphNode* > *node = mTree->findNode(v);
-        if (node)
-        {
-            //draw node using x,y
-            QRectF rect = node->data()->boundingRect();
-            qreal x = mGA->x(v) - (rect.width()/2);
-            qreal y = mGA->y(v) - (rect.height()/2);
-            node->data()->setGeometry(x, y, rect.width(), rect.height());
-            mScene->addWidget(node->data());
-        }
-    }
-}
-
-void ControlFlowGraph::addEdgesToScene()
-{
-    //draw edges
-    ogdf::edge e;
-    forall_edges(e, mG)
-    {
-        const auto bends = mGA->bends(e);
-        const auto source = e->source();
-        const auto target = e->target();
-
-        GraphNode* sourceGraphNode = mTree->findNode(source)->data();
-        GraphNode* targetGraphNode = mTree->findNode(target)->data();
-
-        QRectF sourceRect = sourceGraphNode->geometry();
-        QRectF targetRect = targetGraphNode->geometry();
-        sourceRect.adjust(-4, -4, 4, 4);
-        targetRect.adjust(-4, -4, 4, 4);
-
-        QPointF start(mGA->x(source), mGA->y(source));
-        QPointF end(mGA->x(target), mGA->y(target));
-
-        GraphEdge* edge = nullptr;
-        auto const sourceNodeLeft = mTree->findNode(source)->left();
-
-        if(sourceNodeLeft && sourceNodeLeft->data()->address() == targetGraphNode->address())
-            edge = new GraphEdge(start, end, bends, sourceRect, targetRect, GraphEdge::EDGE_LEFT);
-        else
-            edge = new GraphEdge(start, end, bends, sourceRect, targetRect, GraphEdge::EDGE_RIGHT);
-
-        mNodeGraphEdge[source].push_back(std::unique_ptr<GraphEdge>(edge));
-        mScene->addItem(edge);
-    }
-}
-
-void ControlFlowGraph::addAllNodes(BASICBLOCKMAP::iterator it, Node<GraphNode *> *parentNode)
-{
-    using namespace std;
-
-    QByteArray byteArray(MAX_STRING_SIZE, 0);
-    duint left  = it->second.left; // Left child addr
-    duint right = it->second.right; // Right child addr
-
-    // No childs
-    if(!left && !right)
-        return;
-
-    for(int i=0; i < 2; i++)
-    {
-        // If not left or right child continue..
-        if((i == 0 && !left) || (i == 1 && !right))
-            continue;
-
-        BASICBLOCKMAP::iterator itChild;
-        Node<GraphNode*>* node = nullptr;
-
-        // Left
-        if(i == 0)
-        {
-            itChild = mBasicBlockInfo->find(left);
-            node = mTree->findNodeByAddress(left);
-        }
-        //Right
-        else
-        {
-            itChild = mBasicBlockInfo->find(right);
-            node = mTree->findNodeByAddress(right);
-        }
-
-        // If we found the basicblock for left or right
-        if(itChild != mBasicBlockInfo->end())
-        {
-            duint childNodeAddr;
-
-            if(i == 0) // Add node to left of parentNode
-                childNodeAddr = left;
-            else       // Add node to right of parentNode
-                childNodeAddr = right;
-
-            // Node does not exist, create it
-            if(node == nullptr)
-            {
-                std::vector<Instruction_t> instructionsVector;
-                readBasicBlockInstructions(itChild, instructionsVector);
-
-                mGraphNodeVector->push_back( make_unique<GraphNode>(instructionsVector, childNodeAddr) );
-
-                node = mTree->newNode(mGraphNodeVector->back().get());
-
-                connect(mGraphNodeVector->back().get(), SIGNAL(drawGraphAt(duint)), this, SLOT(drawGraphAtSlot(duint)), Qt::QueuedConnection);
-            }
-
-            Node<GraphNode*>* newParentNode = nullptr;
-            Node <GraphNode*>* parentNodeLeftRight  = nullptr;
-
-            if(i == 0)
-                parentNodeLeftRight = parentNode->left();
-            else
-                parentNodeLeftRight = parentNode->right();
-
-            // Edge already exists between parentNode and left / right, we've been here before..
-            if(parentNodeLeftRight && (parentNodeLeftRight->data()->address() == left || parentNodeLeftRight->data()->address() == right))
-                return;
-
-            if(i == 0)
-                newParentNode = parentNode->setLeft(node);
-            else
-                newParentNode = parentNode->setRight(node);
-
-            addAllNodes(itChild, newParentNode);
-        }
-    }
-
-
-}
-
-
-
-bool ControlFlowGraph::findBasicBlock(duint& va)
-{
-    if(mBasicBlockInfo == nullptr)
-        return false;
-
-    if(!mBasicBlockInfo->size())
-        return false;
-
-    bool bFound = false;
-    BASICBLOCKMAP::iterator it = mBasicBlockInfo->find(va);
-
-    // If the block was not found by addr, check if it belongs to a basic block
-    if(it == mBasicBlockInfo->end())
-    {
-        for(it = mBasicBlockInfo->begin(); it != mBasicBlockInfo->end(); it++)
-        {
-            if(va >= it->second.start && va <= it->second.end)
-            {
-                va = it->first;
-                bFound = true;
-                break;
-            }
-        }
-    }
-    else
-        bFound = true;
-
-    return bFound;
-}
-
-void ControlFlowGraph::readBasicBlockInstructions(BASICBLOCKMAP::iterator it, std::vector<Instruction_t> &instructionsVector)
-{
-    duint addr = it->first;
-    duint startAddr = it->second.start;
-    duint endAddr = it->second.end;
-    duint baseAddr = DbgMemFindBaseAddr(addr, 0);
-    QByteArray byteArray(MAX_STRING_SIZE, 0);
-
-    // Read basic block instructions
-    for(startAddr; startAddr <= endAddr;)
-    {
-        if(!DbgMemRead(startAddr, reinterpret_cast<unsigned char*>(byteArray.data()), 16))
-            return;
-
-        // Add instruction to the vector
-        Instruction_t wInstruction = mDisas->DisassembleAt(reinterpret_cast<byte_t*>(byteArray.data()), byteArray.length(), 0, baseAddr, startAddr-baseAddr);
-
-        instructionsVector.push_back(wInstruction);
-        startAddr += wInstruction.length;
-    }
-}
-
-void ControlFlowGraph::drawGraphAtSlot(duint va)
-{
-    bool bFound = findBasicBlock(va);
-
-    if(!bFound)
-        return;
-
-    setupTree(va);
-    addGraphToScene();
-}
-
-void ControlFlowGraph::setBasicBlocks(BASICBLOCKMAP *basicBlockInfo)
-{
-    mBasicBlockInfo = basicBlockInfo;
-}
-
->>>>>>> f0c9c663
+#include "ControlFlowGraph.h"
+#include "Configuration.h"
+
+void deleteGraphNodeVector(GRAPHNODEVECTOR* graphNodeVector)
+{
+    for(auto & ptr : *graphNodeVector)
+        ptr->deleteLater();
+}
+
+ControlFlowGraph::ControlFlowGraph(QWidget* parent) : QWidget(parent),
+    mBasicBlockInfo(nullptr),
+    mDisas(new QBeaEngine(-1)),
+    mScene(new QGraphicsScene()),
+    mGraphicsView(new QGraphView()),
+    bProgramInitialized(false),
+    mVLayout(new QVBoxLayout()),
+    mGraphNodeVector(new GRAPHNODEVECTOR, deleteGraphNodeVector)
+{
+
+    mScene->setBackgroundBrush(ConfigColor("DisassemblyBackgroundColor"));
+    mGraphicsView->setScene(mScene);
+    mGraphicsView->setDragMode(QGraphView::ScrollHandDrag);
+
+    mVLayout->addWidget(mGraphicsView);
+    setLayout(mVLayout);
+
+
+    connect(Bridge::getBridge(), SIGNAL(setControlFlowInfos(duint*)), this, SLOT(setControlFlowInfosSlot(duint*)));
+    connect(Bridge::getBridge(), SIGNAL(disassembleAt(dsint, dsint)), this, SLOT(disassembleAtSlot(dsint, dsint)));
+
+}
+
+
+void ControlFlowGraph::startControlFlowAnalysis()
+{
+    DbgCmdExec(QString("cfanalyze").toUtf8().constData());
+}
+
+void ControlFlowGraph::setUnconditionalBranchEdgeColor()
+{
+    for(auto const & nodeGraphEdge : mNodeGraphEdge)
+    {
+        if(nodeGraphEdge.second.size() == 1)
+            nodeGraphEdge.second.at(0)->setEdgeColor(Qt::blue);
+    }
+}
+
+ControlFlowGraph::~ControlFlowGraph()
+{
+    mGraphNodeVector.reset();
+    mGraphicsView->deleteLater();
+    mScene->deleteLater();
+    mVLayout->deleteLater();
+    mTree.reset();
+    mOHL.reset();
+    mSL.reset();
+    mGA.reset();
+    delete mBasicBlockInfo;
+    delete mDisas;
+}
+
+void ControlFlowGraph::setupGraph()
+{
+    using namespace ogdf;
+    using namespace std;
+
+
+    //initialize graph
+    mGA = make_unique<GraphAttributes>(mG, GraphAttributes::nodeGraphics |
+                                       GraphAttributes::edgeGraphics |
+                                       GraphAttributes::nodeLabel |
+                                       GraphAttributes::nodeStyle |
+                                       GraphAttributes::edgeType |
+                                       GraphAttributes::edgeArrow |
+                                       GraphAttributes::edgeStyle);
+
+
+    //add nodes
+    mTree = make_unique<Tree<GraphNode*>>(&mG, mGA.get());
+
+    setupTree();
+
+    addGraphToScene();
+
+    // Make sure there is some spacing
+    QRectF sceneRect = mGraphicsView->sceneRect();
+    sceneRect.adjust(-20, -40, 20, 40);
+    mGraphicsView->setSceneRect(sceneRect);
+
+    mGraphicsView->show();
+}
+
+
+void ControlFlowGraph::setupTree(duint va)
+{
+    using namespace ogdf;
+    using namespace std;
+
+    QTextStream out(stdout);
+    BASICBLOCKMAP::iterator it;
+    std::vector<Instruction_t> instructionsVector;
+
+    // Clear graph and tree
+    mG.clear();
+    mTree->clear();
+    mGraphNodeVector->clear();
+
+    if(!va)
+        it = mBasicBlockInfo->begin();
+    else
+        it = mBasicBlockInfo->find(va);
+
+    // Couldn't find the basic block of the VA
+    if(it == mBasicBlockInfo->end())
+        return;
+
+
+    // Disassemble the instruction at the address
+    readBasicBlockInstructions(it, instructionsVector);
+
+    // Add root node first
+    duint addr = it->first;
+    mGraphNodeVector->push_back(make_unique<GraphNode>(instructionsVector, addr));
+    connect(mGraphNodeVector->back().get(), SIGNAL(drawGraphAt(duint)), this, SLOT(drawGraphAtSlot(duint)), Qt::QueuedConnection);
+
+    Node<GraphNode*>* rootNode = mTree->newNode(mGraphNodeVector->back().get());
+    addAllNodes(it, rootNode);
+}
+
+void ControlFlowGraph::setupGraphLayout()
+{
+    using namespace ogdf;
+    using namespace std;
+
+
+    // TODO : Better way to do this
+    if(mOHL.get() && mSL.get())
+    {
+        mSL->call(*mGA);
+        return;
+    }
+
+
+    mOHL = make_unique<OptimalHierarchyLayout>();
+    mOHL->nodeDistance(25.0);
+    mOHL->layerDistance(50.0);
+    mOHL->fixedLayerDistance(false);
+    mOHL->weightBalancing(0.0);
+    mOHL->weightSegments(0.0);
+
+    mSL = make_unique<SugiyamaLayout>();
+    mSL->setRanking(new OptimalRanking);
+    mSL->setCrossMin(new MedianHeuristic);
+    mSL->alignSiblings(false);
+    mSL->setLayout(mOHL.get());
+    mSL->call(*mGA);
+}
+
+void ControlFlowGraph::adjustNodesSize()
+{
+    // Adjust node size
+    ogdf::node v;
+    forall_nodes(v, mG)
+    {
+        Node<GraphNode*>* node = mTree->findNode(v);
+        if(node)
+        {
+            QRectF rect = node->data()->boundingRect();
+            mGA->width(v) = rect.width();
+            mGA->height(v) = rect.height();
+        }
+    }
+}
+
+void ControlFlowGraph::addGraphToScene()
+{
+    using namespace ogdf;
+
+    mNodeGraphEdge.clear();
+    mScene->clear();
+
+    adjustNodesSize();
+
+    // Apply the graph layout after we've set the nodes sizes
+    setupGraphLayout();
+
+    addNodesToScene();
+
+    addEdgesToScene();
+
+    // Change unconditionalBranches colors to something different than for conditional branches
+    setUnconditionalBranchEdgeColor();
+
+    mGraphicsView->ensureVisible(mScene->itemsBoundingRect());
+
+    mGraphicsView->setSceneRect(mScene->sceneRect());
+}
+
+void ControlFlowGraph::addNodesToScene()
+{
+    ogdf::node v;
+    forall_nodes(v, mG)
+    {
+        Node<GraphNode*>* node = mTree->findNode(v);
+        if(node)
+        {
+            //draw node using x,y
+            QRectF rect = node->data()->boundingRect();
+            qreal x = mGA->x(v) - (rect.width() / 2);
+            qreal y = mGA->y(v) - (rect.height() / 2);
+            node->data()->setGeometry(x, y, rect.width(), rect.height());
+            mScene->addWidget(node->data());
+        }
+    }
+}
+
+void ControlFlowGraph::addEdgesToScene()
+{
+    //draw edges
+    ogdf::edge e;
+    forall_edges(e, mG)
+    {
+        const auto bends = mGA->bends(e);
+        const auto source = e->source();
+        const auto target = e->target();
+
+        GraphNode* sourceGraphNode = mTree->findNode(source)->data();
+        GraphNode* targetGraphNode = mTree->findNode(target)->data();
+
+        QRectF sourceRect = sourceGraphNode->geometry();
+        QRectF targetRect = targetGraphNode->geometry();
+        sourceRect.adjust(-4, -4, 4, 4);
+        targetRect.adjust(-4, -4, 4, 4);
+
+        QPointF start(mGA->x(source), mGA->y(source));
+        QPointF end(mGA->x(target), mGA->y(target));
+
+        GraphEdge* edge = nullptr;
+        auto const sourceNodeLeft = mTree->findNode(source)->left();
+
+        if(sourceNodeLeft && sourceNodeLeft->data()->address() == targetGraphNode->address())
+            edge = new GraphEdge(start, end, bends, sourceRect, targetRect, GraphEdge::EDGE_LEFT);
+        else
+            edge = new GraphEdge(start, end, bends, sourceRect, targetRect, GraphEdge::EDGE_RIGHT);
+
+        mNodeGraphEdge[source].push_back(std::unique_ptr<GraphEdge>(edge));
+        mScene->addItem(edge);
+    }
+}
+
+void ControlFlowGraph::addAllNodes(BASICBLOCKMAP::iterator it, Node<GraphNode*>* parentNode)
+{
+    using namespace std;
+
+    QByteArray byteArray(MAX_STRING_SIZE, 0);
+    duint left  = it->second.left; // Left child addr
+    duint right = it->second.right; // Right child addr
+
+    // No childs
+    if(!left && !right)
+        return;
+
+    for(int i = 0; i < 2; i++)
+    {
+        // If not left or right child continue..
+        if((i == 0 && !left) || (i == 1 && !right))
+            continue;
+
+        BASICBLOCKMAP::iterator itChild;
+        Node<GraphNode*>* node = nullptr;
+
+        // Left
+        if(i == 0)
+        {
+            itChild = mBasicBlockInfo->find(left);
+            node = mTree->findNodeByAddress(left);
+        }
+        //Right
+        else
+        {
+            itChild = mBasicBlockInfo->find(right);
+            node = mTree->findNodeByAddress(right);
+        }
+
+        // If we found the basicblock for left or right
+        if(itChild != mBasicBlockInfo->end())
+        {
+            duint childNodeAddr;
+
+            if(i == 0) // Add node to left of parentNode
+                childNodeAddr = left;
+            else       // Add node to right of parentNode
+                childNodeAddr = right;
+
+            // Node does not exist, create it
+            if(node == nullptr)
+            {
+                std::vector<Instruction_t> instructionsVector;
+                readBasicBlockInstructions(itChild, instructionsVector);
+
+                mGraphNodeVector->push_back(make_unique<GraphNode>(instructionsVector, childNodeAddr));
+
+                node = mTree->newNode(mGraphNodeVector->back().get());
+
+                connect(mGraphNodeVector->back().get(), SIGNAL(drawGraphAt(duint)), this, SLOT(drawGraphAtSlot(duint)), Qt::QueuedConnection);
+            }
+
+            Node<GraphNode*>* newParentNode = nullptr;
+            Node <GraphNode*>* parentNodeLeftRight  = nullptr;
+
+            if(i == 0)
+                parentNodeLeftRight = parentNode->left();
+            else
+                parentNodeLeftRight = parentNode->right();
+
+            // Edge already exists between parentNode and left / right, we've been here before..
+            if(parentNodeLeftRight && (parentNodeLeftRight->data()->address() == left || parentNodeLeftRight->data()->address() == right))
+                return;
+
+            if(i == 0)
+                newParentNode = parentNode->setLeft(node);
+            else
+                newParentNode = parentNode->setRight(node);
+
+            addAllNodes(itChild, newParentNode);
+        }
+    }
+
+
+}
+
+
+
+bool ControlFlowGraph::findBasicBlock(duint & va)
+{
+    if(mBasicBlockInfo == nullptr)
+        return false;
+
+    if(!mBasicBlockInfo->size())
+        return false;
+
+    bool bFound = false;
+    BASICBLOCKMAP::iterator it = mBasicBlockInfo->find(va);
+
+    // If the block was not found by addr, check if it belongs to a basic block
+    if(it == mBasicBlockInfo->end())
+    {
+        for(it = mBasicBlockInfo->begin(); it != mBasicBlockInfo->end(); it++)
+        {
+            if(va >= it->second.start && va <= it->second.end)
+            {
+                va = it->first;
+                bFound = true;
+                break;
+            }
+        }
+    }
+    else
+        bFound = true;
+
+    return bFound;
+}
+
+void ControlFlowGraph::readBasicBlockInstructions(BASICBLOCKMAP::iterator it, std::vector<Instruction_t> & instructionsVector)
+{
+    duint addr = it->first;
+    duint startAddr = it->second.start;
+    duint endAddr = it->second.end;
+    duint baseAddr = DbgMemFindBaseAddr(addr, 0);
+    QByteArray byteArray(MAX_STRING_SIZE, 0);
+
+    // Read basic block instructions
+    for(startAddr; startAddr <= endAddr;)
+    {
+        if(!DbgMemRead(startAddr, reinterpret_cast<unsigned char*>(byteArray.data()), 16))
+            return;
+
+        // Add instruction to the vector
+        Instruction_t wInstruction = mDisas->DisassembleAt(reinterpret_cast<byte_t*>(byteArray.data()), byteArray.length(), 0, baseAddr, startAddr - baseAddr);
+
+        instructionsVector.push_back(wInstruction);
+        startAddr += wInstruction.length;
+    }
+}
+
+void ControlFlowGraph::drawGraphAtSlot(duint va)
+{
+    bool bFound = findBasicBlock(va);
+
+    if(!bFound)
+        return;
+
+    setupTree(va);
+    addGraphToScene();
+}
+
+void ControlFlowGraph::setBasicBlocks(BASICBLOCKMAP* basicBlockInfo)
+{
+    mBasicBlockInfo = basicBlockInfo;
+}
+
+
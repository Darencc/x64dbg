#ifndef CPUDISASSEMBLY_H
#define CPUDISASSEMBLY_H

#include "Disassembly.h"
#include "GotoDialog.h"
#include "SourceViewerManager.h"

// Needed forward declaration for parent container class
class CPUWidget;

class CPUDisassembly : public Disassembly
{
    Q_OBJECT

public:
    explicit CPUDisassembly(CPUWidget* parent);

    // Mouse management
    void contextMenuEvent(QContextMenuEvent* event);
    void mousePressEvent(QMouseEvent* event);
    void mouseDoubleClickEvent(QMouseEvent* event);

    // Context menu management
    void setupRightClickContextMenu();
    void addFollowReferenceMenuItem(QString name, dsint value, QMenu* menu, bool isReferences, bool isFollowInCPU);
    void setupFollowReferenceMenu(dsint wVA, QMenu* menu, bool isReferences, bool isFollowInCPU);
    void setHwBpAt(duint va, int slot);

    void copySelectionSlot(bool copyBytes);

signals:
    void displayReferencesWidget();
    void displaySourceManagerWidget();
    void showPatches();
    void decompileAt(dsint start, dsint end);
    void displaySnowmanWidget();
    void displayLogWidget();

public slots:
    void toggleInt3BPActionSlot();
    void toggleHwBpActionSlot();
    void setHwBpOnSlot0ActionSlot();
    void setHwBpOnSlot1ActionSlot();
    void setHwBpOnSlot2ActionSlot();
    void setHwBpOnSlot3ActionSlot();
    void setNewOriginHereActionSlot();
    void gotoOriginSlot();
    void setLabelSlot();
    void setLabelAddressSlot();
    void setCommentSlot();
    void setBookmarkSlot();
    void toggleFunctionSlot();
    void assembleSlot();
    void gotoExpressionSlot();
    void gotoFileOffsetSlot();
    void gotoStartSlot();
    void gotoEndSlot();
    void followActionSlot();
    void gotoPreviousSlot();
    void gotoNextSlot();
    void findReferencesSlot();
    void findConstantSlot();
    void findStringsSlot();
    void findCallsSlot();
    void findPatternSlot();
    void selectionGetSlot(SELECTIONDATA* selection);
    void selectionSetSlot(const SELECTIONDATA* selection);
    void enableHighlightingModeSlot();
    void binaryEditSlot();
    void binaryFillSlot();
    void binaryFillNopsSlot();
    void binaryCopySlot();
    void binaryPasteSlot();
    void binaryPasteIgnoreSizeSlot();
    void undoSelectionSlot();
    void showPatchesSlot();
    void yaraSlot();
    void copySelectionSlot();
    void copySelectionNoBytesSlot();
    void copyAddressSlot();
    void copyRvaSlot();
    void copyDisassemblySlot();
    void findCommandSlot();
    void openSourceSlot();
    void decompileSelectionSlot();
    void decompileFunctionSlot();
<<<<<<< HEAD
    void displayWarningSlot(QString title, QString text);
    void labelHelpSlot();
    void editSoftBpActionSlot();
    void mnemonicHelpSlot();
    void mnemonicBriefSlot();
=======
>>>>>>> 73297802
    void ActionTraceRecordBitSlot();
    void ActionTraceRecordByteSlot();
    void ActionTraceRecordWordSlot();
    void ActionTraceRecordDisableSlot();
    void displayWarningSlot(QString title, QString text);
    void labelHelpSlot();
    void editSoftBpActionSlot();

protected:
    void paintEvent(QPaintEvent* event);

private:
    bool getLabelsFromInstruction(duint addr, QSet<QString> & labels);

    // Menus
    QMenu* mHwSlotSelectMenu;
    QMenu* mPluginMenu;

    // Actions
    QAction* mReferenceSelectedAddressAction;
    QAction* mFindCommandRegion;
    QAction* mFindConstantRegion;
    QAction* mFindStringsRegion;
    QAction* mFindCallsRegion;

    QAction* mFindCommandModule;
    QAction* mFindConstantModule;
    QAction* mFindStringsModule;
    QAction* mFindCallsModule;

    QAction* mFindCommandAll;
    QAction* mFindConstantAll;
    QAction* mFindStringsAll;
    QAction* mFindCallsAll;

    // Goto dialog specific
    GotoDialog* mGoto;

    // Parent CPU window
    CPUWidget* mParentCPUWindow;

    MenuBuilder* mMenuBuilder;

};

#endif // CPUDISASSEMBLY_H
<|MERGE_RESOLUTION|>--- conflicted
+++ resolved
@@ -1,140 +1,134 @@
-#ifndef CPUDISASSEMBLY_H
-#define CPUDISASSEMBLY_H
-
-#include "Disassembly.h"
-#include "GotoDialog.h"
-#include "SourceViewerManager.h"
-
-// Needed forward declaration for parent container class
-class CPUWidget;
-
-class CPUDisassembly : public Disassembly
-{
-    Q_OBJECT
-
-public:
-    explicit CPUDisassembly(CPUWidget* parent);
-
-    // Mouse management
-    void contextMenuEvent(QContextMenuEvent* event);
-    void mousePressEvent(QMouseEvent* event);
-    void mouseDoubleClickEvent(QMouseEvent* event);
-
-    // Context menu management
-    void setupRightClickContextMenu();
-    void addFollowReferenceMenuItem(QString name, dsint value, QMenu* menu, bool isReferences, bool isFollowInCPU);
-    void setupFollowReferenceMenu(dsint wVA, QMenu* menu, bool isReferences, bool isFollowInCPU);
-    void setHwBpAt(duint va, int slot);
-
-    void copySelectionSlot(bool copyBytes);
-
-signals:
-    void displayReferencesWidget();
-    void displaySourceManagerWidget();
-    void showPatches();
-    void decompileAt(dsint start, dsint end);
-    void displaySnowmanWidget();
-    void displayLogWidget();
-
-public slots:
-    void toggleInt3BPActionSlot();
-    void toggleHwBpActionSlot();
-    void setHwBpOnSlot0ActionSlot();
-    void setHwBpOnSlot1ActionSlot();
-    void setHwBpOnSlot2ActionSlot();
-    void setHwBpOnSlot3ActionSlot();
-    void setNewOriginHereActionSlot();
-    void gotoOriginSlot();
-    void setLabelSlot();
-    void setLabelAddressSlot();
-    void setCommentSlot();
-    void setBookmarkSlot();
-    void toggleFunctionSlot();
-    void assembleSlot();
-    void gotoExpressionSlot();
-    void gotoFileOffsetSlot();
-    void gotoStartSlot();
-    void gotoEndSlot();
-    void followActionSlot();
-    void gotoPreviousSlot();
-    void gotoNextSlot();
-    void findReferencesSlot();
-    void findConstantSlot();
-    void findStringsSlot();
-    void findCallsSlot();
-    void findPatternSlot();
-    void selectionGetSlot(SELECTIONDATA* selection);
-    void selectionSetSlot(const SELECTIONDATA* selection);
-    void enableHighlightingModeSlot();
-    void binaryEditSlot();
-    void binaryFillSlot();
-    void binaryFillNopsSlot();
-    void binaryCopySlot();
-    void binaryPasteSlot();
-    void binaryPasteIgnoreSizeSlot();
-    void undoSelectionSlot();
-    void showPatchesSlot();
-    void yaraSlot();
-    void copySelectionSlot();
-    void copySelectionNoBytesSlot();
-    void copyAddressSlot();
-    void copyRvaSlot();
-    void copyDisassemblySlot();
-    void findCommandSlot();
-    void openSourceSlot();
-    void decompileSelectionSlot();
-    void decompileFunctionSlot();
-<<<<<<< HEAD
-    void displayWarningSlot(QString title, QString text);
-    void labelHelpSlot();
-    void editSoftBpActionSlot();
-    void mnemonicHelpSlot();
-    void mnemonicBriefSlot();
-=======
->>>>>>> 73297802
-    void ActionTraceRecordBitSlot();
-    void ActionTraceRecordByteSlot();
-    void ActionTraceRecordWordSlot();
-    void ActionTraceRecordDisableSlot();
-    void displayWarningSlot(QString title, QString text);
-    void labelHelpSlot();
-    void editSoftBpActionSlot();
-
-protected:
-    void paintEvent(QPaintEvent* event);
-
-private:
-    bool getLabelsFromInstruction(duint addr, QSet<QString> & labels);
-
-    // Menus
-    QMenu* mHwSlotSelectMenu;
-    QMenu* mPluginMenu;
-
-    // Actions
-    QAction* mReferenceSelectedAddressAction;
-    QAction* mFindCommandRegion;
-    QAction* mFindConstantRegion;
-    QAction* mFindStringsRegion;
-    QAction* mFindCallsRegion;
-
-    QAction* mFindCommandModule;
-    QAction* mFindConstantModule;
-    QAction* mFindStringsModule;
-    QAction* mFindCallsModule;
-
-    QAction* mFindCommandAll;
-    QAction* mFindConstantAll;
-    QAction* mFindStringsAll;
-    QAction* mFindCallsAll;
-
-    // Goto dialog specific
-    GotoDialog* mGoto;
-
-    // Parent CPU window
-    CPUWidget* mParentCPUWindow;
-
-    MenuBuilder* mMenuBuilder;
-
-};
-
-#endif // CPUDISASSEMBLY_H
+#ifndef CPUDISASSEMBLY_H
+#define CPUDISASSEMBLY_H
+
+#include "Disassembly.h"
+#include "GotoDialog.h"
+#include "SourceViewerManager.h"
+
+// Needed forward declaration for parent container class
+class CPUWidget;
+
+class CPUDisassembly : public Disassembly
+{
+    Q_OBJECT
+
+public:
+    explicit CPUDisassembly(CPUWidget* parent);
+
+    // Mouse management
+    void contextMenuEvent(QContextMenuEvent* event);
+    void mousePressEvent(QMouseEvent* event);
+    void mouseDoubleClickEvent(QMouseEvent* event);
+
+    // Context menu management
+    void setupRightClickContextMenu();
+    void addFollowReferenceMenuItem(QString name, dsint value, QMenu* menu, bool isReferences, bool isFollowInCPU);
+    void setupFollowReferenceMenu(dsint wVA, QMenu* menu, bool isReferences, bool isFollowInCPU);
+    void setHwBpAt(duint va, int slot);
+
+    void copySelectionSlot(bool copyBytes);
+
+signals:
+    void displayReferencesWidget();
+    void displaySourceManagerWidget();
+    void showPatches();
+    void decompileAt(dsint start, dsint end);
+    void displaySnowmanWidget();
+    void displayLogWidget();
+
+public slots:
+    void toggleInt3BPActionSlot();
+    void toggleHwBpActionSlot();
+    void setHwBpOnSlot0ActionSlot();
+    void setHwBpOnSlot1ActionSlot();
+    void setHwBpOnSlot2ActionSlot();
+    void setHwBpOnSlot3ActionSlot();
+    void setNewOriginHereActionSlot();
+    void gotoOriginSlot();
+    void setLabelSlot();
+    void setLabelAddressSlot();
+    void setCommentSlot();
+    void setBookmarkSlot();
+    void toggleFunctionSlot();
+    void assembleSlot();
+    void gotoExpressionSlot();
+    void gotoFileOffsetSlot();
+    void gotoStartSlot();
+    void gotoEndSlot();
+    void followActionSlot();
+    void gotoPreviousSlot();
+    void gotoNextSlot();
+    void findReferencesSlot();
+    void findConstantSlot();
+    void findStringsSlot();
+    void findCallsSlot();
+    void findPatternSlot();
+    void selectionGetSlot(SELECTIONDATA* selection);
+    void selectionSetSlot(const SELECTIONDATA* selection);
+    void enableHighlightingModeSlot();
+    void binaryEditSlot();
+    void binaryFillSlot();
+    void binaryFillNopsSlot();
+    void binaryCopySlot();
+    void binaryPasteSlot();
+    void binaryPasteIgnoreSizeSlot();
+    void undoSelectionSlot();
+    void showPatchesSlot();
+    void yaraSlot();
+    void copySelectionSlot();
+    void copySelectionNoBytesSlot();
+    void copyAddressSlot();
+    void copyRvaSlot();
+    void copyDisassemblySlot();
+    void findCommandSlot();
+    void openSourceSlot();
+    void decompileSelectionSlot();
+    void decompileFunctionSlot();
+    void mnemonicHelpSlot();
+    void mnemonicBriefSlot();
+    void ActionTraceRecordBitSlot();
+    void ActionTraceRecordByteSlot();
+    void ActionTraceRecordWordSlot();
+    void ActionTraceRecordDisableSlot();
+    void displayWarningSlot(QString title, QString text);
+    void labelHelpSlot();
+    void editSoftBpActionSlot();
+
+protected:
+    void paintEvent(QPaintEvent* event);
+
+private:
+    bool getLabelsFromInstruction(duint addr, QSet<QString> & labels);
+
+    // Menus
+    QMenu* mHwSlotSelectMenu;
+    QMenu* mPluginMenu;
+
+    // Actions
+    QAction* mReferenceSelectedAddressAction;
+    QAction* mFindCommandRegion;
+    QAction* mFindConstantRegion;
+    QAction* mFindStringsRegion;
+    QAction* mFindCallsRegion;
+
+    QAction* mFindCommandModule;
+    QAction* mFindConstantModule;
+    QAction* mFindStringsModule;
+    QAction* mFindCallsModule;
+
+    QAction* mFindCommandAll;
+    QAction* mFindConstantAll;
+    QAction* mFindStringsAll;
+    QAction* mFindCallsAll;
+
+    // Goto dialog specific
+    GotoDialog* mGoto;
+
+    // Parent CPU window
+    CPUWidget* mParentCPUWindow;
+
+    MenuBuilder* mMenuBuilder;
+
+};
+
+#endif // CPUDISASSEMBLY_H
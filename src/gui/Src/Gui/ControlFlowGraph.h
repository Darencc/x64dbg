<<<<<<< HEAD
#ifndef CONTROLFLOWGRAPH_H
#define CONTROLFLOWGRAPH_H

#include <set>
#include <map>
#include <QWidget>
#include <QWheelEvent>
#include <QGraphicsScene>
#include <QGraphicsView>
#include "Bridge.h"
#include "Tree.h"
#include "GraphNode.h"
#include "GraphEdge.h"
#include "QBeaEngine.h"
#include "capstone_gui.h"
#include <ogdf/fileformats/GraphIO.h>
#include <ogdf/layered/SugiyamaLayout.h>
#include <ogdf/layered/OptimalRanking.h>
#include <ogdf/layered/MedianHeuristic.h>
#include <ogdf/layered/OptimalHierarchyLayout.h>

struct BasicBlock
{
    duint start;
    duint end;
    duint left;
    duint right;
    duint function;

    BasicBlock()
    {
        this->start = 0;
        this->end = 0;
        this->left = 0;
        this->right = 0;
        this->function = 0;
    }

    BasicBlock(duint start, duint end, duint left, duint right)
    {
        this->start = start;
        this->end = end;
        this->left = std::min(left, right);
        this->right = std::max(left, right);
        this->function = 0;
    }

    std::string toString()
    {
        char buffer[MAX_STRING_SIZE];
        sprintf_s(buffer, "start:%p,end:%p,left:%p,right:%p,func:%p", start, end, left, right, function);
        return std::string(buffer);
    }
};

typedef std::map<duint, BasicBlock> BASICBLOCKMAP;
typedef std::map<duint, std::set<duint>> PARENTMAP;
typedef std::map<duint, Node<GraphNode*> *> NODEMAP;
typedef std::vector<std::unique_ptr<GraphNode>> GRAPHNODEVECTOR;
typedef std::map<ogdf::node, std::vector<std::unique_ptr<GraphEdge>>> GRAPHEDGEMAP;

class ControlFlowGraph : public QWidget
{
    Q_OBJECT
public:
    explicit ControlFlowGraph(QWidget* parent = 0);
    void startControlFlowAnalysis();
    void setUnconditionalBranchEdgeColor();
    ~ControlFlowGraph();

private:
    void setupGraph();
    void setupGraphLayout();
    void setupTree(duint va = 0);
    void adjustNodesSize();
    void addGraphToScene();
    void addNodesToScene();
    void addEdgesToScene();


    void addAllNodes(BASICBLOCKMAP::iterator it, Node<GraphNode*>* parentNode);
    bool findBasicBlock(duint & va);
    void readBasicBlockInstructions(BASICBLOCKMAP::iterator it, std::vector<Instruction_t> & instructionsVector);

public slots:
    void drawGraphAtSlot(duint va);
    void setControlFlowInfosSlot(duint* controlFlowInfos);

private:
    bool bProgramInitialized;
    QBeaEngine* mDisas;
    PARENTMAP* mParentsInfo;
    BASICBLOCKMAP* mBasicBlockInfo;
    std::unique_ptr<GRAPHNODEVECTOR, std::function<void(GRAPHNODEVECTOR*)>> mGraphNodeVector;
    GRAPHEDGEMAP mNodeGraphEdge;
    ogdf::Graph mG;
    std::unique_ptr<ogdf::GraphAttributes> mGA;
    std::unique_ptr<ogdf::SugiyamaLayout> mSL;
    std::unique_ptr<ogdf::OptimalHierarchyLayout> mOHL;
    std::unique_ptr<Tree<GraphNode*>> mTree;
    QVBoxLayout* mVLayout;
    QGraphicsScene* mScene;
    QGraphicsView* mGraphicsView;

};

#endif // CONTROLFLOWGRAPH_H
=======
#ifndef CONTROLFLOWGRAPH_H
#define CONTROLFLOWGRAPH_H

#include <set>
#include <map>
#include <QWidget>
#include <QWheelEvent>
#include <QGraphicsScene>
#include <QGraphicsView>
#include "Bridge.h"
#include "Tree.h"
#include "GraphNode.h"
#include "GraphEdge.h"
#include "QBeaEngine.h"
#include "capstone_gui.h"
#include "QGraphView.h"
#include <ogdf/fileformats/GraphIO.h>
#include <ogdf/layered/SugiyamaLayout.h>
#include <ogdf/layered/OptimalRanking.h>
#include <ogdf/layered/MedianHeuristic.h>
#include <ogdf/layered/OptimalHierarchyLayout.h>

struct BasicBlock
{
    duint start;
    duint end;
    duint left;
    duint right;
    duint function;

    BasicBlock()
    {
        this->start = 0;
        this->end = 0;
        this->left = 0;
        this->right = 0;
        this->function = 0;
    }

    BasicBlock(duint start, duint end, duint left, duint right)
    {
        this->start = start;
        this->end = end;
        this->left = std::min(left, right);
        this->right = std::max(left, right);
        this->function = 0;
    }

    std::string toString()
    {
        char buffer[MAX_STRING_SIZE];
        sprintf_s(buffer, "start:%p,end:%p,left:%p,right:%p,func:%p", start, end, left, right, function);
        return std::string(buffer);
    }
};

typedef std::map<duint, BasicBlock> BASICBLOCKMAP;
typedef std::map<duint, Node<GraphNode *> * > NODEMAP;
typedef std::vector<std::unique_ptr<GraphNode>> GRAPHNODEVECTOR;
typedef std::map<ogdf::node, std::vector<std::unique_ptr<GraphEdge>> > GRAPHEDGEMAP;

class ControlFlowGraph : public QWidget
{
    Q_OBJECT
public:
    explicit ControlFlowGraph(QWidget *parent = 0);
    void startControlFlowAnalysis();
    void setUnconditionalBranchEdgeColor();
    void setupGraph();
    ~ControlFlowGraph();

private:
    void setupGraphLayout();
    void setupTree(duint va = 0);
    void adjustNodesSize();
    void addGraphToScene();
    void addNodesToScene();
    void addEdgesToScene();


    void addAllNodes(BASICBLOCKMAP::iterator it, Node<GraphNode *> *parentNode);
    bool findBasicBlock(duint& va);
    void readBasicBlockInstructions(BASICBLOCKMAP::iterator it, std::vector<Instruction_t>& instructionsVector);

public slots:
    void drawGraphAtSlot(duint va);
    void setBasicBlocks(BASICBLOCKMAP* basicBlockInfo);

private:
    bool bProgramInitialized;
    QBeaEngine *mDisas;
    BASICBLOCKMAP *mBasicBlockInfo;
    std::unique_ptr<GRAPHNODEVECTOR, std::function<void(GRAPHNODEVECTOR*)>> mGraphNodeVector;
    GRAPHEDGEMAP mNodeGraphEdge;
    ogdf::Graph mG;
    std::unique_ptr<ogdf::GraphAttributes> mGA;
    std::unique_ptr<ogdf::SugiyamaLayout> mSL;
    std::unique_ptr<ogdf::OptimalHierarchyLayout> mOHL;
    std::unique_ptr<Tree<GraphNode*>> mTree;
    QVBoxLayout *mVLayout;
    QGraphicsScene *mScene;
    QGraphView *mGraphicsView;

};

#endif // CONTROLFLOWGRAPH_H
>>>>>>> f0c9c663
<|MERGE_RESOLUTION|>--- conflicted
+++ resolved
@@ -1,216 +1,106 @@
-<<<<<<< HEAD
-#ifndef CONTROLFLOWGRAPH_H
-#define CONTROLFLOWGRAPH_H
-
-#include <set>
-#include <map>
-#include <QWidget>
-#include <QWheelEvent>
-#include <QGraphicsScene>
-#include <QGraphicsView>
-#include "Bridge.h"
-#include "Tree.h"
-#include "GraphNode.h"
-#include "GraphEdge.h"
-#include "QBeaEngine.h"
-#include "capstone_gui.h"
-#include <ogdf/fileformats/GraphIO.h>
-#include <ogdf/layered/SugiyamaLayout.h>
-#include <ogdf/layered/OptimalRanking.h>
-#include <ogdf/layered/MedianHeuristic.h>
-#include <ogdf/layered/OptimalHierarchyLayout.h>
-
-struct BasicBlock
-{
-    duint start;
-    duint end;
-    duint left;
-    duint right;
-    duint function;
-
-    BasicBlock()
-    {
-        this->start = 0;
-        this->end = 0;
-        this->left = 0;
-        this->right = 0;
-        this->function = 0;
-    }
-
-    BasicBlock(duint start, duint end, duint left, duint right)
-    {
-        this->start = start;
-        this->end = end;
-        this->left = std::min(left, right);
-        this->right = std::max(left, right);
-        this->function = 0;
-    }
-
-    std::string toString()
-    {
-        char buffer[MAX_STRING_SIZE];
-        sprintf_s(buffer, "start:%p,end:%p,left:%p,right:%p,func:%p", start, end, left, right, function);
-        return std::string(buffer);
-    }
-};
-
-typedef std::map<duint, BasicBlock> BASICBLOCKMAP;
-typedef std::map<duint, std::set<duint>> PARENTMAP;
-typedef std::map<duint, Node<GraphNode*> *> NODEMAP;
-typedef std::vector<std::unique_ptr<GraphNode>> GRAPHNODEVECTOR;
-typedef std::map<ogdf::node, std::vector<std::unique_ptr<GraphEdge>>> GRAPHEDGEMAP;
-
-class ControlFlowGraph : public QWidget
-{
-    Q_OBJECT
-public:
-    explicit ControlFlowGraph(QWidget* parent = 0);
-    void startControlFlowAnalysis();
-    void setUnconditionalBranchEdgeColor();
-    ~ControlFlowGraph();
-
-private:
-    void setupGraph();
-    void setupGraphLayout();
-    void setupTree(duint va = 0);
-    void adjustNodesSize();
-    void addGraphToScene();
-    void addNodesToScene();
-    void addEdgesToScene();
-
-
-    void addAllNodes(BASICBLOCKMAP::iterator it, Node<GraphNode*>* parentNode);
-    bool findBasicBlock(duint & va);
-    void readBasicBlockInstructions(BASICBLOCKMAP::iterator it, std::vector<Instruction_t> & instructionsVector);
-
-public slots:
-    void drawGraphAtSlot(duint va);
-    void setControlFlowInfosSlot(duint* controlFlowInfos);
-
-private:
-    bool bProgramInitialized;
-    QBeaEngine* mDisas;
-    PARENTMAP* mParentsInfo;
-    BASICBLOCKMAP* mBasicBlockInfo;
-    std::unique_ptr<GRAPHNODEVECTOR, std::function<void(GRAPHNODEVECTOR*)>> mGraphNodeVector;
-    GRAPHEDGEMAP mNodeGraphEdge;
-    ogdf::Graph mG;
-    std::unique_ptr<ogdf::GraphAttributes> mGA;
-    std::unique_ptr<ogdf::SugiyamaLayout> mSL;
-    std::unique_ptr<ogdf::OptimalHierarchyLayout> mOHL;
-    std::unique_ptr<Tree<GraphNode*>> mTree;
-    QVBoxLayout* mVLayout;
-    QGraphicsScene* mScene;
-    QGraphicsView* mGraphicsView;
-
-};
-
-#endif // CONTROLFLOWGRAPH_H
-=======
-#ifndef CONTROLFLOWGRAPH_H
-#define CONTROLFLOWGRAPH_H
-
-#include <set>
-#include <map>
-#include <QWidget>
-#include <QWheelEvent>
-#include <QGraphicsScene>
-#include <QGraphicsView>
-#include "Bridge.h"
-#include "Tree.h"
-#include "GraphNode.h"
-#include "GraphEdge.h"
-#include "QBeaEngine.h"
-#include "capstone_gui.h"
-#include "QGraphView.h"
-#include <ogdf/fileformats/GraphIO.h>
-#include <ogdf/layered/SugiyamaLayout.h>
-#include <ogdf/layered/OptimalRanking.h>
-#include <ogdf/layered/MedianHeuristic.h>
-#include <ogdf/layered/OptimalHierarchyLayout.h>
-
-struct BasicBlock
-{
-    duint start;
-    duint end;
-    duint left;
-    duint right;
-    duint function;
-
-    BasicBlock()
-    {
-        this->start = 0;
-        this->end = 0;
-        this->left = 0;
-        this->right = 0;
-        this->function = 0;
-    }
-
-    BasicBlock(duint start, duint end, duint left, duint right)
-    {
-        this->start = start;
-        this->end = end;
-        this->left = std::min(left, right);
-        this->right = std::max(left, right);
-        this->function = 0;
-    }
-
-    std::string toString()
-    {
-        char buffer[MAX_STRING_SIZE];
-        sprintf_s(buffer, "start:%p,end:%p,left:%p,right:%p,func:%p", start, end, left, right, function);
-        return std::string(buffer);
-    }
-};
-
-typedef std::map<duint, BasicBlock> BASICBLOCKMAP;
-typedef std::map<duint, Node<GraphNode *> * > NODEMAP;
-typedef std::vector<std::unique_ptr<GraphNode>> GRAPHNODEVECTOR;
-typedef std::map<ogdf::node, std::vector<std::unique_ptr<GraphEdge>> > GRAPHEDGEMAP;
-
-class ControlFlowGraph : public QWidget
-{
-    Q_OBJECT
-public:
-    explicit ControlFlowGraph(QWidget *parent = 0);
-    void startControlFlowAnalysis();
-    void setUnconditionalBranchEdgeColor();
-    void setupGraph();
-    ~ControlFlowGraph();
-
-private:
-    void setupGraphLayout();
-    void setupTree(duint va = 0);
-    void adjustNodesSize();
-    void addGraphToScene();
-    void addNodesToScene();
-    void addEdgesToScene();
-
-
-    void addAllNodes(BASICBLOCKMAP::iterator it, Node<GraphNode *> *parentNode);
-    bool findBasicBlock(duint& va);
-    void readBasicBlockInstructions(BASICBLOCKMAP::iterator it, std::vector<Instruction_t>& instructionsVector);
-
-public slots:
-    void drawGraphAtSlot(duint va);
-    void setBasicBlocks(BASICBLOCKMAP* basicBlockInfo);
-
-private:
-    bool bProgramInitialized;
-    QBeaEngine *mDisas;
-    BASICBLOCKMAP *mBasicBlockInfo;
-    std::unique_ptr<GRAPHNODEVECTOR, std::function<void(GRAPHNODEVECTOR*)>> mGraphNodeVector;
-    GRAPHEDGEMAP mNodeGraphEdge;
-    ogdf::Graph mG;
-    std::unique_ptr<ogdf::GraphAttributes> mGA;
-    std::unique_ptr<ogdf::SugiyamaLayout> mSL;
-    std::unique_ptr<ogdf::OptimalHierarchyLayout> mOHL;
-    std::unique_ptr<Tree<GraphNode*>> mTree;
-    QVBoxLayout *mVLayout;
-    QGraphicsScene *mScene;
-    QGraphView *mGraphicsView;
-
-};
-
-#endif // CONTROLFLOWGRAPH_H
->>>>>>> f0c9c663
+#ifndef CONTROLFLOWGRAPH_H
+#define CONTROLFLOWGRAPH_H
+
+#include <set>
+#include <map>
+#include <QWidget>
+#include <QWheelEvent>
+#include <QGraphicsScene>
+#include <QGraphicsView>
+#include "Bridge.h"
+#include "Tree.h"
+#include "GraphNode.h"
+#include "GraphEdge.h"
+#include "QBeaEngine.h"
+#include "capstone_gui.h"
+#include "QGraphView.h"
+#include <ogdf/fileformats/GraphIO.h>
+#include <ogdf/layered/SugiyamaLayout.h>
+#include <ogdf/layered/OptimalRanking.h>
+#include <ogdf/layered/MedianHeuristic.h>
+#include <ogdf/layered/OptimalHierarchyLayout.h>
+
+struct BasicBlock
+{
+    duint start;
+    duint end;
+    duint left;
+    duint right;
+    duint function;
+
+    BasicBlock()
+    {
+        this->start = 0;
+        this->end = 0;
+        this->left = 0;
+        this->right = 0;
+        this->function = 0;
+    }
+
+    BasicBlock(duint start, duint end, duint left, duint right)
+    {
+        this->start = start;
+        this->end = end;
+        this->left = std::min(left, right);
+        this->right = std::max(left, right);
+        this->function = 0;
+    }
+
+    std::string toString()
+    {
+        char buffer[MAX_STRING_SIZE];
+        sprintf_s(buffer, "start:%p,end:%p,left:%p,right:%p,func:%p", start, end, left, right, function);
+        return std::string(buffer);
+    }
+};
+
+typedef std::map<duint, BasicBlock> BASICBLOCKMAP;
+typedef std::map<duint, Node<GraphNode*> *> NODEMAP;
+typedef std::vector<std::unique_ptr<GraphNode>> GRAPHNODEVECTOR;
+typedef std::map<ogdf::node, std::vector<std::unique_ptr<GraphEdge>>> GRAPHEDGEMAP;
+
+class ControlFlowGraph : public QWidget
+{
+    Q_OBJECT
+public:
+    explicit ControlFlowGraph(QWidget* parent = 0);
+    void startControlFlowAnalysis();
+    void setUnconditionalBranchEdgeColor();
+    void setupGraph();
+    ~ControlFlowGraph();
+
+private:
+    void setupGraphLayout();
+    void setupTree(duint va = 0);
+    void adjustNodesSize();
+    void addGraphToScene();
+    void addNodesToScene();
+    void addEdgesToScene();
+
+
+    void addAllNodes(BASICBLOCKMAP::iterator it, Node<GraphNode*>* parentNode);
+    bool findBasicBlock(duint & va);
+    void readBasicBlockInstructions(BASICBLOCKMAP::iterator it, std::vector<Instruction_t> & instructionsVector);
+
+public slots:
+    void drawGraphAtSlot(duint va);
+    void setBasicBlocks(BASICBLOCKMAP* basicBlockInfo);
+
+private:
+    bool bProgramInitialized;
+    QBeaEngine* mDisas;
+    BASICBLOCKMAP* mBasicBlockInfo;
+    std::unique_ptr<GRAPHNODEVECTOR, std::function<void(GRAPHNODEVECTOR*)>> mGraphNodeVector;
+    GRAPHEDGEMAP mNodeGraphEdge;
+    ogdf::Graph mG;
+    std::unique_ptr<ogdf::GraphAttributes> mGA;
+    std::unique_ptr<ogdf::SugiyamaLayout> mSL;
+    std::unique_ptr<ogdf::OptimalHierarchyLayout> mOHL;
+    std::unique_ptr<Tree<GraphNode*>> mTree;
+    QVBoxLayout* mVLayout;
+    QGraphicsScene* mScene;
+    QGraphicsView* mGraphicsView;
+
+};
+
+#endif // CONTROLFLOWGRAPH_H
--- conflicted
+++ resolved
@@ -1,68 +1,57 @@
-#include "QGraphView.h"
-#include <QTimeLine>
-#include <iostream>
-
-QGraphView::QGraphView(QWidget* parent)
-    : QGraphicsView(parent),
-      mNumScheduledScalings(0)
-{
-    bAnimationFinished = false;
-}
-
-void QGraphView::wheelEvent(QWheelEvent* event)
-{
-    if(!(event->modifiers() & Qt::ControlModifier))
-    {
-        QGraphicsView::wheelEvent(event);
-        return;
-    }
-
-    int numDegrees = event->delta() / 8;
-    int numSteps = numDegrees / 15; // see QWheelEvent documentation
-<<<<<<< HEAD
-    _numScheduledScalings += numSteps;
-    if(_numScheduledScalings * numSteps < 0)  // if user moved the wheel in another direction, we reset previously scheduled scalings
-        _numScheduledScalings = numSteps;
-=======
-    mNumScheduledScalings += numSteps;
-    if (mNumScheduledScalings * numSteps < 0) // if user moved the wheel in another direction, we reset previously scheduled scalings
-        mNumScheduledScalings = numSteps;
->>>>>>> f0c9c663
-
-    QTimeLine* anim = new QTimeLine(350, this);
-    anim->setUpdateInterval(20);
-
-    connect(anim, SIGNAL(valueChanged(qreal)), SLOT(scalingTime(qreal)));
-    connect(anim, SIGNAL(finished()), SLOT(animFinished()));
-
-    // Center the view on the mouse cursor before zooming, more convenient zoom
-    QPointF mappedMousePos = this->mapToScene(event->pos().x(), event->pos().y());
-    if(scene()->itemsBoundingRect().contains(mappedMousePos.x(), mappedMousePos.y()))
-        centerOn(mappedMousePos.x(), mappedMousePos.y());
-
-    anim->start();
-    bAnimationFinished = false;
-}
-
-void QGraphView::scalingTime(qreal x)
-{
-    Q_UNUSED(x)
-    qreal factor = 1.0 + qreal(mNumScheduledScalings) / 300.0;
-    scale(factor, factor);
-}
-
-void QGraphView::animFinished()
-{
-<<<<<<< HEAD
-    if(_numScheduledScalings > 0)
-        _numScheduledScalings--;
-=======
-    if (mNumScheduledScalings > 0)
-        mNumScheduledScalings--;
->>>>>>> f0c9c663
-    else
-        mNumScheduledScalings++;
-
-    sender()->deleteLater();
-    bAnimationFinished = true;
-}
+#include "QGraphView.h"
+#include <QTimeLine>
+#include <iostream>
+
+QGraphView::QGraphView(QWidget* parent)
+    : QGraphicsView(parent),
+      mNumScheduledScalings(0)
+{
+    bAnimationFinished = false;
+}
+
+void QGraphView::wheelEvent(QWheelEvent* event)
+{
+    if(!(event->modifiers() & Qt::ControlModifier))
+    {
+        QGraphicsView::wheelEvent(event);
+        return;
+    }
+
+    int numDegrees = event->delta() / 8;
+    int numSteps = numDegrees / 15; // see QWheelEvent documentation
+    mNumScheduledScalings += numSteps;
+    if(mNumScheduledScalings * numSteps < 0)  // if user moved the wheel in another direction, we reset previously scheduled scalings
+        mNumScheduledScalings = numSteps;
+
+    QTimeLine* anim = new QTimeLine(350, this);
+    anim->setUpdateInterval(20);
+
+    connect(anim, SIGNAL(valueChanged(qreal)), SLOT(scalingTime(qreal)));
+    connect(anim, SIGNAL(finished()), SLOT(animFinished()));
+
+    // Center the view on the mouse cursor before zooming, more convenient zoom
+    QPointF mappedMousePos = this->mapToScene(event->pos().x(), event->pos().y());
+    if(scene()->itemsBoundingRect().contains(mappedMousePos.x(), mappedMousePos.y()))
+        centerOn(mappedMousePos.x(), mappedMousePos.y());
+
+    anim->start();
+    bAnimationFinished = false;
+}
+
+void QGraphView::scalingTime(qreal x)
+{
+    Q_UNUSED(x)
+    qreal factor = 1.0 + qreal(mNumScheduledScalings) / 300.0;
+    scale(factor, factor);
+}
+
+void QGraphView::animFinished()
+{
+    if(mNumScheduledScalings > 0)
+        mNumScheduledScalings--;
+    else
+        mNumScheduledScalings++;
+
+    sender()->deleteLater();
+    bAnimationFinished = true;
+}
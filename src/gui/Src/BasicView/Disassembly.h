#ifndef DISASSEMBLY_H
#define DISASSEMBLY_H

#include "AbstractTableView.h"
#include "QBeaEngine.h"
#include "MemoryPage.h"

class Disassembly : public AbstractTableView
{
    Q_OBJECT
public:
    explicit Disassembly(QWidget* parent = 0);

    // Configuration
    virtual void updateColors();
    virtual void updateFonts();

    // Reimplemented Functions
    QString paintContent(QPainter* painter, dsint rowBase, int rowOffset, int col, int x, int y, int w, int h);

    // Mouse Management
    void mouseMoveEvent(QMouseEvent* event);
    void mousePressEvent(QMouseEvent* event);
    void mouseReleaseEvent(QMouseEvent* event);

    // Keyboard Management
    void keyPressEvent(QKeyEvent* event);

    // ScrollBar Management
    dsint sliderMovedHook(int type, dsint value, dsint delta);

    // Jumps Graphic
    int paintJumpsGraphic(QPainter* painter, int x, int y, dsint addr);

    // Function Graphic

    enum Function_t
    {
        Function_none,
        Function_single,
        Function_start,
        Function_middle,
        Function_loop_entry,
        Function_end
    };

    int paintFunctionGraphic(QPainter* painter, int x, int y, Function_t funcType, bool loop);

    // Instructions Management
    dsint getPreviousInstructionRVA(dsint rva, duint count);
    dsint getNextInstructionRVA(dsint rva, duint count);
    dsint getInstructionRVA(dsint index, dsint count);
    Instruction_t DisassembleAt(dsint rva);
    Instruction_t DisassembleAt(dsint rva, dsint count);

    // Selection Management
    void expandSelectionUpTo(dsint to);
    void setSingleSelection(dsint index);
    dsint getInitialSelection();
    dsint getSelectionSize();
    dsint getSelectionStart();
    dsint getSelectionEnd();
    void selectNext(bool expand);
    void selectPrevious(bool expand);
    bool isSelected(dsint base, dsint offset);
    bool isSelected(QList<Instruction_t>* buffer, int index);
    duint getSelectedVa();

    // Update/Reload/Refresh/Repaint
    void prepareData();
    void reloadData();

    // Public Methods
    duint rvaToVa(dsint rva);
    void disassembleClear();
    const dsint getBase() const;
    dsint getSize();
    duint getTableOffsetRva();

    // history management
    void historyClear();
    void historyPrevious();
    void historyNext();
    bool historyHasPrevious();
    bool historyHasNext();

    //disassemble
    void disassembleAt(dsint parVA, dsint parCIP, bool history, dsint newTableOffset);

    QList<Instruction_t>* instructionsBuffer(); // ugly
    const dsint baseAddress() const;
    const dsint currentEIP() const;

    QString getAddrText(dsint cur_addr, char label[MAX_LABEL_SIZE]);
    void prepareDataCount(dsint wRVA, int wCount, QList<Instruction_t>* instBuffer);
    void prepareDataRange(dsint startRva, dsint endRva, QList<Instruction_t>* instBuffer);

signals:
    void selectionChanged(dsint parVA);
    void disassembledAt(dsint parVA, dsint parCIP, bool history, dsint newTableOffset);
    void updateWindowTitle(QString title);
<<<<<<< HEAD
    void drawGraphAtAddress(dsint va);
=======
>>>>>>> d8325097

public slots:
    void disassembleAt(dsint parVA, dsint parCIP);
    void debugStateChangedSlot(DBGSTATE state);

private:
    enum GuiState_t {NoState, MultiRowsSelectionState};
    enum GraphicDump_t {GD_Nothing, GD_FootToTop, GD_FootToBottom, GD_HeadFromTop, GD_HeadFromBottom, GD_Vert}; // GD_FootToTop = '- , GD_FootToBottom = ,- , GD_HeadFromTop = '-> , GD_HeadFromBottom = ,-> , GD_Vert = |

    typedef struct _SelectionData_t
    {
        dsint firstSelectedIndex;
        dsint fromIndex;
        dsint toIndex;
    } SelectionData_t;

    QBeaEngine* mDisasm;

    SelectionData_t mSelection;

    bool mIsLastInstDisplayed;
    bool mIsRunning;

    GuiState_t mGuiState;

    dsint mCipRva;

    QList<Instruction_t> mInstBuffer;

    typedef struct _HistoryData_t
    {
        dsint va;
        dsint tableOffset;
        QString windowTitle;
    } HistoryData_t;

    QList<HistoryData_t> mVaHistory;
    int mCurrentVa;
    CapstoneTokenizer::SingleToken mHighlightToken;

protected:
    // Configuration
    QColor mInstructionHighlightColor;
    QColor mSelectionColor;

    QColor mCipBackgroundColor;
    QColor mCipColor;

    QColor mBreakpointBackgroundColor;
    QColor mBreakpointColor;

    QColor mHardwareBreakpointBackgroundColor;
    QColor mHardwareBreakpointColor;

    QColor mBookmarkBackgroundColor;
    QColor mBookmarkColor;

    QColor mLabelColor;
    QColor mLabelBackgroundColor;

    QColor mSelectedAddressBackgroundColor;
    QColor mSelectedAddressColor;
    QColor mAddressBackgroundColor;
    QColor mAddressColor;

    QColor mBytesColor;
    QColor mModifiedBytesColor;

    QColor mAutoCommentColor;
    QColor mAutoCommentBackgroundColor;

    QColor mCommentColor;
    QColor mCommentBackgroundColor;

    QColor mUnconditionalJumpLineColor;
    QColor mConditionalJumpLineTrueColor;
    QColor mConditionalJumpLineFalseColor;

    QColor mLoopColor;
    QColor mFunctionColor;

    // Misc
    bool mRvaDisplayEnabled;
    duint mRvaDisplayBase;
    dsint mRvaDisplayPageBase;
    bool mHighlightingMode;
    MemoryPage* mMemPage;
};

#endif // DISASSEMBLY_H
<|MERGE_RESOLUTION|>--- conflicted
+++ resolved
@@ -1,195 +1,192 @@
-#ifndef DISASSEMBLY_H
-#define DISASSEMBLY_H
-
-#include "AbstractTableView.h"
-#include "QBeaEngine.h"
-#include "MemoryPage.h"
-
-class Disassembly : public AbstractTableView
-{
-    Q_OBJECT
-public:
-    explicit Disassembly(QWidget* parent = 0);
-
-    // Configuration
-    virtual void updateColors();
-    virtual void updateFonts();
-
-    // Reimplemented Functions
-    QString paintContent(QPainter* painter, dsint rowBase, int rowOffset, int col, int x, int y, int w, int h);
-
-    // Mouse Management
-    void mouseMoveEvent(QMouseEvent* event);
-    void mousePressEvent(QMouseEvent* event);
-    void mouseReleaseEvent(QMouseEvent* event);
-
-    // Keyboard Management
-    void keyPressEvent(QKeyEvent* event);
-
-    // ScrollBar Management
-    dsint sliderMovedHook(int type, dsint value, dsint delta);
-
-    // Jumps Graphic
-    int paintJumpsGraphic(QPainter* painter, int x, int y, dsint addr);
-
-    // Function Graphic
-
-    enum Function_t
-    {
-        Function_none,
-        Function_single,
-        Function_start,
-        Function_middle,
-        Function_loop_entry,
-        Function_end
-    };
-
-    int paintFunctionGraphic(QPainter* painter, int x, int y, Function_t funcType, bool loop);
-
-    // Instructions Management
-    dsint getPreviousInstructionRVA(dsint rva, duint count);
-    dsint getNextInstructionRVA(dsint rva, duint count);
-    dsint getInstructionRVA(dsint index, dsint count);
-    Instruction_t DisassembleAt(dsint rva);
-    Instruction_t DisassembleAt(dsint rva, dsint count);
-
-    // Selection Management
-    void expandSelectionUpTo(dsint to);
-    void setSingleSelection(dsint index);
-    dsint getInitialSelection();
-    dsint getSelectionSize();
-    dsint getSelectionStart();
-    dsint getSelectionEnd();
-    void selectNext(bool expand);
-    void selectPrevious(bool expand);
-    bool isSelected(dsint base, dsint offset);
-    bool isSelected(QList<Instruction_t>* buffer, int index);
-    duint getSelectedVa();
-
-    // Update/Reload/Refresh/Repaint
-    void prepareData();
-    void reloadData();
-
-    // Public Methods
-    duint rvaToVa(dsint rva);
-    void disassembleClear();
-    const dsint getBase() const;
-    dsint getSize();
-    duint getTableOffsetRva();
-
-    // history management
-    void historyClear();
-    void historyPrevious();
-    void historyNext();
-    bool historyHasPrevious();
-    bool historyHasNext();
-
-    //disassemble
-    void disassembleAt(dsint parVA, dsint parCIP, bool history, dsint newTableOffset);
-
-    QList<Instruction_t>* instructionsBuffer(); // ugly
-    const dsint baseAddress() const;
-    const dsint currentEIP() const;
-
-    QString getAddrText(dsint cur_addr, char label[MAX_LABEL_SIZE]);
-    void prepareDataCount(dsint wRVA, int wCount, QList<Instruction_t>* instBuffer);
-    void prepareDataRange(dsint startRva, dsint endRva, QList<Instruction_t>* instBuffer);
-
-signals:
-    void selectionChanged(dsint parVA);
-    void disassembledAt(dsint parVA, dsint parCIP, bool history, dsint newTableOffset);
-    void updateWindowTitle(QString title);
-<<<<<<< HEAD
-    void drawGraphAtAddress(dsint va);
-=======
->>>>>>> d8325097
-
-public slots:
-    void disassembleAt(dsint parVA, dsint parCIP);
-    void debugStateChangedSlot(DBGSTATE state);
-
-private:
-    enum GuiState_t {NoState, MultiRowsSelectionState};
-    enum GraphicDump_t {GD_Nothing, GD_FootToTop, GD_FootToBottom, GD_HeadFromTop, GD_HeadFromBottom, GD_Vert}; // GD_FootToTop = '- , GD_FootToBottom = ,- , GD_HeadFromTop = '-> , GD_HeadFromBottom = ,-> , GD_Vert = |
-
-    typedef struct _SelectionData_t
-    {
-        dsint firstSelectedIndex;
-        dsint fromIndex;
-        dsint toIndex;
-    } SelectionData_t;
-
-    QBeaEngine* mDisasm;
-
-    SelectionData_t mSelection;
-
-    bool mIsLastInstDisplayed;
-    bool mIsRunning;
-
-    GuiState_t mGuiState;
-
-    dsint mCipRva;
-
-    QList<Instruction_t> mInstBuffer;
-
-    typedef struct _HistoryData_t
-    {
-        dsint va;
-        dsint tableOffset;
-        QString windowTitle;
-    } HistoryData_t;
-
-    QList<HistoryData_t> mVaHistory;
-    int mCurrentVa;
-    CapstoneTokenizer::SingleToken mHighlightToken;
-
-protected:
-    // Configuration
-    QColor mInstructionHighlightColor;
-    QColor mSelectionColor;
-
-    QColor mCipBackgroundColor;
-    QColor mCipColor;
-
-    QColor mBreakpointBackgroundColor;
-    QColor mBreakpointColor;
-
-    QColor mHardwareBreakpointBackgroundColor;
-    QColor mHardwareBreakpointColor;
-
-    QColor mBookmarkBackgroundColor;
-    QColor mBookmarkColor;
-
-    QColor mLabelColor;
-    QColor mLabelBackgroundColor;
-
-    QColor mSelectedAddressBackgroundColor;
-    QColor mSelectedAddressColor;
-    QColor mAddressBackgroundColor;
-    QColor mAddressColor;
-
-    QColor mBytesColor;
-    QColor mModifiedBytesColor;
-
-    QColor mAutoCommentColor;
-    QColor mAutoCommentBackgroundColor;
-
-    QColor mCommentColor;
-    QColor mCommentBackgroundColor;
-
-    QColor mUnconditionalJumpLineColor;
-    QColor mConditionalJumpLineTrueColor;
-    QColor mConditionalJumpLineFalseColor;
-
-    QColor mLoopColor;
-    QColor mFunctionColor;
-
-    // Misc
-    bool mRvaDisplayEnabled;
-    duint mRvaDisplayBase;
-    dsint mRvaDisplayPageBase;
-    bool mHighlightingMode;
-    MemoryPage* mMemPage;
-};
-
-#endif // DISASSEMBLY_H
+#ifndef DISASSEMBLY_H
+#define DISASSEMBLY_H
+
+#include "AbstractTableView.h"
+#include "QBeaEngine.h"
+#include "MemoryPage.h"
+
+class Disassembly : public AbstractTableView
+{
+    Q_OBJECT
+public:
+    explicit Disassembly(QWidget* parent = 0);
+
+    // Configuration
+    virtual void updateColors();
+    virtual void updateFonts();
+
+    // Reimplemented Functions
+    QString paintContent(QPainter* painter, dsint rowBase, int rowOffset, int col, int x, int y, int w, int h);
+
+    // Mouse Management
+    void mouseMoveEvent(QMouseEvent* event);
+    void mousePressEvent(QMouseEvent* event);
+    void mouseReleaseEvent(QMouseEvent* event);
+
+    // Keyboard Management
+    void keyPressEvent(QKeyEvent* event);
+
+    // ScrollBar Management
+    dsint sliderMovedHook(int type, dsint value, dsint delta);
+
+    // Jumps Graphic
+    int paintJumpsGraphic(QPainter* painter, int x, int y, dsint addr);
+
+    // Function Graphic
+
+    enum Function_t
+    {
+        Function_none,
+        Function_single,
+        Function_start,
+        Function_middle,
+        Function_loop_entry,
+        Function_end
+    };
+
+    int paintFunctionGraphic(QPainter* painter, int x, int y, Function_t funcType, bool loop);
+
+    // Instructions Management
+    dsint getPreviousInstructionRVA(dsint rva, duint count);
+    dsint getNextInstructionRVA(dsint rva, duint count);
+    dsint getInstructionRVA(dsint index, dsint count);
+    Instruction_t DisassembleAt(dsint rva);
+    Instruction_t DisassembleAt(dsint rva, dsint count);
+
+    // Selection Management
+    void expandSelectionUpTo(dsint to);
+    void setSingleSelection(dsint index);
+    dsint getInitialSelection();
+    dsint getSelectionSize();
+    dsint getSelectionStart();
+    dsint getSelectionEnd();
+    void selectNext(bool expand);
+    void selectPrevious(bool expand);
+    bool isSelected(dsint base, dsint offset);
+    bool isSelected(QList<Instruction_t>* buffer, int index);
+    duint getSelectedVa();
+
+    // Update/Reload/Refresh/Repaint
+    void prepareData();
+    void reloadData();
+
+    // Public Methods
+    duint rvaToVa(dsint rva);
+    void disassembleClear();
+    const dsint getBase() const;
+    dsint getSize();
+    duint getTableOffsetRva();
+
+    // history management
+    void historyClear();
+    void historyPrevious();
+    void historyNext();
+    bool historyHasPrevious();
+    bool historyHasNext();
+
+    //disassemble
+    void disassembleAt(dsint parVA, dsint parCIP, bool history, dsint newTableOffset);
+
+    QList<Instruction_t>* instructionsBuffer(); // ugly
+    const dsint baseAddress() const;
+    const dsint currentEIP() const;
+
+    QString getAddrText(dsint cur_addr, char label[MAX_LABEL_SIZE]);
+    void prepareDataCount(dsint wRVA, int wCount, QList<Instruction_t>* instBuffer);
+    void prepareDataRange(dsint startRva, dsint endRva, QList<Instruction_t>* instBuffer);
+
+signals:
+    void selectionChanged(dsint parVA);
+    void disassembledAt(dsint parVA, dsint parCIP, bool history, dsint newTableOffset);
+    void updateWindowTitle(QString title);
+    void drawGraphAtAddress(dsint va);
+
+public slots:
+    void disassembleAt(dsint parVA, dsint parCIP);
+    void debugStateChangedSlot(DBGSTATE state);
+
+private:
+    enum GuiState_t {NoState, MultiRowsSelectionState};
+    enum GraphicDump_t {GD_Nothing, GD_FootToTop, GD_FootToBottom, GD_HeadFromTop, GD_HeadFromBottom, GD_Vert}; // GD_FootToTop = '- , GD_FootToBottom = ,- , GD_HeadFromTop = '-> , GD_HeadFromBottom = ,-> , GD_Vert = |
+
+    typedef struct _SelectionData_t
+    {
+        dsint firstSelectedIndex;
+        dsint fromIndex;
+        dsint toIndex;
+    } SelectionData_t;
+
+    QBeaEngine* mDisasm;
+
+    SelectionData_t mSelection;
+
+    bool mIsLastInstDisplayed;
+    bool mIsRunning;
+
+    GuiState_t mGuiState;
+
+    dsint mCipRva;
+
+    QList<Instruction_t> mInstBuffer;
+
+    typedef struct _HistoryData_t
+    {
+        dsint va;
+        dsint tableOffset;
+        QString windowTitle;
+    } HistoryData_t;
+
+    QList<HistoryData_t> mVaHistory;
+    int mCurrentVa;
+    CapstoneTokenizer::SingleToken mHighlightToken;
+
+protected:
+    // Configuration
+    QColor mInstructionHighlightColor;
+    QColor mSelectionColor;
+
+    QColor mCipBackgroundColor;
+    QColor mCipColor;
+
+    QColor mBreakpointBackgroundColor;
+    QColor mBreakpointColor;
+
+    QColor mHardwareBreakpointBackgroundColor;
+    QColor mHardwareBreakpointColor;
+
+    QColor mBookmarkBackgroundColor;
+    QColor mBookmarkColor;
+
+    QColor mLabelColor;
+    QColor mLabelBackgroundColor;
+
+    QColor mSelectedAddressBackgroundColor;
+    QColor mSelectedAddressColor;
+    QColor mAddressBackgroundColor;
+    QColor mAddressColor;
+
+    QColor mBytesColor;
+    QColor mModifiedBytesColor;
+
+    QColor mAutoCommentColor;
+    QColor mAutoCommentBackgroundColor;
+
+    QColor mCommentColor;
+    QColor mCommentBackgroundColor;
+
+    QColor mUnconditionalJumpLineColor;
+    QColor mConditionalJumpLineTrueColor;
+    QColor mConditionalJumpLineFalseColor;
+
+    QColor mLoopColor;
+    QColor mFunctionColor;
+
+    // Misc
+    bool mRvaDisplayEnabled;
+    duint mRvaDisplayBase;
+    dsint mRvaDisplayPageBase;
+    bool mHighlightingMode;
+    MemoryPage* mMemPage;
+};
+
+#endif // DISASSEMBLY_H
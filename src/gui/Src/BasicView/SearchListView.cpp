--- conflicted
+++ resolved
@@ -1,371 +1,321 @@
-#include "SearchListView.h"
-#include "ui_SearchListView.h"
-#include "FlickerThread.h"
-
-<<<<<<< HEAD
-#include <QMessageBox>
-=======
->>>>>>> d8325097
-
-SearchListView::SearchListView(QWidget* parent) :
-    QWidget(parent),
-    ui(new Ui::SearchListView)
-{
-    ui->setupUi(this);
-
-    setContextMenuPolicy(Qt::CustomContextMenu);
-    mCursorPosition = 0;
-    // Create the reference list
-    mList = new SearchListViewTable();
-
-    // Create the search list
-    mSearchList = new SearchListViewTable();
-    mSearchList->hide();
-
-    // Set global variables
-    mSearchBox = ui->searchBox;
-    mCurList = mList;
-    mSearchStartCol = 0;
-
-    // Create list layout
-    mListLayout = new QVBoxLayout();
-    mListLayout->setContentsMargins(0, 0, 0, 0);
-    mListLayout->setSpacing(0);
-    mListLayout->addWidget(mList);
-    mListLayout->addWidget(mSearchList);
-
-    // Create list placeholder
-    mListPlaceHolder = new QWidget();
-    mListPlaceHolder->setLayout(mListLayout);
-
-    // Insert the placeholder
-    ui->mainSplitter->insertWidget(0, mListPlaceHolder);
-
-    // Set the main layout
-    mMainLayout = new QVBoxLayout();
-    mMainLayout->setContentsMargins(0, 0, 0, 0);
-    mMainLayout->addWidget(ui->mainSplitter);
-    setLayout(mMainLayout);
-
-    // Minimal size for the search box
-    ui->mainSplitter->setStretchFactor(0, 1000);
-    ui->mainSplitter->setStretchFactor(0, 1);
-
-    // Disable main splitter
-    for(int i = 0; i < ui->mainSplitter->count(); i++)
-        ui->mainSplitter->handle(i)->setEnabled(false);
-
-    // Install eventFilter
-    mList->installEventFilter(this);
-    mSearchList->installEventFilter(this);
-    mSearchBox->installEventFilter(this);
-
-    // Setup search menu action
-    mSearchAction = new QAction("Search...", this);
-    connect(mSearchAction, SIGNAL(triggered()), this, SLOT(searchSlot()));
-
-    // Slots
-//    connect(mList, SIGNAL(keyPressedSignal(QKeyEvent*)), this, SLOT(listKeyPressed(QKeyEvent*)));
-    connect(mList, SIGNAL(contextMenuSignal(QPoint)), this, SLOT(listContextMenu(QPoint)));
-    connect(mList, SIGNAL(doubleClickedSignal()), this, SLOT(doubleClickedSlot()));
-//    connect(mSearchList, SIGNAL(keyPressedSignal(QKeyEvent*)), this, SLOT(listKeyPressed(QKeyEvent*)));
-    connect(mSearchList, SIGNAL(contextMenuSignal(QPoint)), this, SLOT(listContextMenu(QPoint)));
-    connect(mSearchList, SIGNAL(doubleClickedSignal()), this, SLOT(doubleClickedSlot()));
-    connect(mSearchBox, SIGNAL(textChanged(QString)), this, SLOT(searchTextChanged(QString)));
-}
-
-SearchListView::~SearchListView()
-{
-    delete ui;
-}
-
-bool SearchListView::findTextInList(SearchListViewTable* list, QString text, int row, int startcol, bool startswith)
-{
-    int count = list->getColumnCount();
-    if(startcol + 1 > count)
-        return false;
-    if(startswith)
-    {
-        for(int i = startcol; i < count; i++)
-            if(list->getCellContent(row, i).startsWith(text, Qt::CaseInsensitive))
-                return true;
-    }
-    else
-    {
-        for(int i = startcol; i < count; i++)
-        {
-            if(ui->checkBoxRegex->checkState() == Qt::Checked)
-            {
-                if(list->getCellContent(row, i).contains(QRegExp(text)))
-                    return true;
-            }
-            else
-            {
-                if(list->getCellContent(row, i).contains(text, Qt::CaseInsensitive))
-                    return true;
-            }
-        }
-    }
-    return false;
-}
-
-void SearchListView::searchTextChanged(const QString & arg1)
-{
-    if(arg1.length())
-    {
-        mList->hide();
-        mSearchList->show();
-        mCurList = mSearchList;
-    }
-    else
-    {
-        mSearchList->hide();
-        mList->show();
-        if(ui->checkBoxRegex->checkState() != Qt::Checked)
-            mList->setFocus();
-        mCurList = mList;
-    }
-    mSearchList->setRowCount(0);
-    int rows = mList->getRowCount();
-    int columns = mList->getColumnCount();
-    for(int i = 0, j = 0; i < rows; i++)
-    {
-        if(findTextInList(mList, arg1, i, mSearchStartCol, false))
-        {
-            mSearchList->setRowCount(j + 1);
-            for(int k = 0; k < columns; k++)
-                mSearchList->setCellContent(j, k, mList->getCellContent(i, k));
-            j++;
-        }
-    }
-    rows = mSearchList->getRowCount();
-    mSearchList->setTableOffset(0);
-    for(int i = 0; i < rows; i++)
-    {
-        if(findTextInList(mSearchList, arg1, i, mSearchStartCol, true))
-        {
-            if(rows > mSearchList->getViewableRowsCount())
-            {
-                int cur = i - mSearchList->getViewableRowsCount() / 2;
-                if(!mSearchList->isValidIndex(cur, 0))
-                    cur = i;
-                mSearchList->setTableOffset(cur);
-            }
-            mSearchList->setSingleSelection(i);
-            break;
-        }
-    }
-
-    if(rows == 0)
-        emit emptySearchResult();
-
-    if(ui->checkBoxRegex->checkState() != Qt::Checked) //do not highlight with regex
-        mSearchList->highlightText = arg1;
-    mSearchList->reloadData();
-    if(ui->checkBoxRegex->checkState() != Qt::Checked)
-        mSearchList->setFocus();
-}
-
-void SearchListView::listContextMenu(const QPoint & pos)
-{
-    QMenu* wMenu = new QMenu(this);
-    emit listContextMenuSignal(wMenu);
-    wMenu->addSeparator();
-    wMenu->addAction(mSearchAction);
-    QMenu wCopyMenu("&Copy", this);
-    mCurList->setupCopyMenu(&wCopyMenu);
-    if(wCopyMenu.actions().length())
-        wMenu->addMenu(&wCopyMenu);
-    wMenu->exec(mCurList->mapToGlobal(pos));
-}
-
-void SearchListView::doubleClickedSlot()
-{
-    emit enterPressedSignal();
-}
-
-void SearchListView::on_checkBoxRegex_toggled(bool checked)
-{
-    Q_UNUSED(checked);
-    searchTextChanged(ui->searchBox->text());
-}
-
-<<<<<<< HEAD
-=======
-void SearchListView::addCharToSearchBox(char ch)
-{
-    QString newText;
-    newText = mSearchBox->text();
-
-    // If text is selected
-    if(mSearchBox->hasSelectedText())
-    {
-        QString selectedText = mSearchBox->selectedText();
-        int indexOfSelectedText = newText.indexOf(selectedText);
-
-        if(indexOfSelectedText != -1)
-        {
-            newText.replace(indexOfSelectedText, selectedText.length(), QString(ch));
-            mCursorPosition = indexOfSelectedText;
-            mSearchBox->setText(newText);
-        }
-
-    }
-    // No text selected
-    else
-    {
-        mSearchBox->setText(mSearchBox->text().insert(mSearchBox->cursorPosition(), QString(ch)));
-        mCursorPosition++;
-    }
-}
-
-void SearchListView::deleteTextFromSearchBox(QKeyEvent *keyEvent)
-{
-    QString newText;
-    newText = mSearchBox->text();
-
-    // If Ctrl key pressed
-    if(keyEvent->modifiers() == Qt::ControlModifier)
-    {
-        newText = "";
-        mCursorPosition = 0;
-    }
-    else
-    {
-        // If text is selected
-        if(mSearchBox->hasSelectedText())
-        {
-            QString selectedText = mSearchBox->selectedText();
-            int indexOfSelectedText = newText.indexOf(selectedText);
-
-            if(indexOfSelectedText != -1)
-            {
-                newText.remove(indexOfSelectedText, selectedText.length());
-                mCursorPosition = indexOfSelectedText;
-            }
-        }
-        // No text selected
-        else
-        {
-            // Backspace Key
-            if(keyEvent->key() == Qt::Key_Backspace)
-            {
-                if(mCursorPosition > 0)
-                    newText.remove(mCursorPosition-1, 1);
-
-                (mCursorPosition - 1) < 0 ? mCursorPosition = 0 : mCursorPosition--;
-            }
-            // Delete Key
-            else
-            {
-                if(mCursorPosition < newText.length())
-                    newText.remove(mCursorPosition, 1);
-            }
-        }
-    }
-
-    mSearchBox->setText(newText);
-}
-
->>>>>>> d8325097
-bool SearchListView::eventFilter(QObject *obj, QEvent *event)
-{
-    // Click in searchBox
-    if(obj == mSearchBox && event->type() == QEvent::MouseButtonPress)
-    {
-<<<<<<< HEAD
-=======
-        // Give focus to current list to avoid having it elsewhere when you click on a different searchbox
-        mCurList->setFocus();
-
->>>>>>> d8325097
-        QMouseEvent *mouseEvent = static_cast<QMouseEvent* >(event);
-        QLineEdit *lineEdit = static_cast<QLineEdit* >(obj);
-
-        mCursorPosition = lineEdit->cursorPositionAt(mouseEvent->pos());
-        lineEdit->setFocusPolicy(Qt::NoFocus);
-
-        return QObject::eventFilter(obj, event);
-    }
-    // KeyPress in List
-<<<<<<< HEAD
-    else if((obj == mList || obj == mSearchList) && event->type() == QEvent::KeyPress)
-=======
-    else if((obj == mList || obj == mSearchList || obj == mSearchBox) && event->type() == QEvent::KeyPress)
->>>>>>> d8325097
-    {
-        QKeyEvent *keyEvent = static_cast<QKeyEvent* >(event);
-        char ch = keyEvent->text().toUtf8().constData()[0];
-
-<<<<<<< HEAD
-        if(isprint(ch)) //add a char to the search box
-        {
-            mSearchBox->setText(mSearchBox->text().insert(mSearchBox->cursorPosition(), QString(QChar(ch))));
-            mCursorPosition++;
-        }
-        else if(keyEvent->key() == Qt::Key_Backspace) //remove a char from the search box
-        {
-            QString newText;
-            if(keyEvent->modifiers() == Qt::ControlModifier) //clear the search box
-            {
-                newText = "";
-                mCursorPosition = 0;
-            }
-            else
-            {
-                newText = mSearchBox->text();
-
-                if(mCursorPosition > 0)
-                    newText.remove(mCursorPosition-1, 1);
-
-                ((mCursorPosition - 1) < 0) ? mCursorPosition = 0 : mCursorPosition--;
-            }
-            mSearchBox->setText(newText);
-        }
-        else if((keyEvent->key() == Qt::Key_Return || keyEvent->key() == Qt::Key_Enter)) //user pressed enter
-        {
-            if(mCurList->getCellContent(mCurList->getInitialSelection(), 0).length())
-                emit enterPressedSignal();
-        }
-        else if(keyEvent->key() == Qt::Key_Escape) // Press escape, clears the search box
-        {
-            mSearchBox->clear();
-            mCursorPosition = 0;
-        }
-=======
-        //add a char to the search box
-        if(isprint(ch))
-            addCharToSearchBox(ch);
-
-        //remove a char from the search box
-        else if(keyEvent->key() == Qt::Key_Backspace || keyEvent->key() == Qt::Key_Delete)
-            deleteTextFromSearchBox(keyEvent);
-
-        // user pressed enter
-        else if((keyEvent->key() == Qt::Key_Return || keyEvent->key() == Qt::Key_Enter))
-            if(mCurList->getCellContent(mCurList->getInitialSelection(), 0).length())
-                emit enterPressedSignal();
-
-        // Press escape, clears the search box
-            else if(keyEvent->key() == Qt::Key_Escape)
-            {
-                mSearchBox->clear();
-                mCursorPosition = 0;
-            }
->>>>>>> d8325097
-
-        // Update cursorPosition to avoid a weird bug
-        mSearchBox->setCursorPosition(mCursorPosition);
-
-        return true;
-    }
-    else
-        return QObject::eventFilter(obj, event);
-}
-
-void SearchListView::searchSlot()
-{
-    FlickerThread* thread = new FlickerThread(ui->searchBox, this);
-    connect(thread, SIGNAL(setStyleSheet(QString)), ui->searchBox, SLOT(setStyleSheet(QString)));
-    thread->start();
-}
+#include "SearchListView.h"
+#include "ui_SearchListView.h"
+#include "FlickerThread.h"
+
+#include <QMessageBox>
+
+SearchListView::SearchListView(QWidget* parent) :
+    QWidget(parent),
+    ui(new Ui::SearchListView)
+{
+    ui->setupUi(this);
+
+    setContextMenuPolicy(Qt::CustomContextMenu);
+    mCursorPosition = 0;
+    // Create the reference list
+    mList = new SearchListViewTable();
+
+    // Create the search list
+    mSearchList = new SearchListViewTable();
+    mSearchList->hide();
+
+    // Set global variables
+    mSearchBox = ui->searchBox;
+    mCurList = mList;
+    mSearchStartCol = 0;
+
+    // Create list layout
+    mListLayout = new QVBoxLayout();
+    mListLayout->setContentsMargins(0, 0, 0, 0);
+    mListLayout->setSpacing(0);
+    mListLayout->addWidget(mList);
+    mListLayout->addWidget(mSearchList);
+
+    // Create list placeholder
+    mListPlaceHolder = new QWidget();
+    mListPlaceHolder->setLayout(mListLayout);
+
+    // Insert the placeholder
+    ui->mainSplitter->insertWidget(0, mListPlaceHolder);
+
+    // Set the main layout
+    mMainLayout = new QVBoxLayout();
+    mMainLayout->setContentsMargins(0, 0, 0, 0);
+    mMainLayout->addWidget(ui->mainSplitter);
+    setLayout(mMainLayout);
+
+    // Minimal size for the search box
+    ui->mainSplitter->setStretchFactor(0, 1000);
+    ui->mainSplitter->setStretchFactor(0, 1);
+
+    // Disable main splitter
+    for(int i = 0; i < ui->mainSplitter->count(); i++)
+        ui->mainSplitter->handle(i)->setEnabled(false);
+
+    // Install eventFilter
+    mList->installEventFilter(this);
+    mSearchList->installEventFilter(this);
+    mSearchBox->installEventFilter(this);
+
+    // Setup search menu action
+    mSearchAction = new QAction("Search...", this);
+    connect(mSearchAction, SIGNAL(triggered()), this, SLOT(searchSlot()));
+
+    // Slots
+//    connect(mList, SIGNAL(keyPressedSignal(QKeyEvent*)), this, SLOT(listKeyPressed(QKeyEvent*)));
+    connect(mList, SIGNAL(contextMenuSignal(QPoint)), this, SLOT(listContextMenu(QPoint)));
+    connect(mList, SIGNAL(doubleClickedSignal()), this, SLOT(doubleClickedSlot()));
+//    connect(mSearchList, SIGNAL(keyPressedSignal(QKeyEvent*)), this, SLOT(listKeyPressed(QKeyEvent*)));
+    connect(mSearchList, SIGNAL(contextMenuSignal(QPoint)), this, SLOT(listContextMenu(QPoint)));
+    connect(mSearchList, SIGNAL(doubleClickedSignal()), this, SLOT(doubleClickedSlot()));
+    connect(mSearchBox, SIGNAL(textChanged(QString)), this, SLOT(searchTextChanged(QString)));
+}
+
+SearchListView::~SearchListView()
+{
+    delete ui;
+}
+
+bool SearchListView::findTextInList(SearchListViewTable* list, QString text, int row, int startcol, bool startswith)
+{
+    int count = list->getColumnCount();
+    if(startcol + 1 > count)
+        return false;
+    if(startswith)
+    {
+        for(int i = startcol; i < count; i++)
+            if(list->getCellContent(row, i).startsWith(text, Qt::CaseInsensitive))
+                return true;
+    }
+    else
+    {
+        for(int i = startcol; i < count; i++)
+        {
+            if(ui->checkBoxRegex->checkState() == Qt::Checked)
+            {
+                if(list->getCellContent(row, i).contains(QRegExp(text)))
+                    return true;
+            }
+            else
+            {
+                if(list->getCellContent(row, i).contains(text, Qt::CaseInsensitive))
+                    return true;
+            }
+        }
+    }
+    return false;
+}
+
+void SearchListView::searchTextChanged(const QString & arg1)
+{
+    if(arg1.length())
+    {
+        mList->hide();
+        mSearchList->show();
+        mCurList = mSearchList;
+    }
+    else
+    {
+        mSearchList->hide();
+        mList->show();
+        if(ui->checkBoxRegex->checkState() != Qt::Checked)
+            mList->setFocus();
+        mCurList = mList;
+    }
+    mSearchList->setRowCount(0);
+    int rows = mList->getRowCount();
+    int columns = mList->getColumnCount();
+    for(int i = 0, j = 0; i < rows; i++)
+    {
+        if(findTextInList(mList, arg1, i, mSearchStartCol, false))
+        {
+            mSearchList->setRowCount(j + 1);
+            for(int k = 0; k < columns; k++)
+                mSearchList->setCellContent(j, k, mList->getCellContent(i, k));
+            j++;
+        }
+    }
+    rows = mSearchList->getRowCount();
+    mSearchList->setTableOffset(0);
+    for(int i = 0; i < rows; i++)
+    {
+        if(findTextInList(mSearchList, arg1, i, mSearchStartCol, true))
+        {
+            if(rows > mSearchList->getViewableRowsCount())
+            {
+                int cur = i - mSearchList->getViewableRowsCount() / 2;
+                if(!mSearchList->isValidIndex(cur, 0))
+                    cur = i;
+                mSearchList->setTableOffset(cur);
+            }
+            mSearchList->setSingleSelection(i);
+            break;
+        }
+    }
+
+    if(rows == 0)
+        emit emptySearchResult();
+
+    if(ui->checkBoxRegex->checkState() != Qt::Checked) //do not highlight with regex
+        mSearchList->highlightText = arg1;
+    mSearchList->reloadData();
+    if(ui->checkBoxRegex->checkState() != Qt::Checked)
+        mSearchList->setFocus();
+}
+
+void SearchListView::listContextMenu(const QPoint & pos)
+{
+    QMenu* wMenu = new QMenu(this);
+    emit listContextMenuSignal(wMenu);
+    wMenu->addSeparator();
+    wMenu->addAction(mSearchAction);
+    QMenu wCopyMenu("&Copy", this);
+    mCurList->setupCopyMenu(&wCopyMenu);
+    if(wCopyMenu.actions().length())
+        wMenu->addMenu(&wCopyMenu);
+    wMenu->exec(mCurList->mapToGlobal(pos));
+}
+
+void SearchListView::doubleClickedSlot()
+{
+    emit enterPressedSignal();
+}
+
+void SearchListView::on_checkBoxRegex_toggled(bool checked)
+{
+    Q_UNUSED(checked);
+    searchTextChanged(ui->searchBox->text());
+}
+
+void SearchListView::addCharToSearchBox(char ch)
+{
+    QString newText;
+    newText = mSearchBox->text();
+
+    // If text is selected
+    if(mSearchBox->hasSelectedText())
+    {
+        QString selectedText = mSearchBox->selectedText();
+        int indexOfSelectedText = newText.indexOf(selectedText);
+
+        if(indexOfSelectedText != -1)
+        {
+            newText.replace(indexOfSelectedText, selectedText.length(), QString(ch));
+            mCursorPosition = indexOfSelectedText;
+            mSearchBox->setText(newText);
+        }
+
+    }
+    // No text selected
+    else
+    {
+        mSearchBox->setText(mSearchBox->text().insert(mSearchBox->cursorPosition(), QString(ch)));
+        mCursorPosition++;
+    }
+}
+
+void SearchListView::deleteTextFromSearchBox(QKeyEvent *keyEvent)
+{
+    QString newText;
+    newText = mSearchBox->text();
+
+    // If Ctrl key pressed
+    if(keyEvent->modifiers() == Qt::ControlModifier)
+    {
+        newText = "";
+        mCursorPosition = 0;
+    }
+    else
+    {
+        // If text is selected
+        if(mSearchBox->hasSelectedText())
+        {
+            QString selectedText = mSearchBox->selectedText();
+            int indexOfSelectedText = newText.indexOf(selectedText);
+
+            if(indexOfSelectedText != -1)
+            {
+                newText.remove(indexOfSelectedText, selectedText.length());
+                mCursorPosition = indexOfSelectedText;
+            }
+        }
+        // No text selected
+        else
+        {
+            // Backspace Key
+            if(keyEvent->key() == Qt::Key_Backspace)
+            {
+                if(mCursorPosition > 0)
+                    newText.remove(mCursorPosition-1, 1);
+
+                (mCursorPosition - 1) < 0 ? mCursorPosition = 0 : mCursorPosition--;
+            }
+            // Delete Key
+            else
+            {
+                if(mCursorPosition < newText.length())
+                    newText.remove(mCursorPosition, 1);
+            }
+        }
+    }
+
+    mSearchBox->setText(newText);
+}
+
+bool SearchListView::eventFilter(QObject *obj, QEvent *event)
+{
+    // Click in searchBox
+    if(obj == mSearchBox && event->type() == QEvent::MouseButtonPress)
+    {
+        // Give focus to current list to avoid having it elsewhere when you click on a different searchbox
+        mCurList->setFocus();
+
+        QMouseEvent *mouseEvent = static_cast<QMouseEvent* >(event);
+        QLineEdit *lineEdit = static_cast<QLineEdit* >(obj);
+
+        mCursorPosition = lineEdit->cursorPositionAt(mouseEvent->pos());
+        lineEdit->setFocusPolicy(Qt::NoFocus);
+
+        return QObject::eventFilter(obj, event);
+    }
+    // KeyPress in List
+    else if((obj == mList || obj == mSearchList || obj == mSearchBox) && event->type() == QEvent::KeyPress)
+    {
+        QKeyEvent *keyEvent = static_cast<QKeyEvent* >(event);
+        char ch = keyEvent->text().toUtf8().constData()[0];
+
+        //add a char to the search box
+        if(isprint(ch))
+            addCharToSearchBox(ch);
+
+        //remove a char from the search box
+        else if(keyEvent->key() == Qt::Key_Backspace || keyEvent->key() == Qt::Key_Delete)
+            deleteTextFromSearchBox(keyEvent);
+
+        // user pressed enter
+        else if((keyEvent->key() == Qt::Key_Return || keyEvent->key() == Qt::Key_Enter))
+            if(mCurList->getCellContent(mCurList->getInitialSelection(), 0).length())
+                emit enterPressedSignal();
+
+        // Press escape, clears the search box
+            else if(keyEvent->key() == Qt::Key_Escape)
+            {
+                mSearchBox->clear();
+                mCursorPosition = 0;
+            }
+
+        // Update cursorPosition to avoid a weird bug
+        mSearchBox->setCursorPosition(mCursorPosition);
+
+        return true;
+    }
+    else
+        return QObject::eventFilter(obj, event);
+}
+
+void SearchListView::searchSlot()
+{
+    FlickerThread* thread = new FlickerThread(ui->searchBox, this);
+    connect(thread, SIGNAL(setStyleSheet(QString)), ui->searchBox, SLOT(setStyleSheet(QString)));
+    thread->start();
+}
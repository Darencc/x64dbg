--- conflicted
+++ resolved
@@ -248,10 +248,7 @@
         <file>images/runtouser.png</file>
         <file>images/undo.png</file>
         <file>images/binary_save.png</file>
-<<<<<<< HEAD
         <file>images/animal-dog.png</file>
-=======
         <file>images/graph.png</file>
->>>>>>> 9101501b
     </qresource>
 </RCC>
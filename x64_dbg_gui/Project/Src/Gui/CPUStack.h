--- conflicted
+++ resolved
@@ -1,72 +1,66 @@
-#ifndef CPUSTACK_H
-#define CPUSTACK_H
-
-#include <QtGui>
-#include <QtDebug>
-#include <QAction>
-#include <QMenu>
-#include "NewTypes.h"
-#include "HexDump.h"
-#include "Bridge.h"
-#include "GotoDialog.h"
-
-class CPUStack : public HexDump
-{
-    Q_OBJECT
-public:
-    explicit CPUStack(QWidget *parent = 0);
-    void colorsUpdated();
-    QString paintContent(QPainter* painter, int_t rowBase, int rowOffset, int col, int x, int y, int w, int h);
-    void contextMenuEvent(QContextMenuEvent* event);
-
-    void setupContextMenu();
-
-signals:
-    void displayReferencesWidget();
-
-public slots:
-    void stackDumpAt(uint_t addr, uint_t csp);
-    void gotoSpSlot();
-    void gotoBpSlot();
-    void gotoExpressionSlot();
-    void selectionGet(SELECTIONDATA* selection);
-    void selectionSet(const SELECTIONDATA* selection);
-    void followDisasmSlot();
-    void followDumpSlot();
-    void followStackSlot();
-    void binaryEditSlot();
-    void binaryFillSlot();
-    void binaryCopySlot();
-    void binaryPasteSlot();
-    void findPattern();
-<<<<<<< HEAD
-    void undoSelectionSlot();
-=======
-    void binaryPasteIgnoreSizeSlot();
->>>>>>> 47125668
-
-private:
-    uint_t mCsp;
-
-    QMenu* mBinaryMenu;
-    QAction* mBinaryEditAction;
-    QAction* mBinaryFillAction;
-    QAction* mBinaryCopyAction;
-    QAction* mBinaryPasteAction;
-<<<<<<< HEAD
-    QAction* mUndoSelection;
-=======
-    QAction* mBinaryPasteIgnoreSizeAction;
->>>>>>> 47125668
-    QAction* mGotoSp;
-    QAction* mGotoBp;
-    QAction* mGotoExpression;
-    QAction* mFindPatternAction;
-    QAction* mFollowDisasm;
-    QAction* mFollowDump;
-    QAction* mFollowStack;
-
-    GotoDialog* mGoto;
-};
-
-#endif // CPUSTACK_H
+#ifndef CPUSTACK_H
+#define CPUSTACK_H
+
+#include <QtGui>
+#include <QtDebug>
+#include <QAction>
+#include <QMenu>
+#include "NewTypes.h"
+#include "HexDump.h"
+#include "Bridge.h"
+#include "GotoDialog.h"
+
+class CPUStack : public HexDump
+{
+    Q_OBJECT
+public:
+    explicit CPUStack(QWidget *parent = 0);
+    void colorsUpdated();
+    QString paintContent(QPainter* painter, int_t rowBase, int rowOffset, int col, int x, int y, int w, int h);
+    void contextMenuEvent(QContextMenuEvent* event);
+
+    void setupContextMenu();
+
+signals:
+    void displayReferencesWidget();
+
+public slots:
+    void stackDumpAt(uint_t addr, uint_t csp);
+    void gotoSpSlot();
+    void gotoBpSlot();
+    void gotoExpressionSlot();
+    void selectionGet(SELECTIONDATA* selection);
+    void selectionSet(const SELECTIONDATA* selection);
+    void followDisasmSlot();
+    void followDumpSlot();
+    void followStackSlot();
+    void binaryEditSlot();
+    void binaryFillSlot();
+    void binaryCopySlot();
+    void binaryPasteSlot();
+    void findPattern();
+    void binaryPasteIgnoreSizeSlot();
+    void undoSelectionSlot();
+
+private:
+    uint_t mCsp;
+
+    QMenu* mBinaryMenu;
+    QAction* mBinaryEditAction;
+    QAction* mBinaryFillAction;
+    QAction* mBinaryCopyAction;
+    QAction* mBinaryPasteAction;
+    QAction* mBinaryPasteIgnoreSizeAction;
+    QAction* mUndoSelection;
+    QAction* mGotoSp;
+    QAction* mGotoBp;
+    QAction* mGotoExpression;
+    QAction* mFindPatternAction;
+    QAction* mFollowDisasm;
+    QAction* mFollowDump;
+    QAction* mFollowStack;
+
+    GotoDialog* mGoto;
+};
+
+#endif // CPUSTACK_H
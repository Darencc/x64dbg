--- conflicted
+++ resolved
@@ -1,945 +1,940 @@
-#include "CPUDisassembly.h"
-#include "Configuration.h"
-#include "HexEditDialog.h"
-
-CPUDisassembly::CPUDisassembly(QWidget *parent) : Disassembly(parent)
-{
-    // Create the action list for the right click context menu
-    setupRightClickContextMenu();
-
-    connect(Bridge::getBridge(), SIGNAL(disassembleAt(int_t, int_t)), this, SLOT(disassembleAt(int_t, int_t)));
-    connect(Bridge::getBridge(), SIGNAL(dbgStateChanged(DBGSTATE)), this, SLOT(debugStateChangedSlot(DBGSTATE)));
-    connect(Bridge::getBridge(), SIGNAL(selectionDisasmGet(SELECTIONDATA*)), this, SLOT(selectionGet(SELECTIONDATA*)));
-    connect(Bridge::getBridge(), SIGNAL(selectionDisasmSet(const SELECTIONDATA*)), this, SLOT(selectionSet(const SELECTIONDATA*)));
-
-    mGoto = 0;
-}
-
-void CPUDisassembly::mousePressEvent(QMouseEvent* event)
-{
-    if(event->buttons() == Qt::MiddleButton) //copy address to clipboard
-    {
-        if(DbgIsDebugging())
-        {
-            QString addrText=QString("%1").arg(rvaToVa(getInitialSelection()), sizeof(int_t)*2, 16, QChar('0')).toUpper();
-            Bridge::CopyToClipboard(addrText.toUtf8().constData());
-        }
-    }
-    else
-    {
-        Disassembly::mousePressEvent(event);
-        if(mHighlightingMode) //disable highlighting mode after clicked
-        {
-            mHighlightingMode=false;
-            reloadData();
-        }
-    }
-}
-
-void CPUDisassembly::mouseDoubleClickEvent(QMouseEvent* event)
-{
-    switch(getColumnIndexFromX(event->x()))
-    {
-    case 0: //address
-    {
-        int_t mSelectedVa = rvaToVa(getInitialSelection());
-        if(mRvaDisplayEnabled && mSelectedVa == mRvaDisplayBase)
-            mRvaDisplayEnabled = false;
-        else
-        {
-            mRvaDisplayEnabled = true;
-            mRvaDisplayBase = mSelectedVa;
-            mRvaDisplayPageBase = getBase();
-        }
-        reloadData();
-    }
-    break;
-
-    case 1: //opcodes
-    {
-        toggleInt3BPAction(); //toggle INT3 breakpoint
-    }
-    break;
-
-    case 2: //disassembly
-    {
-        assembleAt();
-    }
-    break;
-
-    case 3: //comments
-    {
-        setComment();
-    }
-    break;
-
-    default:
-        Disassembly::mouseDoubleClickEvent(event);
-        break;
-    }
-}
-
-
-/************************************************************************************
-                            Mouse Management
-************************************************************************************/
-/**
- * @brief       This method has been reimplemented. It manages the richt click context menu.
- *
- * @param[in]   event       Context menu event
- *
- * @return      Nothing.
- */
-void CPUDisassembly::contextMenuEvent(QContextMenuEvent* event)
-{
-    if(getSize() != 0)
-    {
-        int wI;
-        QMenu* wMenu = new QMenu(this);
-        uint_t wVA = rvaToVa(getInitialSelection());
-        BPXTYPE wBpType = DbgGetBpxTypeAt(wVA);
-
-        // Build Menu
-        wMenu->addMenu(mBinaryMenu);
-        int_t start = rvaToVa(getSelectionStart());
-        int_t end = rvaToVa(getSelectionEnd());
-        if(DbgFunctions()->PatchInRange(start, end)) //nothing patched in selected range
-            wMenu->addAction(mUndoSelection);
-        wMenu->addAction(mSetLabel);
-        wMenu->addAction(mSetComment);
-        wMenu->addAction(mSetBookmark);
-
-        uint_t selection_start = rvaToVa(getSelectionStart());
-        uint_t selection_end = rvaToVa(getSelectionEnd());
-        if(!DbgFunctionOverlaps(selection_start, selection_end))
-        {
-            mToggleFunction->setText("Add function");
-            wMenu->addAction(mToggleFunction);
-        }
-        else if(DbgFunctionOverlaps(selection_start, selection_end))
-        {
-            mToggleFunction->setText("Delete function");
-            wMenu->addAction(mToggleFunction);
-        }
-
-        wMenu->addAction(mAssemble);
-
-        // BP Menu
-        mBPMenu->clear();
-
-        // Soft BP
-        mBPMenu->addAction(mToggleInt3BpAction);
-
-
-        // Hardware BP
-        if((wBpType & bp_hardware) == bp_hardware)
-        {
-            mBPMenu->addAction(mClearHwBpAction);
-        }
-        else
-        {
-            BPMAP wBPList;
-            DbgGetBpList(bp_hardware, &wBPList);
-
-            if(wBPList.count < 4)
-            {
-                mBPMenu->addAction(mSetHwBpAction);
-            }
-            else
-            {
-                REGDUMP wRegDump;
-                DbgGetRegDump(&wRegDump);
-
-                for(wI = 0; wI < 4; wI++)
-                {
-                    switch(wBPList.bp[wI].slot)
-                    {
-                    case 0:
-                        msetHwBPOnSlot0Action->setText("Replace Slot 0 (0x" + QString("%1").arg(wBPList.bp[wI].addr, 8, 16, QChar('0')).toUpper() + ")");
-                        break;
-                    case 1:
-                        msetHwBPOnSlot1Action->setText("Replace Slot 1 (0x" + QString("%1").arg(wBPList.bp[wI].addr, 8, 16, QChar('0')).toUpper() + ")");
-                        break;
-                    case 2:
-                        msetHwBPOnSlot2Action->setText("Replace Slot 2 (0x" + QString("%1").arg(wBPList.bp[wI].addr, 8, 16, QChar('0')).toUpper() + ")");
-                        break;
-                    case 3:
-                        msetHwBPOnSlot3Action->setText("Replace Slot 3 (0x" + QString("%1").arg(wBPList.bp[wI].addr, 8, 16, QChar('0')).toUpper() + ")");
-                        break;
-                    default:
-                        break;
-                    }
-                }
-
-                mHwSlotSelectMenu->addAction(msetHwBPOnSlot0Action);
-                mHwSlotSelectMenu->addAction(msetHwBPOnSlot1Action);
-                mHwSlotSelectMenu->addAction(msetHwBPOnSlot2Action);
-                mHwSlotSelectMenu->addAction(msetHwBPOnSlot3Action);
-                mBPMenu->addMenu(mHwSlotSelectMenu);
-            }
-            if(wBPList.count)
-                BridgeFree(wBPList.bp);
-        }
-        wMenu->addMenu(mBPMenu);
-
-        wMenu->addSeparator();
-        wMenu->addAction(mEnableHighlightingMode);
-
-        // Separator
-        wMenu->addSeparator();
-
-
-
-        // New origin
-        wMenu->addAction(mSetNewOriginHere);
-
-        // Goto Menu
-        mGotoMenu->addAction(mGotoOrigin);
-        if(historyHasPrevious())
-            mGotoMenu->addAction(mGotoPrevious);
-        if(historyHasNext())
-            mGotoMenu->addAction(mGotoNext);
-        mGotoMenu->addAction(mGotoExpression);
-        wMenu->addMenu(mGotoMenu);
-        wMenu->addMenu(mFollowMenu);
-
-        //remove previous actions
-        QList<QAction*> list = mFollowMenu->actions();
-        for(int i=0; i<list.length(); i++)
-            mFollowMenu->removeAction(list.at(i));
-
-        //add follow actions
-        mFollowMenu->addAction(new QAction("&Selection", this));
-        mFollowMenu->actions().last()->setObjectName(QString("DUMP|")+QString("%1").arg(wVA, sizeof(int_t) * 2, 16, QChar('0')).toUpper());
-        connect(mFollowMenu->actions().last(), SIGNAL(triggered()), this, SLOT(followActionSlot()));
-
-        wMenu->addSeparator();
-
-        wMenu->addMenu(mSearchMenu);
-
-        mReferencesMenu->addAction(mReferenceSelectedAddress);
-        wMenu->addMenu(mReferencesMenu);
-
-        wMenu->exec(event->globalPos());
-    }
-}
-
-
-/************************************************************************************
-                         Context Menu Management
-************************************************************************************/
-void CPUDisassembly::setupRightClickContextMenu()
-{
-    //Binary
-    mBinaryMenu = new QMenu("&Binary", this);
-
-    //Binary->Edit
-    mBinaryEditAction = new QAction("&Edit", this);
-    mBinaryEditAction->setShortcutContext(Qt::WidgetShortcut);
-    mBinaryEditAction->setShortcut(QKeySequence("ctrl+e"));
-    this->addAction(mBinaryEditAction);
-    mBinaryMenu->addAction(mBinaryEditAction);
-    connect(mBinaryEditAction, SIGNAL(triggered()), this, SLOT(binaryEditSlot()));
-
-    //Binary->Separator
-    mBinaryMenu->addSeparator();
-
-    //Binary->Fill
-    mBinaryFillAction = new QAction("&Fill...", this);
-    connect(mBinaryFillAction, SIGNAL(triggered()), this, SLOT(binaryFillSlot()));
-    mBinaryMenu->addAction(mBinaryFillAction);
-
-    //Binary->Copy
-    mBinaryCopyAction = new QAction("&Copy", this);
-    connect(mBinaryCopyAction, SIGNAL(triggered()), this, SLOT(binaryCopySlot()));
-    mBinaryMenu->addAction(mBinaryCopyAction);
-
-    //Binary->Paste
-    mBinaryPasteAction = new QAction("&Paste", this);
-    connect(mBinaryPasteAction, SIGNAL(triggered()), this, SLOT(binaryPasteSlot()));
-    mBinaryMenu->addAction(mBinaryPasteAction);
-
-<<<<<<< HEAD
-    // Restore Selection
-    mUndoSelection = new QAction("&Restore selection", this);
-    mUndoSelection->setShortcutContext(Qt::WidgetShortcut);
-    mUndoSelection->setShortcut(QKeySequence("alt+backspace"));
-    this->addAction(mUndoSelection);
-    connect(mUndoSelection, SIGNAL(triggered()), this, SLOT(undoSelectionSlot()));
-=======
-    //Binary->Paste (Ignore Size)
-    mBinaryPasteIgnoreSizeAction = new QAction("Paste (&Ignore Size)", this);
-    connect(mBinaryPasteIgnoreSizeAction, SIGNAL(triggered()), this, SLOT(binaryPasteIgnoreSizeSlot()));
-    mBinaryMenu->addAction(mBinaryPasteIgnoreSizeAction);
->>>>>>> 47125668
-
-    // Labels
-    mSetLabel = new QAction("Label", this);
-    mSetLabel->setShortcutContext(Qt::WidgetShortcut);
-    mSetLabel->setShortcut(QKeySequence(":"));
-    this->addAction(mSetLabel);
-    connect(mSetLabel, SIGNAL(triggered()), this, SLOT(setLabel()));
-
-    // Comments
-    mSetComment = new QAction("Comment", this);
-    mSetComment->setShortcutContext(Qt::WidgetShortcut);
-    mSetComment->setShortcut(QKeySequence(";"));
-    this->addAction(mSetComment);
-    connect(mSetComment, SIGNAL(triggered()), this, SLOT(setComment()));
-
-    // Bookmarks
-    mSetBookmark = new QAction("Bookmark", this);
-    mSetBookmark->setShortcutContext(Qt::WidgetShortcut);
-    mSetBookmark->setShortcut(QKeySequence("ctrl+d"));
-    this->addAction(mSetBookmark);
-    connect(mSetBookmark, SIGNAL(triggered()), this, SLOT(setBookmark()));
-
-    // Functions
-    mToggleFunction = new QAction("Function", this);
-    mToggleFunction->setShortcutContext(Qt::WidgetShortcut);
-    mToggleFunction->setShortcut(QKeySequence("shift+f"));
-    this->addAction(mToggleFunction);
-    connect(mToggleFunction, SIGNAL(triggered()), this, SLOT(toggleFunction()));
-
-    // Assemble
-    mAssemble = new QAction("Assemble", this);
-    mAssemble->setShortcutContext(Qt::WidgetShortcut);
-    mAssemble->setShortcut(QKeySequence("space"));
-    this->addAction(mAssemble);
-    connect(mAssemble, SIGNAL(triggered()), this, SLOT(assembleAt()));
-
-    //---------------------- Breakpoints -----------------------------
-    // Menu
-    mBPMenu = new QMenu("Breakpoint", this);
-
-    // Standard breakpoint (option set using SetBPXOption)
-    mToggleInt3BpAction = new QAction("Toggle", this);
-    mToggleInt3BpAction->setShortcutContext(Qt::WidgetShortcut);
-    mToggleInt3BpAction->setShortcut(QKeySequence(Qt::Key_F2));
-    this->addAction(mToggleInt3BpAction);
-    connect(mToggleInt3BpAction, SIGNAL(triggered()), this, SLOT(toggleInt3BPAction()));
-
-    // HW BP
-    mHwSlotSelectMenu = new QMenu("Set Hardware on Execution", this);
-
-    mSetHwBpAction = new QAction("Set Hardware on Execution", this);
-    connect(mSetHwBpAction, SIGNAL(triggered()), this, SLOT(toggleHwBpActionSlot()));
-
-    mClearHwBpAction = new QAction("Remove Hardware", this);
-    connect(mClearHwBpAction, SIGNAL(triggered()), this, SLOT(toggleHwBpActionSlot()));
-
-    msetHwBPOnSlot0Action = new QAction("Set Hardware on Execution on Slot 0 (Free)", this);
-    connect(msetHwBPOnSlot0Action, SIGNAL(triggered()), this, SLOT(setHwBpOnSlot0ActionSlot()));
-
-    msetHwBPOnSlot1Action = new QAction("Set Hardware on Execution on Slot 1 (Free)", this);
-    connect(msetHwBPOnSlot1Action, SIGNAL(triggered()), this, SLOT(setHwBpOnSlot1ActionSlot()));
-
-    msetHwBPOnSlot2Action = new QAction("Set Hardware on Execution on Slot 2 (Free)", this);
-    connect(msetHwBPOnSlot2Action, SIGNAL(triggered()), this, SLOT(setHwBpOnSlot2ActionSlot()));
-
-    msetHwBPOnSlot3Action = new QAction("Set Hardware on Execution on Slot 3 (Free)", this);
-    connect(msetHwBPOnSlot3Action, SIGNAL(triggered()), this, SLOT(setHwBpOnSlot3ActionSlot()));
-
-    //--------------------------------------------------------------------
-
-    //---------------------- New origin here -----------------------------
-    mSetNewOriginHere = new QAction("Set New Origin Here", this);
-    mSetNewOriginHere->setShortcutContext(Qt::WidgetShortcut);
-    mSetNewOriginHere->setShortcut(QKeySequence("ctrl+*"));
-    this->addAction(mSetNewOriginHere);
-    connect(mSetNewOriginHere, SIGNAL(triggered()), this, SLOT(setNewOriginHereActionSlot()));
-
-
-    //---------------------- Go to -----------------------------------
-    // Menu
-    mGotoMenu = new QMenu("Go to", this);
-
-    // Origin action
-    mGotoOrigin = new QAction("Origin", this);
-    mGotoOrigin->setShortcutContext(Qt::WidgetShortcut);
-    mGotoOrigin->setShortcut(QKeySequence("*"));
-    this->addAction(mGotoOrigin);
-    connect(mGotoOrigin, SIGNAL(triggered()), this, SLOT(gotoOrigin()));
-
-    // Previous action
-    mGotoPrevious = new QAction("Previous", this);
-    mGotoPrevious->setShortcutContext(Qt::WidgetShortcut);
-    mGotoPrevious->setShortcut(QKeySequence("-"));
-    this->addAction(mGotoPrevious);
-    connect(mGotoPrevious, SIGNAL(triggered()), this, SLOT(gotoPrevious()));
-
-    // Next action
-    mGotoNext = new QAction("Next", this);
-    mGotoNext->setShortcutContext(Qt::WidgetShortcut);
-    mGotoNext->setShortcut(QKeySequence("+"));
-    this->addAction(mGotoNext);
-    connect(mGotoNext, SIGNAL(triggered()), this, SLOT(gotoNext()));
-
-    // Address action
-    mGotoExpression = new QAction("Expression", this);
-    mGotoExpression->setShortcutContext(Qt::WidgetShortcut);
-    mGotoExpression->setShortcut(QKeySequence("ctrl+g"));
-    this->addAction(mGotoExpression);
-    connect(mGotoExpression, SIGNAL(triggered()), this, SLOT(gotoExpression()));
-
-    //-------------------- Follow in Dump ----------------------------
-    // Menu
-    mFollowMenu = new QMenu("&Follow in Dump", this);
-
-    //-------------------- Find references to -----------------------
-    // Menu
-    mReferencesMenu = new QMenu("Find &references to", this);
-
-    // Selected address
-    mReferenceSelectedAddress = new QAction("&Selected address", this);
-    mReferenceSelectedAddress->setShortcutContext(Qt::WidgetShortcut);
-    mReferenceSelectedAddress->setShortcut(QKeySequence("ctrl+r"));
-    this->addAction(mReferenceSelectedAddress);
-    connect(mReferenceSelectedAddress, SIGNAL(triggered()), this, SLOT(findReferences()));
-
-    //---------------------- Search for -----------------------------
-    // Menu
-    mSearchMenu = new QMenu("&Search for", this);
-
-    // Constant
-    mSearchConstant = new QAction("&Constant", this);
-    connect(mSearchConstant, SIGNAL(triggered()), this, SLOT(findConstant()));
-    mSearchMenu->addAction(mSearchConstant);
-
-    // String References
-    mSearchStrings = new QAction("&String references", this);
-    connect(mSearchStrings, SIGNAL(triggered()), this, SLOT(findStrings()));
-    mSearchMenu->addAction(mSearchStrings);
-
-    // Intermodular Calls
-    mSearchCalls = new QAction("&Intermodular calls", this);
-    connect(mSearchCalls, SIGNAL(triggered()), this, SLOT(findCalls()));
-    mSearchMenu->addAction(mSearchCalls);
-
-    // Pattern
-    mSearchPattern = new QAction("&Pattern", this);
-    mSearchPattern->setShortcutContext(Qt::WidgetShortcut);
-    mSearchPattern->setShortcut(QKeySequence("ctrl+b"));
-    this->addAction(mSearchPattern);
-    connect(mSearchPattern, SIGNAL(triggered()), this, SLOT(findPattern()));
-    mSearchMenu->addAction(mSearchPattern);
-
-    // Highlighting mode
-    mEnableHighlightingMode = new QAction("&Highlighting mode", this);
-    mEnableHighlightingMode->setShortcutContext(Qt::WidgetShortcut);
-    mEnableHighlightingMode->setShortcut(QKeySequence("ctrl+h"));
-    this->addAction(mEnableHighlightingMode);
-    connect(mEnableHighlightingMode, SIGNAL(triggered()), this, SLOT(enableHighlightingMode()));
-}
-
-void CPUDisassembly::gotoOrigin()
-{
-    if(!DbgIsDebugging())
-        return;
-    DbgCmdExec("disasm cip");
-}
-
-
-void CPUDisassembly::toggleInt3BPAction()
-{
-    if(!DbgIsDebugging())
-        return;
-    uint_t wVA = rvaToVa(getInitialSelection());
-    BPXTYPE wBpType = DbgGetBpxTypeAt(wVA);
-    QString wCmd;
-
-    if((wBpType & bp_normal) == bp_normal)
-    {
-        wCmd = "bc " + QString("%1").arg(wVA, sizeof(int_t) * 2, 16, QChar('0')).toUpper();
-    }
-    else
-    {
-        wCmd = "bp " + QString("%1").arg(wVA, sizeof(int_t) * 2, 16, QChar('0')).toUpper();
-    }
-
-    DbgCmdExec(wCmd.toUtf8().constData());
-    emit Disassembly::repainted();
-}
-
-
-void CPUDisassembly::toggleHwBpActionSlot()
-{
-    uint_t wVA = rvaToVa(getInitialSelection());
-    BPXTYPE wBpType = DbgGetBpxTypeAt(wVA);
-    QString wCmd;
-
-    if((wBpType & bp_hardware) == bp_hardware)
-    {
-        wCmd = "bphwc " + QString("%1").arg(wVA, sizeof(int_t) * 2, 16, QChar('0')).toUpper();
-    }
-    else
-    {
-        wCmd = "bphws " + QString("%1").arg(wVA, sizeof(int_t) * 2, 16, QChar('0')).toUpper();
-    }
-
-    DbgCmdExec(wCmd.toUtf8().constData());
-}
-
-
-void CPUDisassembly::setHwBpOnSlot0ActionSlot()
-{
-    setHwBpAt(rvaToVa(getInitialSelection()), 0);
-}
-
-void CPUDisassembly::setHwBpOnSlot1ActionSlot()
-{
-    setHwBpAt(rvaToVa(getInitialSelection()), 1);
-}
-
-void CPUDisassembly::setHwBpOnSlot2ActionSlot()
-{
-    setHwBpAt(rvaToVa(getInitialSelection()), 2);
-}
-
-void CPUDisassembly::setHwBpOnSlot3ActionSlot()
-{
-    setHwBpAt(rvaToVa(getInitialSelection()), 3);
-}
-
-void CPUDisassembly::setHwBpAt(uint_t va, int slot)
-{
-    BPXTYPE wBpType = DbgGetBpxTypeAt(va);
-
-    if((wBpType & bp_hardware) == bp_hardware)
-    {
-        mBPMenu->addAction(mClearHwBpAction);
-    }
-
-
-    int wI = 0;
-    int wSlotIndex = -1;
-    BPMAP wBPList;
-    QString wCmd = "";
-
-    DbgGetBpList(bp_hardware, &wBPList);
-
-    // Find index of slot slot in the list
-    for(wI = 0; wI < wBPList.count; wI++)
-    {
-        if(wBPList.bp[wI].slot == (unsigned short)slot)
-        {
-            wSlotIndex = wI;
-            break;
-        }
-    }
-
-    if(wSlotIndex < 0) // Slot not used
-    {
-        wCmd = "bphws " + QString("%1").arg(va, sizeof(int_t) * 2, 16, QChar('0')).toUpper();
-        DbgCmdExec(wCmd.toUtf8().constData());
-    }
-    else // Slot used
-    {
-        wCmd = "bphwc " + QString("%1").arg((uint_t)(wBPList.bp[wSlotIndex].addr), sizeof(uint_t) * 2, 16, QChar('0')).toUpper();
-        DbgCmdExec(wCmd.toUtf8().constData());
-
-        Sleep(200);
-
-        wCmd = "bphws " + QString("%1").arg(va, sizeof(int_t) * 2, 16, QChar('0')).toUpper();
-        DbgCmdExec(wCmd.toUtf8().constData());
-    }
-    if(wBPList.count)
-        BridgeFree(wBPList.bp);
-}
-
-void CPUDisassembly::setNewOriginHereActionSlot()
-{
-    if(!DbgIsDebugging())
-        return;
-    uint_t wVA = rvaToVa(getInitialSelection());
-    QString wCmd = "cip=" + QString("%1").arg(wVA, sizeof(int_t) * 2, 16, QChar('0')).toUpper();
-    DbgCmdExec(wCmd.toUtf8().constData());
-}
-
-void CPUDisassembly::setLabel()
-{
-    if(!DbgIsDebugging())
-        return;
-    uint_t wVA = rvaToVa(getInitialSelection());
-    LineEditDialog mLineEdit(this);
-    QString addr_text=QString("%1").arg(wVA, sizeof(int_t) * 2, 16, QChar('0')).toUpper();
-    char label_text[MAX_COMMENT_SIZE]="";
-    if(DbgGetLabelAt((duint)wVA, SEG_DEFAULT, label_text))
-        mLineEdit.setText(QString(label_text));
-    mLineEdit.setWindowTitle("Add label at " + addr_text);
-    if(mLineEdit.exec()!=QDialog::Accepted)
-        return;
-    if(!DbgSetLabelAt(wVA, mLineEdit.editText.toUtf8().constData()))
-    {
-        QMessageBox msg(QMessageBox::Critical, "Error!", "DbgSetLabelAt failed!");
-        msg.setWindowIcon(QIcon(":/icons/images/compile-error.png"));
-        msg.setParent(this, Qt::Dialog);
-        msg.setWindowFlags(msg.windowFlags()&(~Qt::WindowContextHelpButtonHint));
-        msg.exec();
-    }
-    GuiUpdateAllViews();
-}
-
-void CPUDisassembly::setComment()
-{
-    if(!DbgIsDebugging())
-        return;
-    uint_t wVA = rvaToVa(getInitialSelection());
-    LineEditDialog mLineEdit(this);
-    QString addr_text=QString("%1").arg(wVA, sizeof(int_t) * 2, 16, QChar('0')).toUpper();
-    char comment_text[MAX_COMMENT_SIZE]="";
-    if(DbgGetCommentAt((duint)wVA, comment_text))
-        mLineEdit.setText(QString(comment_text));
-    mLineEdit.setWindowTitle("Add comment at " + addr_text);
-    if(mLineEdit.exec()!=QDialog::Accepted)
-        return;
-    if(!DbgSetCommentAt(wVA, mLineEdit.editText.toUtf8().constData()))
-    {
-        QMessageBox msg(QMessageBox::Critical, "Error!", "DbgSetCommentAt failed!");
-        msg.setWindowIcon(QIcon(":/icons/images/compile-error.png"));
-        msg.setParent(this, Qt::Dialog);
-        msg.setWindowFlags(msg.windowFlags()&(~Qt::WindowContextHelpButtonHint));
-        msg.exec();
-    }
-    GuiUpdateAllViews();
-}
-
-void CPUDisassembly::setBookmark()
-{
-    if(!DbgIsDebugging())
-        return;
-    uint_t wVA = rvaToVa(getInitialSelection());
-    bool result;
-    if(DbgGetBookmarkAt(wVA))
-        result=DbgSetBookmarkAt(wVA, false);
-    else
-        result=DbgSetBookmarkAt(wVA, true);
-    if(!result)
-    {
-        QMessageBox msg(QMessageBox::Critical, "Error!", "DbgSetBookmarkAt failed!");
-        msg.setWindowIcon(QIcon(":/icons/images/compile-error.png"));
-        msg.setParent(this, Qt::Dialog);
-        msg.setWindowFlags(msg.windowFlags()&(~Qt::WindowContextHelpButtonHint));
-        msg.exec();
-    }
-    GuiUpdateAllViews();
-}
-
-void CPUDisassembly::toggleFunction()
-{
-    if(!DbgIsDebugging())
-        return;
-    uint_t start = rvaToVa(getSelectionStart());
-    uint_t end = rvaToVa(getSelectionEnd());
-    uint_t function_start=0;
-    uint_t function_end=0;
-    if(!DbgFunctionOverlaps(start, end))
-    {
-        QString start_text=QString("%1").arg(start, sizeof(int_t) * 2, 16, QChar('0')).toUpper();
-        QString end_text=QString("%1").arg(end, sizeof(int_t) * 2, 16, QChar('0')).toUpper();
-        char labeltext[MAX_LABEL_SIZE]="";
-        QString label_text="";
-        if(DbgGetLabelAt(start, SEG_DEFAULT, labeltext))
-            label_text = " (" + QString(labeltext) + ")";
-
-        QMessageBox msg(QMessageBox::Question, "Add the function?", start_text + "-" + end_text + label_text, QMessageBox::Yes|QMessageBox::No);
-        msg.setWindowIcon(QIcon(":/icons/images/compile.png"));
-        msg.setParent(this, Qt::Dialog);
-        msg.setWindowFlags(msg.windowFlags()&(~Qt::WindowContextHelpButtonHint));
-        if(msg.exec() != QMessageBox::Yes)
-            return;
-        QString cmd = "functionadd " + start_text + "," + end_text;
-        DbgCmdExec(cmd.toUtf8().constData());
-    }
-    else
-    {
-        for(uint_t i=start; i<=end; i++)
-        {
-            if(DbgFunctionGet(i, &function_start, &function_end))
-                break;
-        }
-        QString start_text=QString("%1").arg(function_start, sizeof(int_t) * 2, 16, QChar('0')).toUpper();
-        QString end_text=QString("%1").arg(function_end, sizeof(int_t) * 2, 16, QChar('0')).toUpper();
-        char labeltext[MAX_LABEL_SIZE]="";
-        QString label_text="";
-        if(DbgGetLabelAt(function_start, SEG_DEFAULT, labeltext))
-            label_text = " (" + QString(labeltext) + ")";
-
-        QMessageBox msg(QMessageBox::Warning, "Deleting function:", start_text + "-" + end_text + label_text, QMessageBox::Ok|QMessageBox::Cancel);
-        msg.setDefaultButton(QMessageBox::Cancel);
-        msg.setWindowIcon(QIcon(":/icons/images/compile-warning.png"));
-        msg.setParent(this, Qt::Dialog);
-        msg.setWindowFlags(msg.windowFlags()&(~Qt::WindowContextHelpButtonHint));
-        if(msg.exec() != QMessageBox::Ok)
-            return;
-        QString cmd = "functiondel " + start_text;
-        DbgCmdExec(cmd.toUtf8().constData());
-    }
-}
-
-void CPUDisassembly::assembleAt()
-{
-    if(!DbgIsDebugging())
-        return;
-    int_t wRVA = getInitialSelection();
-    uint_t wVA = rvaToVa(wRVA);
-    LineEditDialog mLineEdit(this);
-    QString addr_text=QString("%1").arg(wVA, sizeof(int_t) * 2, 16, QChar('0')).toUpper();
-
-    QByteArray wBuffer;
-
-    int_t wMaxByteCountToRead = 16 * 2;
-
-    //TODO: fix size problems
-    int_t size = getSize();
-    if(!size)
-        size=wRVA;
-
-    // Bounding
-    wMaxByteCountToRead = wMaxByteCountToRead > (size - wRVA) ? (size - wRVA) : wMaxByteCountToRead;
-
-    wBuffer.resize(wMaxByteCountToRead);
-
-    mMemPage->read(reinterpret_cast<byte_t*>(wBuffer.data()), wRVA, wMaxByteCountToRead);
-
-    QBeaEngine* disasm = new QBeaEngine();
-    Instruction_t instr=disasm->DisassembleAt(reinterpret_cast<byte_t*>(wBuffer.data()), wMaxByteCountToRead, 0, 0, wVA);
-
-    mLineEdit.setText(instr.instStr);
-    mLineEdit.setWindowTitle("Assemble at " + addr_text);
-    mLineEdit.setCheckBoxText("&Fill with NOP's");
-    mLineEdit.enableCheckBox(true);
-    mLineEdit.setCheckBox(ConfigBool("Disassembler", "FillNOPs"));
-    if(mLineEdit.exec()!=QDialog::Accepted)
-        return;
-    Config()->setBool("Disassembler", "FillNOPs", mLineEdit.bChecked);
-
-    char error[256]="";
-    if(!DbgFunctions()->AssembleAtEx(wVA, mLineEdit.editText.toUtf8().constData(), error, mLineEdit.bChecked))
-    {
-        QMessageBox msg(QMessageBox::Critical, "Error!", "Failed to assemble instruction \"" + mLineEdit.editText + "\" (" + error + ")");
-        msg.setWindowIcon(QIcon(":/icons/images/compile-error.png"));
-        msg.setParent(this, Qt::Dialog);
-        msg.setWindowFlags(msg.windowFlags()&(~Qt::WindowContextHelpButtonHint));
-        msg.exec();
-        return;
-    }
-    //select next instruction after assembling
-    setSingleSelection(wRVA);
-    int_t wInstrSize = getInstructionRVA(wRVA, 1) - wRVA - 1;
-    expandSelectionUpTo(wRVA + wInstrSize);
-    selectNext(false);
-    //refresh view
-    GuiUpdateAllViews();
-}
-
-void CPUDisassembly::gotoExpression()
-{
-    if(!DbgIsDebugging())
-        return;
-    if(!mGoto)
-        mGoto = new GotoDialog(this);
-    if(mGoto->exec()==QDialog::Accepted)
-    {
-        DbgCmdExec(QString().sprintf("disasm \"%s\"", mGoto->expressionText.toUtf8().constData()).toUtf8().constData());
-    }
-}
-
-void CPUDisassembly::followActionSlot()
-{
-    QAction* action = qobject_cast<QAction*>(sender());
-    if(action && action->objectName().startsWith("DUMP|"))
-        DbgCmdExec(QString().sprintf("dump \"%s\"", action->objectName().mid(5).toUtf8().constData()).toUtf8().constData());
-}
-
-void CPUDisassembly::gotoPrevious()
-{
-    historyPrevious();
-}
-
-void CPUDisassembly::gotoNext()
-{
-    historyNext();
-}
-
-void CPUDisassembly::findReferences()
-{
-    QString addrText=QString("%1").arg(rvaToVa(getInitialSelection()), sizeof(int_t)*2, 16, QChar('0')).toUpper();
-    DbgCmdExec(QString("findref " + addrText + ", " + addrText).toUtf8().constData());
-    emit displayReferencesWidget();
-}
-
-void CPUDisassembly::findConstant()
-{
-    WordEditDialog wordEdit(this);
-    wordEdit.setup("Enter Constant", 0, sizeof(int_t));
-    if(wordEdit.exec() != QDialog::Accepted) //cancel pressed
-        return;
-    QString addrText=QString("%1").arg(rvaToVa(getInitialSelection()), sizeof(int_t)*2, 16, QChar('0')).toUpper();
-    QString constText=QString("%1").arg(wordEdit.getVal(), sizeof(int_t)*2, 16, QChar('0')).toUpper();
-    DbgCmdExec(QString("findref " + constText + ", " + addrText).toUtf8().constData());
-    emit displayReferencesWidget();
-}
-
-void CPUDisassembly::findStrings()
-{
-    QString addrText=QString("%1").arg(rvaToVa(getInitialSelection()), sizeof(int_t)*2, 16, QChar('0')).toUpper();
-    DbgCmdExec(QString("strref " + addrText).toUtf8().constData());
-    emit displayReferencesWidget();
-}
-
-void CPUDisassembly::findCalls()
-{
-    QString addrText=QString("%1").arg(rvaToVa(getInitialSelection()), sizeof(int_t)*2, 16, QChar('0')).toUpper();
-    DbgCmdExec(QString("modcallfind " + addrText).toUtf8().constData());
-    emit displayReferencesWidget();
-}
-
-void CPUDisassembly::findPattern()
-{
-    HexEditDialog hexEdit(this);
-    hexEdit.showEntireBlock(true);
-    hexEdit.mHexEdit->setOverwriteMode(false);
-    hexEdit.setWindowTitle("Find Pattern...");
-    if(hexEdit.exec() != QDialog::Accepted)
-        return;
-    int_t addr = rvaToVa(getSelectionStart());
-    if(hexEdit.entireBlock())
-        addr = DbgMemFindBaseAddr(addr, 0);
-    QString addrText=QString("%1").arg(addr, sizeof(int_t)*2, 16, QChar('0')).toUpper();
-    DbgCmdExec(QString("findall " + addrText + ", " + hexEdit.mHexEdit->pattern()).toUtf8().constData());
-    emit displayReferencesWidget();
-}
-
-void CPUDisassembly::selectionGet(SELECTIONDATA* selection)
-{
-    selection->start=rvaToVa(getSelectionStart());
-    selection->end=rvaToVa(getSelectionEnd());
-    Bridge::getBridge()->BridgeSetResult(1);
-}
-
-void CPUDisassembly::selectionSet(const SELECTIONDATA* selection)
-{
-    int_t selMin=getBase();
-    int_t selMax=selMin + getSize();
-    int_t start=selection->start;
-    int_t end=selection->end;
-    if(start < selMin || start >= selMax || end < selMin || end >= selMax) //selection out of range
-    {
-        Bridge::getBridge()->BridgeSetResult(0);
-        return;
-    }
-    setSingleSelection(start - selMin);
-    expandSelectionUpTo(end - selMin);
-    reloadData();
-    Bridge::getBridge()->BridgeSetResult(1);
-}
-
-void CPUDisassembly::enableHighlightingMode()
-{
-    if(mHighlightingMode)
-        mHighlightingMode=false;
-    else
-        mHighlightingMode=true;
-    reloadData();
-}
-
-void CPUDisassembly::binaryEditSlot()
-{
-    HexEditDialog hexEdit(this);
-    int_t selStart = getSelectionStart();
-    int_t selSize = getSelectionEnd() - selStart + 1;
-    byte_t* data = new byte_t[selSize];
-    mMemPage->read(data, selStart, selSize);
-    hexEdit.mHexEdit->setData(QByteArray((const char*)data, selSize));
-    delete [] data;
-    hexEdit.setWindowTitle("Edit code at " + QString("%1").arg(rvaToVa(selStart), sizeof(int_t) * 2, 16, QChar('0')).toUpper());
-    if(hexEdit.exec() != QDialog::Accepted)
-        return;
-    int_t dataSize = hexEdit.mHexEdit->data().size();
-    int_t newSize = selSize > dataSize ? selSize : dataSize;
-    data = new byte_t[newSize];
-    mMemPage->read(data, selStart, newSize);
-    QByteArray patched = hexEdit.mHexEdit->applyMaskedData(QByteArray((const char*)data, newSize));
-    mMemPage->write(patched.constData(), selStart, patched.size());
-    GuiUpdateAllViews();
-}
-
-void CPUDisassembly::binaryFillSlot()
-{
-    HexEditDialog hexEdit(this);
-    hexEdit.mHexEdit->setOverwriteMode(false);
-    int_t selStart = getSelectionStart();
-    hexEdit.setWindowTitle("Fill code at " + QString("%1").arg(rvaToVa(selStart), sizeof(int_t) * 2, 16, QChar('0')).toUpper());
-    if(hexEdit.exec() != QDialog::Accepted)
-        return;
-    QString pattern = hexEdit.mHexEdit->pattern();
-    int_t selSize = getSelectionEnd() - selStart + 1;
-    byte_t* data = new byte_t[selSize];
-    mMemPage->read(data, selStart, selSize);
-    hexEdit.mHexEdit->setData(QByteArray((const char*)data, selSize));
-    delete [] data;
-    hexEdit.mHexEdit->fill(0, QString(pattern));
-    QByteArray patched(hexEdit.mHexEdit->data());
-    mMemPage->write(patched, selStart, patched.size());
-    GuiUpdateAllViews();
-}
-
-void CPUDisassembly::binaryCopySlot()
-{
-    HexEditDialog hexEdit(this);
-    int_t selStart = getSelectionStart();
-    int_t selSize = getSelectionEnd() - selStart + 1;
-    byte_t* data = new byte_t[selSize];
-    mMemPage->read(data, selStart, selSize);
-    hexEdit.mHexEdit->setData(QByteArray((const char*)data, selSize));
-    delete [] data;
-    Bridge::CopyToClipboard(hexEdit.mHexEdit->pattern(true).toUtf8().constData());
-}
-
-void CPUDisassembly::binaryPasteSlot()
-{
-    HexEditDialog hexEdit(this);
-    int_t selStart = getSelectionStart();
-    int_t selSize = getSelectionEnd() - selStart + 1;
-    QClipboard *clipboard = QApplication::clipboard();
-    hexEdit.mHexEdit->setData(clipboard->text());
-
-    byte_t* data = new byte_t[selSize];
-    mMemPage->read(data, selStart, selSize);
-    QByteArray patched = hexEdit.mHexEdit->applyMaskedData(QByteArray((const char*)data, selSize));
-    if(patched.size() < selSize)
-        selSize = patched.size();
-    mMemPage->write(patched.constData(), selStart, selSize);
-<<<<<<< HEAD
-    reloadData();
-}
-
-void CPUDisassembly::undoSelectionSlot()
-{
-    int_t start = rvaToVa(getSelectionStart());
-    int_t end = rvaToVa(getSelectionEnd());
-    if(!DbgFunctions()->PatchInRange(start, end)) //nothing patched in selected range
-        return;
-    DbgFunctions()->PatchRestoreRange(start, end);
-    reloadData();
-=======
-    GuiUpdateAllViews();
-}
-
-void CPUDisassembly::binaryPasteIgnoreSizeSlot()
-{
-    HexEditDialog hexEdit(this);
-    int_t selStart = getSelectionStart();
-    int_t selSize = getSelectionEnd() - selStart + 1;
-    QClipboard *clipboard = QApplication::clipboard();
-    hexEdit.mHexEdit->setData(clipboard->text());
-
-    byte_t* data = new byte_t[selSize];
-    mMemPage->read(data, selStart, selSize);
-    QByteArray patched = hexEdit.mHexEdit->applyMaskedData(QByteArray((const char*)data, selSize));
-    delete [] data;
-    mMemPage->write(patched.constData(), selStart, patched.size());
-    GuiUpdateAllViews();
->>>>>>> 47125668
-}
+#include "CPUDisassembly.h"
+#include "Configuration.h"
+#include "HexEditDialog.h"
+
+CPUDisassembly::CPUDisassembly(QWidget *parent) : Disassembly(parent)
+{
+    // Create the action list for the right click context menu
+    setupRightClickContextMenu();
+
+    connect(Bridge::getBridge(), SIGNAL(disassembleAt(int_t, int_t)), this, SLOT(disassembleAt(int_t, int_t)));
+    connect(Bridge::getBridge(), SIGNAL(dbgStateChanged(DBGSTATE)), this, SLOT(debugStateChangedSlot(DBGSTATE)));
+    connect(Bridge::getBridge(), SIGNAL(selectionDisasmGet(SELECTIONDATA*)), this, SLOT(selectionGet(SELECTIONDATA*)));
+    connect(Bridge::getBridge(), SIGNAL(selectionDisasmSet(const SELECTIONDATA*)), this, SLOT(selectionSet(const SELECTIONDATA*)));
+
+    mGoto = 0;
+}
+
+void CPUDisassembly::mousePressEvent(QMouseEvent* event)
+{
+    if(event->buttons() == Qt::MiddleButton) //copy address to clipboard
+    {
+        if(DbgIsDebugging())
+        {
+            QString addrText=QString("%1").arg(rvaToVa(getInitialSelection()), sizeof(int_t)*2, 16, QChar('0')).toUpper();
+            Bridge::CopyToClipboard(addrText.toUtf8().constData());
+        }
+    }
+    else
+    {
+        Disassembly::mousePressEvent(event);
+        if(mHighlightingMode) //disable highlighting mode after clicked
+        {
+            mHighlightingMode=false;
+            reloadData();
+        }
+    }
+}
+
+void CPUDisassembly::mouseDoubleClickEvent(QMouseEvent* event)
+{
+    switch(getColumnIndexFromX(event->x()))
+    {
+    case 0: //address
+    {
+        int_t mSelectedVa = rvaToVa(getInitialSelection());
+        if(mRvaDisplayEnabled && mSelectedVa == mRvaDisplayBase)
+            mRvaDisplayEnabled = false;
+        else
+        {
+            mRvaDisplayEnabled = true;
+            mRvaDisplayBase = mSelectedVa;
+            mRvaDisplayPageBase = getBase();
+        }
+        reloadData();
+    }
+    break;
+
+    case 1: //opcodes
+    {
+        toggleInt3BPAction(); //toggle INT3 breakpoint
+    }
+    break;
+
+    case 2: //disassembly
+    {
+        assembleAt();
+    }
+    break;
+
+    case 3: //comments
+    {
+        setComment();
+    }
+    break;
+
+    default:
+        Disassembly::mouseDoubleClickEvent(event);
+        break;
+    }
+}
+
+
+/************************************************************************************
+                            Mouse Management
+************************************************************************************/
+/**
+ * @brief       This method has been reimplemented. It manages the richt click context menu.
+ *
+ * @param[in]   event       Context menu event
+ *
+ * @return      Nothing.
+ */
+void CPUDisassembly::contextMenuEvent(QContextMenuEvent* event)
+{
+    if(getSize() != 0)
+    {
+        int wI;
+        QMenu* wMenu = new QMenu(this);
+        uint_t wVA = rvaToVa(getInitialSelection());
+        BPXTYPE wBpType = DbgGetBpxTypeAt(wVA);
+
+        // Build Menu
+        wMenu->addMenu(mBinaryMenu);
+        int_t start = rvaToVa(getSelectionStart());
+        int_t end = rvaToVa(getSelectionEnd());
+        if(DbgFunctions()->PatchInRange(start, end)) //nothing patched in selected range
+            wMenu->addAction(mUndoSelection);
+        wMenu->addAction(mSetLabel);
+        wMenu->addAction(mSetComment);
+        wMenu->addAction(mSetBookmark);
+
+        uint_t selection_start = rvaToVa(getSelectionStart());
+        uint_t selection_end = rvaToVa(getSelectionEnd());
+        if(!DbgFunctionOverlaps(selection_start, selection_end))
+        {
+            mToggleFunction->setText("Add function");
+            wMenu->addAction(mToggleFunction);
+        }
+        else if(DbgFunctionOverlaps(selection_start, selection_end))
+        {
+            mToggleFunction->setText("Delete function");
+            wMenu->addAction(mToggleFunction);
+        }
+
+        wMenu->addAction(mAssemble);
+
+        // BP Menu
+        mBPMenu->clear();
+
+        // Soft BP
+        mBPMenu->addAction(mToggleInt3BpAction);
+
+
+        // Hardware BP
+        if((wBpType & bp_hardware) == bp_hardware)
+        {
+            mBPMenu->addAction(mClearHwBpAction);
+        }
+        else
+        {
+            BPMAP wBPList;
+            DbgGetBpList(bp_hardware, &wBPList);
+
+            if(wBPList.count < 4)
+            {
+                mBPMenu->addAction(mSetHwBpAction);
+            }
+            else
+            {
+                REGDUMP wRegDump;
+                DbgGetRegDump(&wRegDump);
+
+                for(wI = 0; wI < 4; wI++)
+                {
+                    switch(wBPList.bp[wI].slot)
+                    {
+                    case 0:
+                        msetHwBPOnSlot0Action->setText("Replace Slot 0 (0x" + QString("%1").arg(wBPList.bp[wI].addr, 8, 16, QChar('0')).toUpper() + ")");
+                        break;
+                    case 1:
+                        msetHwBPOnSlot1Action->setText("Replace Slot 1 (0x" + QString("%1").arg(wBPList.bp[wI].addr, 8, 16, QChar('0')).toUpper() + ")");
+                        break;
+                    case 2:
+                        msetHwBPOnSlot2Action->setText("Replace Slot 2 (0x" + QString("%1").arg(wBPList.bp[wI].addr, 8, 16, QChar('0')).toUpper() + ")");
+                        break;
+                    case 3:
+                        msetHwBPOnSlot3Action->setText("Replace Slot 3 (0x" + QString("%1").arg(wBPList.bp[wI].addr, 8, 16, QChar('0')).toUpper() + ")");
+                        break;
+                    default:
+                        break;
+                    }
+                }
+
+                mHwSlotSelectMenu->addAction(msetHwBPOnSlot0Action);
+                mHwSlotSelectMenu->addAction(msetHwBPOnSlot1Action);
+                mHwSlotSelectMenu->addAction(msetHwBPOnSlot2Action);
+                mHwSlotSelectMenu->addAction(msetHwBPOnSlot3Action);
+                mBPMenu->addMenu(mHwSlotSelectMenu);
+            }
+            if(wBPList.count)
+                BridgeFree(wBPList.bp);
+        }
+        wMenu->addMenu(mBPMenu);
+
+        wMenu->addSeparator();
+        wMenu->addAction(mEnableHighlightingMode);
+
+        // Separator
+        wMenu->addSeparator();
+
+
+
+        // New origin
+        wMenu->addAction(mSetNewOriginHere);
+
+        // Goto Menu
+        mGotoMenu->addAction(mGotoOrigin);
+        if(historyHasPrevious())
+            mGotoMenu->addAction(mGotoPrevious);
+        if(historyHasNext())
+            mGotoMenu->addAction(mGotoNext);
+        mGotoMenu->addAction(mGotoExpression);
+        wMenu->addMenu(mGotoMenu);
+        wMenu->addMenu(mFollowMenu);
+
+        //remove previous actions
+        QList<QAction*> list = mFollowMenu->actions();
+        for(int i=0; i<list.length(); i++)
+            mFollowMenu->removeAction(list.at(i));
+
+        //add follow actions
+        mFollowMenu->addAction(new QAction("&Selection", this));
+        mFollowMenu->actions().last()->setObjectName(QString("DUMP|")+QString("%1").arg(wVA, sizeof(int_t) * 2, 16, QChar('0')).toUpper());
+        connect(mFollowMenu->actions().last(), SIGNAL(triggered()), this, SLOT(followActionSlot()));
+
+        wMenu->addSeparator();
+
+        wMenu->addMenu(mSearchMenu);
+
+        mReferencesMenu->addAction(mReferenceSelectedAddress);
+        wMenu->addMenu(mReferencesMenu);
+
+        wMenu->exec(event->globalPos());
+    }
+}
+
+
+/************************************************************************************
+                         Context Menu Management
+************************************************************************************/
+void CPUDisassembly::setupRightClickContextMenu()
+{
+    //Binary
+    mBinaryMenu = new QMenu("&Binary", this);
+
+    //Binary->Edit
+    mBinaryEditAction = new QAction("&Edit", this);
+    mBinaryEditAction->setShortcutContext(Qt::WidgetShortcut);
+    mBinaryEditAction->setShortcut(QKeySequence("ctrl+e"));
+    this->addAction(mBinaryEditAction);
+    mBinaryMenu->addAction(mBinaryEditAction);
+    connect(mBinaryEditAction, SIGNAL(triggered()), this, SLOT(binaryEditSlot()));
+
+    //Binary->Separator
+    mBinaryMenu->addSeparator();
+
+    //Binary->Fill
+    mBinaryFillAction = new QAction("&Fill...", this);
+    connect(mBinaryFillAction, SIGNAL(triggered()), this, SLOT(binaryFillSlot()));
+    mBinaryMenu->addAction(mBinaryFillAction);
+
+    //Binary->Copy
+    mBinaryCopyAction = new QAction("&Copy", this);
+    connect(mBinaryCopyAction, SIGNAL(triggered()), this, SLOT(binaryCopySlot()));
+    mBinaryMenu->addAction(mBinaryCopyAction);
+
+    //Binary->Paste
+    mBinaryPasteAction = new QAction("&Paste", this);
+    connect(mBinaryPasteAction, SIGNAL(triggered()), this, SLOT(binaryPasteSlot()));
+    mBinaryMenu->addAction(mBinaryPasteAction);
+
+    // Restore Selection
+    mUndoSelection = new QAction("&Restore selection", this);
+    mUndoSelection->setShortcutContext(Qt::WidgetShortcut);
+    mUndoSelection->setShortcut(QKeySequence("alt+backspace"));
+    this->addAction(mUndoSelection);
+    connect(mUndoSelection, SIGNAL(triggered()), this, SLOT(undoSelectionSlot()));
+    
+    //Binary->Paste (Ignore Size)
+    mBinaryPasteIgnoreSizeAction = new QAction("Paste (&Ignore Size)", this);
+    connect(mBinaryPasteIgnoreSizeAction, SIGNAL(triggered()), this, SLOT(binaryPasteIgnoreSizeSlot()));
+    mBinaryMenu->addAction(mBinaryPasteIgnoreSizeAction);
+
+    // Labels
+    mSetLabel = new QAction("Label", this);
+    mSetLabel->setShortcutContext(Qt::WidgetShortcut);
+    mSetLabel->setShortcut(QKeySequence(":"));
+    this->addAction(mSetLabel);
+    connect(mSetLabel, SIGNAL(triggered()), this, SLOT(setLabel()));
+
+    // Comments
+    mSetComment = new QAction("Comment", this);
+    mSetComment->setShortcutContext(Qt::WidgetShortcut);
+    mSetComment->setShortcut(QKeySequence(";"));
+    this->addAction(mSetComment);
+    connect(mSetComment, SIGNAL(triggered()), this, SLOT(setComment()));
+
+    // Bookmarks
+    mSetBookmark = new QAction("Bookmark", this);
+    mSetBookmark->setShortcutContext(Qt::WidgetShortcut);
+    mSetBookmark->setShortcut(QKeySequence("ctrl+d"));
+    this->addAction(mSetBookmark);
+    connect(mSetBookmark, SIGNAL(triggered()), this, SLOT(setBookmark()));
+
+    // Functions
+    mToggleFunction = new QAction("Function", this);
+    mToggleFunction->setShortcutContext(Qt::WidgetShortcut);
+    mToggleFunction->setShortcut(QKeySequence("shift+f"));
+    this->addAction(mToggleFunction);
+    connect(mToggleFunction, SIGNAL(triggered()), this, SLOT(toggleFunction()));
+
+    // Assemble
+    mAssemble = new QAction("Assemble", this);
+    mAssemble->setShortcutContext(Qt::WidgetShortcut);
+    mAssemble->setShortcut(QKeySequence("space"));
+    this->addAction(mAssemble);
+    connect(mAssemble, SIGNAL(triggered()), this, SLOT(assembleAt()));
+
+    //---------------------- Breakpoints -----------------------------
+    // Menu
+    mBPMenu = new QMenu("Breakpoint", this);
+
+    // Standard breakpoint (option set using SetBPXOption)
+    mToggleInt3BpAction = new QAction("Toggle", this);
+    mToggleInt3BpAction->setShortcutContext(Qt::WidgetShortcut);
+    mToggleInt3BpAction->setShortcut(QKeySequence(Qt::Key_F2));
+    this->addAction(mToggleInt3BpAction);
+    connect(mToggleInt3BpAction, SIGNAL(triggered()), this, SLOT(toggleInt3BPAction()));
+
+    // HW BP
+    mHwSlotSelectMenu = new QMenu("Set Hardware on Execution", this);
+
+    mSetHwBpAction = new QAction("Set Hardware on Execution", this);
+    connect(mSetHwBpAction, SIGNAL(triggered()), this, SLOT(toggleHwBpActionSlot()));
+
+    mClearHwBpAction = new QAction("Remove Hardware", this);
+    connect(mClearHwBpAction, SIGNAL(triggered()), this, SLOT(toggleHwBpActionSlot()));
+
+    msetHwBPOnSlot0Action = new QAction("Set Hardware on Execution on Slot 0 (Free)", this);
+    connect(msetHwBPOnSlot0Action, SIGNAL(triggered()), this, SLOT(setHwBpOnSlot0ActionSlot()));
+
+    msetHwBPOnSlot1Action = new QAction("Set Hardware on Execution on Slot 1 (Free)", this);
+    connect(msetHwBPOnSlot1Action, SIGNAL(triggered()), this, SLOT(setHwBpOnSlot1ActionSlot()));
+
+    msetHwBPOnSlot2Action = new QAction("Set Hardware on Execution on Slot 2 (Free)", this);
+    connect(msetHwBPOnSlot2Action, SIGNAL(triggered()), this, SLOT(setHwBpOnSlot2ActionSlot()));
+
+    msetHwBPOnSlot3Action = new QAction("Set Hardware on Execution on Slot 3 (Free)", this);
+    connect(msetHwBPOnSlot3Action, SIGNAL(triggered()), this, SLOT(setHwBpOnSlot3ActionSlot()));
+
+    //--------------------------------------------------------------------
+
+    //---------------------- New origin here -----------------------------
+    mSetNewOriginHere = new QAction("Set New Origin Here", this);
+    mSetNewOriginHere->setShortcutContext(Qt::WidgetShortcut);
+    mSetNewOriginHere->setShortcut(QKeySequence("ctrl+*"));
+    this->addAction(mSetNewOriginHere);
+    connect(mSetNewOriginHere, SIGNAL(triggered()), this, SLOT(setNewOriginHereActionSlot()));
+
+
+    //---------------------- Go to -----------------------------------
+    // Menu
+    mGotoMenu = new QMenu("Go to", this);
+
+    // Origin action
+    mGotoOrigin = new QAction("Origin", this);
+    mGotoOrigin->setShortcutContext(Qt::WidgetShortcut);
+    mGotoOrigin->setShortcut(QKeySequence("*"));
+    this->addAction(mGotoOrigin);
+    connect(mGotoOrigin, SIGNAL(triggered()), this, SLOT(gotoOrigin()));
+
+    // Previous action
+    mGotoPrevious = new QAction("Previous", this);
+    mGotoPrevious->setShortcutContext(Qt::WidgetShortcut);
+    mGotoPrevious->setShortcut(QKeySequence("-"));
+    this->addAction(mGotoPrevious);
+    connect(mGotoPrevious, SIGNAL(triggered()), this, SLOT(gotoPrevious()));
+
+    // Next action
+    mGotoNext = new QAction("Next", this);
+    mGotoNext->setShortcutContext(Qt::WidgetShortcut);
+    mGotoNext->setShortcut(QKeySequence("+"));
+    this->addAction(mGotoNext);
+    connect(mGotoNext, SIGNAL(triggered()), this, SLOT(gotoNext()));
+
+    // Address action
+    mGotoExpression = new QAction("Expression", this);
+    mGotoExpression->setShortcutContext(Qt::WidgetShortcut);
+    mGotoExpression->setShortcut(QKeySequence("ctrl+g"));
+    this->addAction(mGotoExpression);
+    connect(mGotoExpression, SIGNAL(triggered()), this, SLOT(gotoExpression()));
+
+    //-------------------- Follow in Dump ----------------------------
+    // Menu
+    mFollowMenu = new QMenu("&Follow in Dump", this);
+
+    //-------------------- Find references to -----------------------
+    // Menu
+    mReferencesMenu = new QMenu("Find &references to", this);
+
+    // Selected address
+    mReferenceSelectedAddress = new QAction("&Selected address", this);
+    mReferenceSelectedAddress->setShortcutContext(Qt::WidgetShortcut);
+    mReferenceSelectedAddress->setShortcut(QKeySequence("ctrl+r"));
+    this->addAction(mReferenceSelectedAddress);
+    connect(mReferenceSelectedAddress, SIGNAL(triggered()), this, SLOT(findReferences()));
+
+    //---------------------- Search for -----------------------------
+    // Menu
+    mSearchMenu = new QMenu("&Search for", this);
+
+    // Constant
+    mSearchConstant = new QAction("&Constant", this);
+    connect(mSearchConstant, SIGNAL(triggered()), this, SLOT(findConstant()));
+    mSearchMenu->addAction(mSearchConstant);
+
+    // String References
+    mSearchStrings = new QAction("&String references", this);
+    connect(mSearchStrings, SIGNAL(triggered()), this, SLOT(findStrings()));
+    mSearchMenu->addAction(mSearchStrings);
+
+    // Intermodular Calls
+    mSearchCalls = new QAction("&Intermodular calls", this);
+    connect(mSearchCalls, SIGNAL(triggered()), this, SLOT(findCalls()));
+    mSearchMenu->addAction(mSearchCalls);
+
+    // Pattern
+    mSearchPattern = new QAction("&Pattern", this);
+    mSearchPattern->setShortcutContext(Qt::WidgetShortcut);
+    mSearchPattern->setShortcut(QKeySequence("ctrl+b"));
+    this->addAction(mSearchPattern);
+    connect(mSearchPattern, SIGNAL(triggered()), this, SLOT(findPattern()));
+    mSearchMenu->addAction(mSearchPattern);
+
+    // Highlighting mode
+    mEnableHighlightingMode = new QAction("&Highlighting mode", this);
+    mEnableHighlightingMode->setShortcutContext(Qt::WidgetShortcut);
+    mEnableHighlightingMode->setShortcut(QKeySequence("ctrl+h"));
+    this->addAction(mEnableHighlightingMode);
+    connect(mEnableHighlightingMode, SIGNAL(triggered()), this, SLOT(enableHighlightingMode()));
+}
+
+void CPUDisassembly::gotoOrigin()
+{
+    if(!DbgIsDebugging())
+        return;
+    DbgCmdExec("disasm cip");
+}
+
+
+void CPUDisassembly::toggleInt3BPAction()
+{
+    if(!DbgIsDebugging())
+        return;
+    uint_t wVA = rvaToVa(getInitialSelection());
+    BPXTYPE wBpType = DbgGetBpxTypeAt(wVA);
+    QString wCmd;
+
+    if((wBpType & bp_normal) == bp_normal)
+    {
+        wCmd = "bc " + QString("%1").arg(wVA, sizeof(int_t) * 2, 16, QChar('0')).toUpper();
+    }
+    else
+    {
+        wCmd = "bp " + QString("%1").arg(wVA, sizeof(int_t) * 2, 16, QChar('0')).toUpper();
+    }
+
+    DbgCmdExec(wCmd.toUtf8().constData());
+    emit Disassembly::repainted();
+}
+
+
+void CPUDisassembly::toggleHwBpActionSlot()
+{
+    uint_t wVA = rvaToVa(getInitialSelection());
+    BPXTYPE wBpType = DbgGetBpxTypeAt(wVA);
+    QString wCmd;
+
+    if((wBpType & bp_hardware) == bp_hardware)
+    {
+        wCmd = "bphwc " + QString("%1").arg(wVA, sizeof(int_t) * 2, 16, QChar('0')).toUpper();
+    }
+    else
+    {
+        wCmd = "bphws " + QString("%1").arg(wVA, sizeof(int_t) * 2, 16, QChar('0')).toUpper();
+    }
+
+    DbgCmdExec(wCmd.toUtf8().constData());
+}
+
+
+void CPUDisassembly::setHwBpOnSlot0ActionSlot()
+{
+    setHwBpAt(rvaToVa(getInitialSelection()), 0);
+}
+
+void CPUDisassembly::setHwBpOnSlot1ActionSlot()
+{
+    setHwBpAt(rvaToVa(getInitialSelection()), 1);
+}
+
+void CPUDisassembly::setHwBpOnSlot2ActionSlot()
+{
+    setHwBpAt(rvaToVa(getInitialSelection()), 2);
+}
+
+void CPUDisassembly::setHwBpOnSlot3ActionSlot()
+{
+    setHwBpAt(rvaToVa(getInitialSelection()), 3);
+}
+
+void CPUDisassembly::setHwBpAt(uint_t va, int slot)
+{
+    BPXTYPE wBpType = DbgGetBpxTypeAt(va);
+
+    if((wBpType & bp_hardware) == bp_hardware)
+    {
+        mBPMenu->addAction(mClearHwBpAction);
+    }
+
+
+    int wI = 0;
+    int wSlotIndex = -1;
+    BPMAP wBPList;
+    QString wCmd = "";
+
+    DbgGetBpList(bp_hardware, &wBPList);
+
+    // Find index of slot slot in the list
+    for(wI = 0; wI < wBPList.count; wI++)
+    {
+        if(wBPList.bp[wI].slot == (unsigned short)slot)
+        {
+            wSlotIndex = wI;
+            break;
+        }
+    }
+
+    if(wSlotIndex < 0) // Slot not used
+    {
+        wCmd = "bphws " + QString("%1").arg(va, sizeof(int_t) * 2, 16, QChar('0')).toUpper();
+        DbgCmdExec(wCmd.toUtf8().constData());
+    }
+    else // Slot used
+    {
+        wCmd = "bphwc " + QString("%1").arg((uint_t)(wBPList.bp[wSlotIndex].addr), sizeof(uint_t) * 2, 16, QChar('0')).toUpper();
+        DbgCmdExec(wCmd.toUtf8().constData());
+
+        Sleep(200);
+
+        wCmd = "bphws " + QString("%1").arg(va, sizeof(int_t) * 2, 16, QChar('0')).toUpper();
+        DbgCmdExec(wCmd.toUtf8().constData());
+    }
+    if(wBPList.count)
+        BridgeFree(wBPList.bp);
+}
+
+void CPUDisassembly::setNewOriginHereActionSlot()
+{
+    if(!DbgIsDebugging())
+        return;
+    uint_t wVA = rvaToVa(getInitialSelection());
+    QString wCmd = "cip=" + QString("%1").arg(wVA, sizeof(int_t) * 2, 16, QChar('0')).toUpper();
+    DbgCmdExec(wCmd.toUtf8().constData());
+}
+
+void CPUDisassembly::setLabel()
+{
+    if(!DbgIsDebugging())
+        return;
+    uint_t wVA = rvaToVa(getInitialSelection());
+    LineEditDialog mLineEdit(this);
+    QString addr_text=QString("%1").arg(wVA, sizeof(int_t) * 2, 16, QChar('0')).toUpper();
+    char label_text[MAX_COMMENT_SIZE]="";
+    if(DbgGetLabelAt((duint)wVA, SEG_DEFAULT, label_text))
+        mLineEdit.setText(QString(label_text));
+    mLineEdit.setWindowTitle("Add label at " + addr_text);
+    if(mLineEdit.exec()!=QDialog::Accepted)
+        return;
+    if(!DbgSetLabelAt(wVA, mLineEdit.editText.toUtf8().constData()))
+    {
+        QMessageBox msg(QMessageBox::Critical, "Error!", "DbgSetLabelAt failed!");
+        msg.setWindowIcon(QIcon(":/icons/images/compile-error.png"));
+        msg.setParent(this, Qt::Dialog);
+        msg.setWindowFlags(msg.windowFlags()&(~Qt::WindowContextHelpButtonHint));
+        msg.exec();
+    }
+    GuiUpdateAllViews();
+}
+
+void CPUDisassembly::setComment()
+{
+    if(!DbgIsDebugging())
+        return;
+    uint_t wVA = rvaToVa(getInitialSelection());
+    LineEditDialog mLineEdit(this);
+    QString addr_text=QString("%1").arg(wVA, sizeof(int_t) * 2, 16, QChar('0')).toUpper();
+    char comment_text[MAX_COMMENT_SIZE]="";
+    if(DbgGetCommentAt((duint)wVA, comment_text))
+        mLineEdit.setText(QString(comment_text));
+    mLineEdit.setWindowTitle("Add comment at " + addr_text);
+    if(mLineEdit.exec()!=QDialog::Accepted)
+        return;
+    if(!DbgSetCommentAt(wVA, mLineEdit.editText.toUtf8().constData()))
+    {
+        QMessageBox msg(QMessageBox::Critical, "Error!", "DbgSetCommentAt failed!");
+        msg.setWindowIcon(QIcon(":/icons/images/compile-error.png"));
+        msg.setParent(this, Qt::Dialog);
+        msg.setWindowFlags(msg.windowFlags()&(~Qt::WindowContextHelpButtonHint));
+        msg.exec();
+    }
+    GuiUpdateAllViews();
+}
+
+void CPUDisassembly::setBookmark()
+{
+    if(!DbgIsDebugging())
+        return;
+    uint_t wVA = rvaToVa(getInitialSelection());
+    bool result;
+    if(DbgGetBookmarkAt(wVA))
+        result=DbgSetBookmarkAt(wVA, false);
+    else
+        result=DbgSetBookmarkAt(wVA, true);
+    if(!result)
+    {
+        QMessageBox msg(QMessageBox::Critical, "Error!", "DbgSetBookmarkAt failed!");
+        msg.setWindowIcon(QIcon(":/icons/images/compile-error.png"));
+        msg.setParent(this, Qt::Dialog);
+        msg.setWindowFlags(msg.windowFlags()&(~Qt::WindowContextHelpButtonHint));
+        msg.exec();
+    }
+    GuiUpdateAllViews();
+}
+
+void CPUDisassembly::toggleFunction()
+{
+    if(!DbgIsDebugging())
+        return;
+    uint_t start = rvaToVa(getSelectionStart());
+    uint_t end = rvaToVa(getSelectionEnd());
+    uint_t function_start=0;
+    uint_t function_end=0;
+    if(!DbgFunctionOverlaps(start, end))
+    {
+        QString start_text=QString("%1").arg(start, sizeof(int_t) * 2, 16, QChar('0')).toUpper();
+        QString end_text=QString("%1").arg(end, sizeof(int_t) * 2, 16, QChar('0')).toUpper();
+        char labeltext[MAX_LABEL_SIZE]="";
+        QString label_text="";
+        if(DbgGetLabelAt(start, SEG_DEFAULT, labeltext))
+            label_text = " (" + QString(labeltext) + ")";
+
+        QMessageBox msg(QMessageBox::Question, "Add the function?", start_text + "-" + end_text + label_text, QMessageBox::Yes|QMessageBox::No);
+        msg.setWindowIcon(QIcon(":/icons/images/compile.png"));
+        msg.setParent(this, Qt::Dialog);
+        msg.setWindowFlags(msg.windowFlags()&(~Qt::WindowContextHelpButtonHint));
+        if(msg.exec() != QMessageBox::Yes)
+            return;
+        QString cmd = "functionadd " + start_text + "," + end_text;
+        DbgCmdExec(cmd.toUtf8().constData());
+    }
+    else
+    {
+        for(uint_t i=start; i<=end; i++)
+        {
+            if(DbgFunctionGet(i, &function_start, &function_end))
+                break;
+        }
+        QString start_text=QString("%1").arg(function_start, sizeof(int_t) * 2, 16, QChar('0')).toUpper();
+        QString end_text=QString("%1").arg(function_end, sizeof(int_t) * 2, 16, QChar('0')).toUpper();
+        char labeltext[MAX_LABEL_SIZE]="";
+        QString label_text="";
+        if(DbgGetLabelAt(function_start, SEG_DEFAULT, labeltext))
+            label_text = " (" + QString(labeltext) + ")";
+
+        QMessageBox msg(QMessageBox::Warning, "Deleting function:", start_text + "-" + end_text + label_text, QMessageBox::Ok|QMessageBox::Cancel);
+        msg.setDefaultButton(QMessageBox::Cancel);
+        msg.setWindowIcon(QIcon(":/icons/images/compile-warning.png"));
+        msg.setParent(this, Qt::Dialog);
+        msg.setWindowFlags(msg.windowFlags()&(~Qt::WindowContextHelpButtonHint));
+        if(msg.exec() != QMessageBox::Ok)
+            return;
+        QString cmd = "functiondel " + start_text;
+        DbgCmdExec(cmd.toUtf8().constData());
+    }
+}
+
+void CPUDisassembly::assembleAt()
+{
+    if(!DbgIsDebugging())
+        return;
+    int_t wRVA = getInitialSelection();
+    uint_t wVA = rvaToVa(wRVA);
+    LineEditDialog mLineEdit(this);
+    QString addr_text=QString("%1").arg(wVA, sizeof(int_t) * 2, 16, QChar('0')).toUpper();
+
+    QByteArray wBuffer;
+
+    int_t wMaxByteCountToRead = 16 * 2;
+
+    //TODO: fix size problems
+    int_t size = getSize();
+    if(!size)
+        size=wRVA;
+
+    // Bounding
+    wMaxByteCountToRead = wMaxByteCountToRead > (size - wRVA) ? (size - wRVA) : wMaxByteCountToRead;
+
+    wBuffer.resize(wMaxByteCountToRead);
+
+    mMemPage->read(reinterpret_cast<byte_t*>(wBuffer.data()), wRVA, wMaxByteCountToRead);
+
+    QBeaEngine* disasm = new QBeaEngine();
+    Instruction_t instr=disasm->DisassembleAt(reinterpret_cast<byte_t*>(wBuffer.data()), wMaxByteCountToRead, 0, 0, wVA);
+
+    mLineEdit.setText(instr.instStr);
+    mLineEdit.setWindowTitle("Assemble at " + addr_text);
+    mLineEdit.setCheckBoxText("&Fill with NOP's");
+    mLineEdit.enableCheckBox(true);
+    mLineEdit.setCheckBox(ConfigBool("Disassembler", "FillNOPs"));
+    if(mLineEdit.exec()!=QDialog::Accepted)
+        return;
+    Config()->setBool("Disassembler", "FillNOPs", mLineEdit.bChecked);
+
+    char error[256]="";
+    if(!DbgFunctions()->AssembleAtEx(wVA, mLineEdit.editText.toUtf8().constData(), error, mLineEdit.bChecked))
+    {
+        QMessageBox msg(QMessageBox::Critical, "Error!", "Failed to assemble instruction \"" + mLineEdit.editText + "\" (" + error + ")");
+        msg.setWindowIcon(QIcon(":/icons/images/compile-error.png"));
+        msg.setParent(this, Qt::Dialog);
+        msg.setWindowFlags(msg.windowFlags()&(~Qt::WindowContextHelpButtonHint));
+        msg.exec();
+        return;
+    }
+    //select next instruction after assembling
+    setSingleSelection(wRVA);
+    int_t wInstrSize = getInstructionRVA(wRVA, 1) - wRVA - 1;
+    expandSelectionUpTo(wRVA + wInstrSize);
+    selectNext(false);
+    //refresh view
+    GuiUpdateAllViews();
+}
+
+void CPUDisassembly::gotoExpression()
+{
+    if(!DbgIsDebugging())
+        return;
+    if(!mGoto)
+        mGoto = new GotoDialog(this);
+    if(mGoto->exec()==QDialog::Accepted)
+    {
+        DbgCmdExec(QString().sprintf("disasm \"%s\"", mGoto->expressionText.toUtf8().constData()).toUtf8().constData());
+    }
+}
+
+void CPUDisassembly::followActionSlot()
+{
+    QAction* action = qobject_cast<QAction*>(sender());
+    if(action && action->objectName().startsWith("DUMP|"))
+        DbgCmdExec(QString().sprintf("dump \"%s\"", action->objectName().mid(5).toUtf8().constData()).toUtf8().constData());
+}
+
+void CPUDisassembly::gotoPrevious()
+{
+    historyPrevious();
+}
+
+void CPUDisassembly::gotoNext()
+{
+    historyNext();
+}
+
+void CPUDisassembly::findReferences()
+{
+    QString addrText=QString("%1").arg(rvaToVa(getInitialSelection()), sizeof(int_t)*2, 16, QChar('0')).toUpper();
+    DbgCmdExec(QString("findref " + addrText + ", " + addrText).toUtf8().constData());
+    emit displayReferencesWidget();
+}
+
+void CPUDisassembly::findConstant()
+{
+    WordEditDialog wordEdit(this);
+    wordEdit.setup("Enter Constant", 0, sizeof(int_t));
+    if(wordEdit.exec() != QDialog::Accepted) //cancel pressed
+        return;
+    QString addrText=QString("%1").arg(rvaToVa(getInitialSelection()), sizeof(int_t)*2, 16, QChar('0')).toUpper();
+    QString constText=QString("%1").arg(wordEdit.getVal(), sizeof(int_t)*2, 16, QChar('0')).toUpper();
+    DbgCmdExec(QString("findref " + constText + ", " + addrText).toUtf8().constData());
+    emit displayReferencesWidget();
+}
+
+void CPUDisassembly::findStrings()
+{
+    QString addrText=QString("%1").arg(rvaToVa(getInitialSelection()), sizeof(int_t)*2, 16, QChar('0')).toUpper();
+    DbgCmdExec(QString("strref " + addrText).toUtf8().constData());
+    emit displayReferencesWidget();
+}
+
+void CPUDisassembly::findCalls()
+{
+    QString addrText=QString("%1").arg(rvaToVa(getInitialSelection()), sizeof(int_t)*2, 16, QChar('0')).toUpper();
+    DbgCmdExec(QString("modcallfind " + addrText).toUtf8().constData());
+    emit displayReferencesWidget();
+}
+
+void CPUDisassembly::findPattern()
+{
+    HexEditDialog hexEdit(this);
+    hexEdit.showEntireBlock(true);
+    hexEdit.mHexEdit->setOverwriteMode(false);
+    hexEdit.setWindowTitle("Find Pattern...");
+    if(hexEdit.exec() != QDialog::Accepted)
+        return;
+    int_t addr = rvaToVa(getSelectionStart());
+    if(hexEdit.entireBlock())
+        addr = DbgMemFindBaseAddr(addr, 0);
+    QString addrText=QString("%1").arg(addr, sizeof(int_t)*2, 16, QChar('0')).toUpper();
+    DbgCmdExec(QString("findall " + addrText + ", " + hexEdit.mHexEdit->pattern()).toUtf8().constData());
+    emit displayReferencesWidget();
+}
+
+void CPUDisassembly::selectionGet(SELECTIONDATA* selection)
+{
+    selection->start=rvaToVa(getSelectionStart());
+    selection->end=rvaToVa(getSelectionEnd());
+    Bridge::getBridge()->BridgeSetResult(1);
+}
+
+void CPUDisassembly::selectionSet(const SELECTIONDATA* selection)
+{
+    int_t selMin=getBase();
+    int_t selMax=selMin + getSize();
+    int_t start=selection->start;
+    int_t end=selection->end;
+    if(start < selMin || start >= selMax || end < selMin || end >= selMax) //selection out of range
+    {
+        Bridge::getBridge()->BridgeSetResult(0);
+        return;
+    }
+    setSingleSelection(start - selMin);
+    expandSelectionUpTo(end - selMin);
+    reloadData();
+    Bridge::getBridge()->BridgeSetResult(1);
+}
+
+void CPUDisassembly::enableHighlightingMode()
+{
+    if(mHighlightingMode)
+        mHighlightingMode=false;
+    else
+        mHighlightingMode=true;
+    reloadData();
+}
+
+void CPUDisassembly::binaryEditSlot()
+{
+    HexEditDialog hexEdit(this);
+    int_t selStart = getSelectionStart();
+    int_t selSize = getSelectionEnd() - selStart + 1;
+    byte_t* data = new byte_t[selSize];
+    mMemPage->read(data, selStart, selSize);
+    hexEdit.mHexEdit->setData(QByteArray((const char*)data, selSize));
+    delete [] data;
+    hexEdit.setWindowTitle("Edit code at " + QString("%1").arg(rvaToVa(selStart), sizeof(int_t) * 2, 16, QChar('0')).toUpper());
+    if(hexEdit.exec() != QDialog::Accepted)
+        return;
+    int_t dataSize = hexEdit.mHexEdit->data().size();
+    int_t newSize = selSize > dataSize ? selSize : dataSize;
+    data = new byte_t[newSize];
+    mMemPage->read(data, selStart, newSize);
+    QByteArray patched = hexEdit.mHexEdit->applyMaskedData(QByteArray((const char*)data, newSize));
+    mMemPage->write(patched.constData(), selStart, patched.size());
+    GuiUpdateAllViews();
+}
+
+void CPUDisassembly::binaryFillSlot()
+{
+    HexEditDialog hexEdit(this);
+    hexEdit.mHexEdit->setOverwriteMode(false);
+    int_t selStart = getSelectionStart();
+    hexEdit.setWindowTitle("Fill code at " + QString("%1").arg(rvaToVa(selStart), sizeof(int_t) * 2, 16, QChar('0')).toUpper());
+    if(hexEdit.exec() != QDialog::Accepted)
+        return;
+    QString pattern = hexEdit.mHexEdit->pattern();
+    int_t selSize = getSelectionEnd() - selStart + 1;
+    byte_t* data = new byte_t[selSize];
+    mMemPage->read(data, selStart, selSize);
+    hexEdit.mHexEdit->setData(QByteArray((const char*)data, selSize));
+    delete [] data;
+    hexEdit.mHexEdit->fill(0, QString(pattern));
+    QByteArray patched(hexEdit.mHexEdit->data());
+    mMemPage->write(patched, selStart, patched.size());
+    GuiUpdateAllViews();
+}
+
+void CPUDisassembly::binaryCopySlot()
+{
+    HexEditDialog hexEdit(this);
+    int_t selStart = getSelectionStart();
+    int_t selSize = getSelectionEnd() - selStart + 1;
+    byte_t* data = new byte_t[selSize];
+    mMemPage->read(data, selStart, selSize);
+    hexEdit.mHexEdit->setData(QByteArray((const char*)data, selSize));
+    delete [] data;
+    Bridge::CopyToClipboard(hexEdit.mHexEdit->pattern(true).toUtf8().constData());
+}
+
+void CPUDisassembly::binaryPasteSlot()
+{
+    HexEditDialog hexEdit(this);
+    int_t selStart = getSelectionStart();
+    int_t selSize = getSelectionEnd() - selStart + 1;
+    QClipboard *clipboard = QApplication::clipboard();
+    hexEdit.mHexEdit->setData(clipboard->text());
+
+    byte_t* data = new byte_t[selSize];
+    mMemPage->read(data, selStart, selSize);
+    QByteArray patched = hexEdit.mHexEdit->applyMaskedData(QByteArray((const char*)data, selSize));
+    if(patched.size() < selSize)
+        selSize = patched.size();
+    mMemPage->write(patched.constData(), selStart, selSize);
+    GuiUpdateAllViews();
+}
+
+void CPUDisassembly::undoSelectionSlot()
+{
+    int_t start = rvaToVa(getSelectionStart());
+    int_t end = rvaToVa(getSelectionEnd());
+    if(!DbgFunctions()->PatchInRange(start, end)) //nothing patched in selected range
+        return;
+    DbgFunctions()->PatchRestoreRange(start, end);
+    reloadData();
+}
+
+void CPUDisassembly::binaryPasteIgnoreSizeSlot()
+{
+    HexEditDialog hexEdit(this);
+    int_t selStart = getSelectionStart();
+    int_t selSize = getSelectionEnd() - selStart + 1;
+    QClipboard *clipboard = QApplication::clipboard();
+    hexEdit.mHexEdit->setData(clipboard->text());
+
+    byte_t* data = new byte_t[selSize];
+    mMemPage->read(data, selStart, selSize);
+    QByteArray patched = hexEdit.mHexEdit->applyMaskedData(QByteArray((const char*)data, selSize));
+    delete [] data;
+    mMemPage->write(patched.constData(), selStart, patched.size());
+    GuiUpdateAllViews();
+}
+
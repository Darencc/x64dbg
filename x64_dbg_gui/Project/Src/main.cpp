--- conflicted
+++ resolved
@@ -1,108 +1,100 @@
-#include "main.h"
-<<<<<<< HEAD
-#include <QAbstractEventDispatcher>
-#include <QMessageBox>
-#include <QTextCodec>
-#include "Bridge.h"
-#include "Configuration.h"
-#include "MainWindow.h"
-=======
->>>>>>> 7efd9952
-
-MyApplication::MyApplication(int & argc, char** argv) : QApplication(argc, argv)
-{
-}
-
-#if QT_VERSION < QT_VERSION_CHECK(5,0,0)
-bool MyApplication::globalEventFilter(void* message)
-{
-    return DbgWinEventGlobal((MSG*)message);
-}
-#endif
-
-bool MyApplication::winEventFilter(MSG* message, long* result)
-{
-    return DbgWinEvent(message, result);
-}
-
-bool MyApplication::notify(QObject* receiver, QEvent* event)
-{
-    bool done = true;
-    try
-    {
-        done = QApplication::notify(receiver, event);
-    }
-    catch(const std::exception & ex)
-    {
-        const char* message = QString().sprintf("Fatal GUI Exception: %s!\n", ex.what()).toUtf8().constData();
-        GuiAddLogMessage(message);
-        puts(message);
-        OutputDebugStringA(message);
-    }
-    catch(...)
-    {
-        const char* message = "Fatal GUI Exception: (...)!\n";
-        GuiAddLogMessage(message);
-        puts(message);
-        OutputDebugStringA(message);
-    }
-    return done;
-}
-
-static Configuration* mConfiguration;
-
-int main(int argc, char* argv[])
-{
-    MyApplication application(argc, argv);
-#if QT_VERSION < QT_VERSION_CHECK(5,0,0)
-    QAbstractEventDispatcher::instance(application.thread())->setEventFilter(MyApplication::globalEventFilter);
-#else
-    x64GlobalFilter* filter = new x64GlobalFilter();
-    QAbstractEventDispatcher::instance(application.thread())->installNativeEventFilter(filter);
-#endif
-
-
-    // load config file + set config font
-    mConfiguration = new Configuration;
-    application.setFont(ConfigFont("Application"));
-
-    // Register custom data types
-    qRegisterMetaType<int_t>("int_t");
-    qRegisterMetaType<uint_t>("uint_t");
-    qRegisterMetaType<byte_t>("byte_t");
-    qRegisterMetaType<DBGSTATE>("DBGSTATE");
-
-    // Set QString codec to UTF-8
-    QTextCodec::setCodecForLocale(QTextCodec::codecForName("UTF-8"));
-    QTextCodec::setCodecForCStrings(QTextCodec::codecForName("UTF-8"));
-    QTextCodec::setCodecForTr(QTextCodec::codecForName("UTF-8"));
-
-    // Init communication with debugger
-    Bridge::initBridge();
-
-    // Start GUI
-    MainWindow mainWindow;
-    mainWindow.show();
-
-    // Set some data
-    Bridge::getBridge()->winId = (void*)mainWindow.winId();
-
-    // Init debugger
-    const char* errormsg = DbgInit();
-    if(errormsg)
-    {
-        QMessageBox msg(QMessageBox::Critical, "DbgInit Error!", QString(errormsg));
-        msg.setWindowIcon(QIcon(":/icons/images/compile-error.png"));
-        msg.setWindowFlags(msg.windowFlags() & (~Qt::WindowContextHelpButtonHint));
-        msg.exec();
-        ExitProcess(1);
-    }
-
-    //execute the application
-    int result = application.exec();
-    mConfiguration->save(); //save config on exit
-#if QT_VERSION >= QT_VERSION_CHECK(5,0,0)
-    QAbstractEventDispatcher::instance(application.thread())->removeNativeEventFilter(filter);
-#endif
-    return result;
-}
+#include "main.h"
+#include <QTextCodec>
+
+MyApplication::MyApplication(int & argc, char** argv) : QApplication(argc, argv)
+{
+}
+
+#if QT_VERSION < QT_VERSION_CHECK(5,0,0)
+bool MyApplication::globalEventFilter(void* message)
+{
+    return DbgWinEventGlobal((MSG*)message);
+}
+#endif
+
+bool MyApplication::winEventFilter(MSG* message, long* result)
+{
+    return DbgWinEvent(message, result);
+}
+
+bool MyApplication::notify(QObject* receiver, QEvent* event)
+{
+    bool done = true;
+    try
+    {
+        done = QApplication::notify(receiver, event);
+    }
+    catch(const std::exception & ex)
+    {
+        const char* message = QString().sprintf("Fatal GUI Exception: %s!\n", ex.what()).toUtf8().constData();
+        GuiAddLogMessage(message);
+        puts(message);
+        OutputDebugStringA(message);
+    }
+    catch(...)
+    {
+        const char* message = "Fatal GUI Exception: (...)!\n";
+        GuiAddLogMessage(message);
+        puts(message);
+        OutputDebugStringA(message);
+    }
+    return done;
+}
+
+static Configuration* mConfiguration;
+
+int main(int argc, char* argv[])
+{
+    MyApplication application(argc, argv);
+#if QT_VERSION < QT_VERSION_CHECK(5,0,0)
+    QAbstractEventDispatcher::instance(application.thread())->setEventFilter(MyApplication::globalEventFilter);
+#else
+    x64GlobalFilter* filter = new x64GlobalFilter();
+    QAbstractEventDispatcher::instance(application.thread())->installNativeEventFilter(filter);
+#endif
+
+
+    // load config file + set config font
+    mConfiguration = new Configuration;
+    application.setFont(ConfigFont("Application"));
+
+    // Register custom data types
+    qRegisterMetaType<int_t>("int_t");
+    qRegisterMetaType<uint_t>("uint_t");
+    qRegisterMetaType<byte_t>("byte_t");
+    qRegisterMetaType<DBGSTATE>("DBGSTATE");
+
+    // Set QString codec to UTF-8
+    QTextCodec::setCodecForLocale(QTextCodec::codecForName("UTF-8"));
+    QTextCodec::setCodecForCStrings(QTextCodec::codecForName("UTF-8"));
+    QTextCodec::setCodecForTr(QTextCodec::codecForName("UTF-8"));
+
+    // Init communication with debugger
+    Bridge::initBridge();
+
+    // Start GUI
+    MainWindow mainWindow;
+    mainWindow.show();
+
+    // Set some data
+    Bridge::getBridge()->winId = (void*)mainWindow.winId();
+
+    // Init debugger
+    const char* errormsg = DbgInit();
+    if(errormsg)
+    {
+        QMessageBox msg(QMessageBox::Critical, "DbgInit Error!", QString(errormsg));
+        msg.setWindowIcon(QIcon(":/icons/images/compile-error.png"));
+        msg.setWindowFlags(msg.windowFlags() & (~Qt::WindowContextHelpButtonHint));
+        msg.exec();
+        ExitProcess(1);
+    }
+
+    //execute the application
+    int result = application.exec();
+    mConfiguration->save(); //save config on exit
+#if QT_VERSION >= QT_VERSION_CHECK(5,0,0)
+    QAbstractEventDispatcher::instance(application.thread())->removeNativeEventFilter(filter);
+#endif
+    return result;
+}
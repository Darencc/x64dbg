--- conflicted
+++ resolved
@@ -1,592 +1,583 @@
-#-------------------------------------------------
-#
-# Project created by QtCreator 2013-05-20T13:22:23
-#
-#-------------------------------------------------
-
-QT       += core gui network
-
-greaterThan(QT_MAJOR_VERSION, 4): QT += widgets
-
-# Removes all debug output when defined
-#DEFINES += QT_NO_DEBUG_OUTPUT
-
-#generate debug symbols in release mode
-QMAKE_CFLAGS_RELEASE += -Zi
-QMAKE_LFLAGS_RELEASE += /DEBUG
-
-!contains(QMAKE_HOST.arch, x86_64) {
-    TARGET = x32_gui
-} else {
-    TARGET = x64_gui
-}
-
-DEFINES += BUILD_LIB
-TEMPLATE = lib
-DEFINES += NOMINMAX
-DEFINES += OGDF_DLL
-
-INCLUDEPATH += $$PWD/Src/Bridge
-
-LIBS += -luser32
-
-!contains(QMAKE_HOST.arch, x86_64) {
-    ## Windows x86 (32bit) specific build here
-    LIBS += -L"$$PWD/Src/ThirdPartyLibs/BeaEngine/" -lBeaEngine
-    LIBS += -L"$$PWD/Src/Bridge/" -lx32_bridge
-    LIBS += -L"$$PWD/Src/ThirdPartyLibs/OGDF/" -logdf_x86
-} else {
-    ## Windows x64 (64bit) specific build here
-    LIBS += -L"$$PWD/Src/ThirdPartyLibs/BeaEngine/" -lBeaEngine_64
-    LIBS += -L"$$PWD/Src/Bridge/" -lx64_bridge
-    LIBS += -L"$$PWD/Src/ThirdPartyLibs/OGDF/" -logdf_x64
-}
-
-SOURCES += \
-    Src/main.cpp \
-    Src/Gui/MainWindow.cpp \
-    Src/Gui/CPUWidget.cpp \
-    Src/Gui/CommandLineEdit.cpp \
-    Src/BasicView/Disassembly.cpp \
-    Src/BasicView/HexDump.cpp \
-    Src/BasicView/AbstractTableView.cpp \
-    Src/Disassembler/QBeaEngine.cpp \
-    Src/Memory/MemoryPage.cpp \
-    Src/Bridge/Bridge.cpp \
-    Src/BasicView/StdTable.cpp \
-    Src/Gui/MemoryMapView.cpp \
-    Src/Gui/LogView.cpp \
-    Src/Gui/GotoDialog.cpp \
-    Src/Gui/StatusLabel.cpp \
-    Src/Gui/WordEditDialog.cpp \
-    Src/Gui/CPUDisassembly.cpp \
-    Src/Gui/LineEditDialog.cpp \
-    Src/Gui/BreakpointsView.cpp \
-    Src/Utils/Breakpoints.cpp \
-    Src/Gui/CPUInfoBox.cpp \
-    Src/Gui/CPUDump.cpp \
-    Src/Gui/ScriptView.cpp \
-    Src/Gui/CPUStack.cpp \
-    Src/Gui/SymbolView.cpp \
-    Src/Gui/RegistersView.cpp \
-    Src/BasicView/SearchListView.cpp \
-    Src/BasicView/ReferenceView.cpp \
-    Src/Gui/ThreadView.cpp \
-    Src/Gui/SettingsDialog.cpp \
-    Src/Gui/ExceptionRangeDialog.cpp \
-    Src/Utils/RichTextPainter.cpp \
-    Src/Gui/TabBar.cpp \
-    Src/Gui/TabWidget.cpp \
-    Src/Gui/CommandHelpView.cpp \
-    Src/BasicView/HistoryLineEdit.cpp \
-    Src/Utils/Configuration.cpp \
-    Src/Gui/CPUSideBar.cpp \
-    Src/Gui/AppearanceDialog.cpp \
-    Src/Disassembler/BeaTokenizer.cpp \
-    Src/Gui/CloseDialog.cpp \
-    Src/Gui/HexEditDialog.cpp \
-    Src/QHexEdit/ArrayCommand.cpp \
-    Src/QHexEdit/QHexEdit.cpp \
-    Src/QHexEdit/QHexEditPrivate.cpp \
-    Src/QHexEdit/XByteArray.cpp \
-    Src/Gui/PatchDialog.cpp \
-    Src/Gui/PatchDialogGroupSelector.cpp \
-    Src/Utils/UpdateChecker.cpp \
-    Src/BasicView/SearchListViewTable.cpp \
-    Src/Gui/CallStackView.cpp \
-    Src/Gui/ShortcutsDialog.cpp \
-    Src/BasicView/ShortcutEdit.cpp \
-    Src/Gui/CalculatorDialog.cpp \
-    Src/Gui/AttachDialog.cpp \
-    Src/Gui/PageMemoryRights.cpp \
-<<<<<<< HEAD
-    Src/Gui/SelectFields.cpp
-    Src/BasicView/FlowGraphScene.cpp \
-    Src/BasicView/FlowGraphView.cpp \
-    Src/BasicView/FlowGraphBlock.cpp \
-    Src/BasicView/FlowGraphEdge.cpp \
-    Src/Gui/FlowGraphWidget.cpp
-=======
-    Src/Gui/SelectFields.cpp \
-    Src/Gui/ReferenceManager.cpp
->>>>>>> 4ce848d2
-
-
-HEADERS += \
-    Src/main.h \
-    Src/Gui/MainWindow.h \
-    Src/Gui/CPUWidget.h \
-    Src/Gui/CommandLineEdit.h \
-    Src/BasicView/Disassembly.h \
-    Src/BasicView/HexDump.h \
-    Src/BasicView/AbstractTableView.h \
-    Src/Disassembler/QBeaEngine.h \
-    Src/Memory/MemoryPage.h \
-    Src/Bridge/Bridge.h \
-    Src/Global/NewTypes.h \
-    Src/Exports.h \
-    Src/Imports.h \
-    Src/BasicView/StdTable.h \
-    Src/Gui/MemoryMapView.h \
-    Src/Gui/LogView.h \
-    Src/Gui/GotoDialog.h \
-    Src/Gui/RegistersView.h \
-    Src/Gui/StatusLabel.h \
-    Src/Gui/WordEditDialog.h \
-    Src/Gui/CPUDisassembly.h \
-    Src/Gui/LineEditDialog.h \
-    Src/Gui/BreakpointsView.h \
-    Src/Utils/Breakpoints.h \
-    Src/Gui/CPUInfoBox.h \
-    Src/Gui/CPUDump.h \
-    Src/Gui/ScriptView.h \
-    Src/Gui/CPUStack.h \
-    Src/Gui/SymbolView.h \
-    Src/BasicView/SearchListView.h \
-    Src/BasicView/ReferenceView.h \
-    Src/Gui/ThreadView.h \
-    Src/Gui/SettingsDialog.h \
-    Src/Gui/ExceptionRangeDialog.h \
-    Src/Utils/RichTextPainter.h \
-    Src/Gui/TabBar.h \
-    Src/Gui/TabWidget.h \
-    Src/Gui/CommandHelpView.h \
-    Src/BasicView/HistoryLineEdit.h \
-    Src/Utils/Configuration.h \
-    Src/Gui/CPUSideBar.h \
-    Src/Gui/AppearanceDialog.h \
-    Src/Disassembler/BeaTokenizer.h \
-    Src/Gui/CloseDialog.h \
-    Src/Gui/HexEditDialog.h \
-    Src/QHexEdit/ArrayCommand.h \
-    Src/QHexEdit/QHexEdit.h \
-    Src/QHexEdit/QHexEditPrivate.h \
-    Src/QHexEdit/XByteArray.h \
-    Src/Gui/PatchDialog.h \
-    Src/Gui/PatchDialogGroupSelector.h \
-    Src/Utils/UpdateChecker.h \
-    Src/BasicView/SearchListViewTable.h \
-    Src/Gui/CallStackView.h \
-    Src/Gui/ShortcutsDialog.h \
-    Src/BasicView/ShortcutEdit.h \
-    Src/Gui/CalculatorDialog.h \
-    Src/Gui/AttachDialog.h \
-    Src/Gui/PageMemoryRights.h \
-<<<<<<< HEAD
-    Src/Gui/SelectFields.h
-    Src/BasicView/HeaderButton.h \
-    Src/ThirdPartyLibs/BeaEngine/basic_types.h \
-    Src/ThirdPartyLibs/BeaEngine/BeaEngine.h \
-    Src/ThirdPartyLibs/BeaEngine/export.h \
-    Src/ThirdPartyLibs/BeaEngine/macros.h \
-    Src/ThirdPartyLibs/OGDF/augmentation/DfsMakeBiconnected.h \
-    Src/ThirdPartyLibs/OGDF/augmentation/PlanarAugmentation.h \
-    Src/ThirdPartyLibs/OGDF/augmentation/PlanarAugmentationFix.h \
-    Src/ThirdPartyLibs/OGDF/basic/AdjEntryArray.h \
-    Src/ThirdPartyLibs/OGDF/basic/Array.h \
-    Src/ThirdPartyLibs/OGDF/basic/Array2D.h \
-    Src/ThirdPartyLibs/OGDF/basic/ArrayBuffer.h \
-    Src/ThirdPartyLibs/OGDF/basic/Barrier.h \
-    Src/ThirdPartyLibs/OGDF/basic/basic.h \
-    Src/ThirdPartyLibs/OGDF/basic/BinaryHeap.h \
-    Src/ThirdPartyLibs/OGDF/basic/BinaryHeap2.h \
-    Src/ThirdPartyLibs/OGDF/basic/BoundedQueue.h \
-    Src/ThirdPartyLibs/OGDF/basic/BoundedStack.h \
-    Src/ThirdPartyLibs/OGDF/basic/CombinatorialEmbedding.h \
-    Src/ThirdPartyLibs/OGDF/basic/comparer.h \
-    Src/ThirdPartyLibs/OGDF/basic/Constraints.h \
-    Src/ThirdPartyLibs/OGDF/basic/CriticalSection.h \
-    Src/ThirdPartyLibs/OGDF/basic/DisjointSets.h \
-    Src/ThirdPartyLibs/OGDF/basic/DualGraph.h \
-    Src/ThirdPartyLibs/OGDF/basic/EdgeArray.h \
-    Src/ThirdPartyLibs/OGDF/basic/EdgeComparer.h \
-    Src/ThirdPartyLibs/OGDF/basic/EdgeComparerSimple.h \
-    Src/ThirdPartyLibs/OGDF/basic/EFreeList.h \
-    Src/ThirdPartyLibs/OGDF/basic/EList.h \
-    Src/ThirdPartyLibs/OGDF/basic/exceptions.h \
-    Src/ThirdPartyLibs/OGDF/basic/extended_graph_alg.h \
-    Src/ThirdPartyLibs/OGDF/basic/FaceArray.h \
-    Src/ThirdPartyLibs/OGDF/basic/FaceSet.h \
-    Src/ThirdPartyLibs/OGDF/basic/geometry.h \
-    Src/ThirdPartyLibs/OGDF/basic/Graph.h \
-    Src/ThirdPartyLibs/OGDF/basic/Graph_d.h \
-    Src/ThirdPartyLibs/OGDF/basic/graph_generators.h \
-    Src/ThirdPartyLibs/OGDF/basic/GraphAttributes.h \
-    Src/ThirdPartyLibs/OGDF/basic/GraphCopy.h \
-    Src/ThirdPartyLibs/OGDF/basic/GraphCopyAttributes.h \
-    Src/ThirdPartyLibs/OGDF/basic/GraphObserver.h \
-    Src/ThirdPartyLibs/OGDF/basic/GridLayout.h \
-    Src/ThirdPartyLibs/OGDF/basic/GridLayoutMapped.h \
-    Src/ThirdPartyLibs/OGDF/basic/HashArray.h \
-    Src/ThirdPartyLibs/OGDF/basic/HashArray2D.h \
-    Src/ThirdPartyLibs/OGDF/basic/Hashing.h \
-    Src/ThirdPartyLibs/OGDF/basic/HashIterator2D.h \
-    Src/ThirdPartyLibs/OGDF/basic/HeapBase.h \
-    Src/ThirdPartyLibs/OGDF/basic/HyperGraph.h \
-    Src/ThirdPartyLibs/OGDF/basic/IncNodeInserter.h \
-    Src/ThirdPartyLibs/OGDF/basic/Layout.h \
-    Src/ThirdPartyLibs/OGDF/basic/List.h \
-    Src/ThirdPartyLibs/OGDF/basic/Logger.h \
-    Src/ThirdPartyLibs/OGDF/basic/Math.h \
-    Src/ThirdPartyLibs/OGDF/basic/memory.h \
-    Src/ThirdPartyLibs/OGDF/basic/MinHeap.h \
-    Src/ThirdPartyLibs/OGDF/basic/MinPriorityQueue.h \
-    Src/ThirdPartyLibs/OGDF/basic/Module.h \
-    Src/ThirdPartyLibs/OGDF/basic/ModuleOption.h \
-    Src/ThirdPartyLibs/OGDF/basic/NearestRectangleFinder.h \
-    Src/ThirdPartyLibs/OGDF/basic/NodeArray.h \
-    Src/ThirdPartyLibs/OGDF/basic/NodeComparer.h \
-    Src/ThirdPartyLibs/OGDF/basic/NodeSet.h \
-    Src/ThirdPartyLibs/OGDF/basic/precondition.h \
-    Src/ThirdPartyLibs/OGDF/basic/PreprocessorLayout.h \
-    Src/ThirdPartyLibs/OGDF/basic/Queue.h \
-    Src/ThirdPartyLibs/OGDF/basic/simple_graph_alg.h \
-    Src/ThirdPartyLibs/OGDF/basic/Skiplist.h \
-    Src/ThirdPartyLibs/OGDF/basic/SList.h \
-    Src/ThirdPartyLibs/OGDF/basic/Stack.h \
-    Src/ThirdPartyLibs/OGDF/basic/String.h \
-    Src/ThirdPartyLibs/OGDF/basic/System.h \
-    Src/ThirdPartyLibs/OGDF/basic/Thread.h \
-    Src/ThirdPartyLibs/OGDF/basic/Timeouter.h \
-    Src/ThirdPartyLibs/OGDF/basic/TopologyModule.h \
-    Src/ThirdPartyLibs/OGDF/basic/tuples.h \
-    Src/ThirdPartyLibs/OGDF/basic/UMLGraph.h \
-    Src/ThirdPartyLibs/OGDF/cluster/CconnectClusterPlanar.h \
-    Src/ThirdPartyLibs/OGDF/cluster/CconnectClusterPlanarEmbed.h \
-    Src/ThirdPartyLibs/OGDF/cluster/ClusterArray.h \
-    Src/ThirdPartyLibs/OGDF/cluster/ClusterGraph.h \
-    Src/ThirdPartyLibs/OGDF/cluster/ClusterGraphAttributes.h \
-    Src/ThirdPartyLibs/OGDF/cluster/ClusterGraphCopyAttributes.h \
-    Src/ThirdPartyLibs/OGDF/cluster/ClusterGraphObserver.h \
-    Src/ThirdPartyLibs/OGDF/cluster/ClusterOrthoLayout.h \
-    Src/ThirdPartyLibs/OGDF/cluster/ClusterOrthoShaper.h \
-    Src/ThirdPartyLibs/OGDF/cluster/ClusterPlanarizationLayout.h \
-    Src/ThirdPartyLibs/OGDF/cluster/ClusterPlanRep.h \
-    Src/ThirdPartyLibs/OGDF/cluster/ClusterSet.h \
-    Src/ThirdPartyLibs/OGDF/cluster/CPlanarEdgeInserter.h \
-    Src/ThirdPartyLibs/OGDF/cluster/CPlanarSubClusteredGraph.h \
-    Src/ThirdPartyLibs/OGDF/cluster/MaximumCPlanarSubgraph.h \
-    Src/ThirdPartyLibs/OGDF/decomposition/BCTree.h \
-    Src/ThirdPartyLibs/OGDF/decomposition/DynamicBCTree.h \
-    Src/ThirdPartyLibs/OGDF/decomposition/DynamicPlanarSPQRTree.h \
-    Src/ThirdPartyLibs/OGDF/decomposition/DynamicSkeleton.h \
-    Src/ThirdPartyLibs/OGDF/decomposition/DynamicSPQRForest.h \
-    Src/ThirdPartyLibs/OGDF/decomposition/DynamicSPQRTree.h \
-    Src/ThirdPartyLibs/OGDF/decomposition/PertinentGraph.h \
-    Src/ThirdPartyLibs/OGDF/decomposition/PlanarSPQRTree.h \
-    Src/ThirdPartyLibs/OGDF/decomposition/Skeleton.h \
-    Src/ThirdPartyLibs/OGDF/decomposition/SPQRTree.h \
-    Src/ThirdPartyLibs/OGDF/decomposition/StaticPlanarSPQRTree.h \
-    Src/ThirdPartyLibs/OGDF/decomposition/StaticSkeleton.h \
-    Src/ThirdPartyLibs/OGDF/decomposition/StaticSPQRTree.h \
-    Src/ThirdPartyLibs/OGDF/energybased/multilevelmixer/BarycenterPlacer.h \
-    Src/ThirdPartyLibs/OGDF/energybased/multilevelmixer/CirclePlacer.h \
-    Src/ThirdPartyLibs/OGDF/energybased/multilevelmixer/EdgeCoverMerger.h \
-    Src/ThirdPartyLibs/OGDF/energybased/multilevelmixer/IndependentSetMerger.h \
-    Src/ThirdPartyLibs/OGDF/energybased/multilevelmixer/InitialPlacer.h \
-    Src/ThirdPartyLibs/OGDF/energybased/multilevelmixer/LocalBiconnectedMerger.h \
-    Src/ThirdPartyLibs/OGDF/energybased/multilevelmixer/MatchingMerger.h \
-    Src/ThirdPartyLibs/OGDF/energybased/multilevelmixer/MedianPlacer.h \
-    Src/ThirdPartyLibs/OGDF/energybased/multilevelmixer/MixedForceLayout.h \
-    Src/ThirdPartyLibs/OGDF/energybased/multilevelmixer/MMMExampleFastLayout.h \
-    Src/ThirdPartyLibs/OGDF/energybased/multilevelmixer/MMMExampleNiceLayout.h \
-    Src/ThirdPartyLibs/OGDF/energybased/multilevelmixer/MMMExampleNoTwistLayout.h \
-    Src/ThirdPartyLibs/OGDF/energybased/multilevelmixer/ModularMultilevelMixer.h \
-    Src/ThirdPartyLibs/OGDF/energybased/multilevelmixer/MultilevelBuilder.h \
-    Src/ThirdPartyLibs/OGDF/energybased/multilevelmixer/RandomMerger.h \
-    Src/ThirdPartyLibs/OGDF/energybased/multilevelmixer/RandomPlacer.h \
-    Src/ThirdPartyLibs/OGDF/energybased/multilevelmixer/ScalingLayout.h \
-    Src/ThirdPartyLibs/OGDF/energybased/multilevelmixer/SolarMerger.h \
-    Src/ThirdPartyLibs/OGDF/energybased/multilevelmixer/SolarPlacer.h \
-    Src/ThirdPartyLibs/OGDF/energybased/multilevelmixer/ZeroPlacer.h \
-    Src/ThirdPartyLibs/OGDF/energybased/CoinTutteLayout.h \
-    Src/ThirdPartyLibs/OGDF/energybased/DavidsonHarel.h \
-    Src/ThirdPartyLibs/OGDF/energybased/DavidsonHarelLayout.h \
-    Src/ThirdPartyLibs/OGDF/energybased/FastMultipoleEmbedder.h \
-    Src/ThirdPartyLibs/OGDF/energybased/FMMMLayout.h \
-    Src/ThirdPartyLibs/OGDF/energybased/GEMLayout.h \
-    Src/ThirdPartyLibs/OGDF/energybased/MultilevelLayout.h \
-    Src/ThirdPartyLibs/OGDF/energybased/SpringEmbedderFR.h \
-    Src/ThirdPartyLibs/OGDF/energybased/SpringEmbedderFRExact.h \
-    Src/ThirdPartyLibs/OGDF/energybased/SpringEmbedderKK.h \
-    Src/ThirdPartyLibs/OGDF/energybased/StressMajorizationSimple.h \
-    Src/ThirdPartyLibs/OGDF/external/abacus.h \
-    Src/ThirdPartyLibs/OGDF/external/coin.h \
-    Src/ThirdPartyLibs/OGDF/fileformats/DinoLineBuffer.h \
-    Src/ThirdPartyLibs/OGDF/fileformats/DinoTools.h \
-    Src/ThirdPartyLibs/OGDF/fileformats/DinoUmlDiagramGraph.h \
-    Src/ThirdPartyLibs/OGDF/fileformats/DinoUmlModelGraph.h \
-    Src/ThirdPartyLibs/OGDF/fileformats/DinoUmlToGraphConverter.h \
-    Src/ThirdPartyLibs/OGDF/fileformats/DinoXmlParser.h \
-    Src/ThirdPartyLibs/OGDF/fileformats/DinoXmlScanner.h \
-    Src/ThirdPartyLibs/OGDF/fileformats/GmlParser.h \
-    Src/ThirdPartyLibs/OGDF/fileformats/Ogml.h \
-    Src/ThirdPartyLibs/OGDF/fileformats/OgmlParser.h \
-    Src/ThirdPartyLibs/OGDF/fileformats/simple_graph_load.h \
-    Src/ThirdPartyLibs/OGDF/fileformats/SteinLibParser.h \
-    Src/ThirdPartyLibs/OGDF/fileformats/XmlObject.h \
-    Src/ThirdPartyLibs/OGDF/fileformats/XmlParser.h \
-    Src/ThirdPartyLibs/OGDF/graphalg/CliqueFinder.h \
-    Src/ThirdPartyLibs/OGDF/graphalg/Clusterer.h \
-    Src/ThirdPartyLibs/OGDF/graphalg/ConvexHull.h \
-    Src/ThirdPartyLibs/OGDF/graphalg/Dijkstra.h \
-    Src/ThirdPartyLibs/OGDF/graphalg/GraphReduction.h \
-    Src/ThirdPartyLibs/OGDF/graphalg/MinCostFlowReinelt.h \
-    Src/ThirdPartyLibs/OGDF/graphalg/MinimumCut.h \
-    Src/ThirdPartyLibs/OGDF/graphalg/PageRank.h \
-    Src/ThirdPartyLibs/OGDF/graphalg/ShortestPathWithBFM.h \
-    Src/ThirdPartyLibs/OGDF/internal/augmentation/PALabel.h \
-    Src/ThirdPartyLibs/OGDF/internal/basic/intrinsics.h \
-    Src/ThirdPartyLibs/OGDF/internal/basic/list_templates.h \
-    Src/ThirdPartyLibs/OGDF/internal/basic/MallocMemoryAllocator.h \
-    Src/ThirdPartyLibs/OGDF/internal/basic/PoolMemoryAllocator.h \
-    Src/ThirdPartyLibs/OGDF/internal/cluster/basics.h \
-    Src/ThirdPartyLibs/OGDF/internal/cluster/Cluster_ChunkConnection.h \
-    Src/ThirdPartyLibs/OGDF/internal/cluster/Cluster_CutConstraint.h \
-    Src/ThirdPartyLibs/OGDF/internal/cluster/Cluster_EdgeVar.h \
-    Src/ThirdPartyLibs/OGDF/internal/cluster/Cluster_MaxPlanarEdges.h \
-    Src/ThirdPartyLibs/OGDF/internal/cluster/ClusterPQContainer.h \
-    Src/ThirdPartyLibs/OGDF/internal/cluster/CPlanarSubClusteredST.h \
-    Src/ThirdPartyLibs/OGDF/internal/cluster/KuratowskiConstraint.h \
-    Src/ThirdPartyLibs/OGDF/internal/cluster/MaxCPlanar_Master.h \
-    Src/ThirdPartyLibs/OGDF/internal/cluster/MaxCPlanar_MinimalClusterConnection.h \
-    Src/ThirdPartyLibs/OGDF/internal/cluster/MaxCPlanar_Sub.h \
-    Src/ThirdPartyLibs/OGDF/internal/energybased/AdjacencyOracle.h \
-    Src/ThirdPartyLibs/OGDF/internal/energybased/Attraction.h \
-    Src/ThirdPartyLibs/OGDF/internal/energybased/EdgeAttributes.h \
-    Src/ThirdPartyLibs/OGDF/internal/energybased/EnergyFunction.h \
-    Src/ThirdPartyLibs/OGDF/internal/energybased/FruchtermanReingold.h \
-    Src/ThirdPartyLibs/OGDF/internal/energybased/IntersectionRectangle.h \
-    Src/ThirdPartyLibs/OGDF/internal/energybased/MultilevelGraph.h \
-    Src/ThirdPartyLibs/OGDF/internal/energybased/NMM.h \
-    Src/ThirdPartyLibs/OGDF/internal/energybased/NodeAttributes.h \
-    Src/ThirdPartyLibs/OGDF/internal/energybased/NodePairEnergy.h \
-    Src/ThirdPartyLibs/OGDF/internal/energybased/Overlap.h \
-    Src/ThirdPartyLibs/OGDF/internal/energybased/ParticleInfo.h \
-    Src/ThirdPartyLibs/OGDF/internal/energybased/Planarity.h \
-    Src/ThirdPartyLibs/OGDF/internal/energybased/PlanarityGrid.h \
-    Src/ThirdPartyLibs/OGDF/internal/energybased/QuadTreeNM.h \
-    Src/ThirdPartyLibs/OGDF/internal/energybased/QuadTreeNodeNM.h \
-    Src/ThirdPartyLibs/OGDF/internal/energybased/Repulsion.h \
-    Src/ThirdPartyLibs/OGDF/internal/energybased/UniformGrid.h \
-    Src/ThirdPartyLibs/OGDF/internal/lpsolver/LPSolver_coin.h \
-    Src/ThirdPartyLibs/OGDF/internal/orthogonal/NodeInfo.h \
-    Src/ThirdPartyLibs/OGDF/internal/orthogonal/RoutingChannel.h \
-    Src/ThirdPartyLibs/OGDF/internal/planarity/BoyerMyrvoldInit.h \
-    Src/ThirdPartyLibs/OGDF/internal/planarity/BoyerMyrvoldPlanar.h \
-    Src/ThirdPartyLibs/OGDF/internal/planarity/ConnectedSubgraph.h \
-    Src/ThirdPartyLibs/OGDF/internal/planarity/EmbedderMaxFaceBiconnectedGraphs.h \
-    Src/ThirdPartyLibs/OGDF/internal/planarity/EmbedderMaxFaceBiconnectedGraphsLayers.h \
-    Src/ThirdPartyLibs/OGDF/internal/planarity/EmbedIndicator.h \
-    Src/ThirdPartyLibs/OGDF/internal/planarity/EmbedPQTree.h \
-    Src/ThirdPartyLibs/OGDF/internal/planarity/FindKuratowskis.h \
-    Src/ThirdPartyLibs/OGDF/internal/planarity/IndInfo.h \
-    Src/ThirdPartyLibs/OGDF/internal/planarity/MaxSequencePQTree.h \
-    Src/ThirdPartyLibs/OGDF/internal/planarity/MDMFLengthAttribute.h \
-    Src/ThirdPartyLibs/OGDF/internal/planarity/PlanarLeafKey.h \
-    Src/ThirdPartyLibs/OGDF/internal/planarity/PlanarPQTree.h \
-    Src/ThirdPartyLibs/OGDF/internal/planarity/PlanarSubgraphPQTree.h \
-    Src/ThirdPartyLibs/OGDF/internal/planarity/PQBasicKey.h \
-    Src/ThirdPartyLibs/OGDF/internal/planarity/PQBasicKeyRoot.h \
-    Src/ThirdPartyLibs/OGDF/internal/planarity/PQInternalKey.h \
-    Src/ThirdPartyLibs/OGDF/internal/planarity/PQInternalNode.h \
-    Src/ThirdPartyLibs/OGDF/internal/planarity/PQLeaf.h \
-    Src/ThirdPartyLibs/OGDF/internal/planarity/PQLeafKey.h \
-    Src/ThirdPartyLibs/OGDF/internal/planarity/PQNode.h \
-    Src/ThirdPartyLibs/OGDF/internal/planarity/PQNodeKey.h \
-    Src/ThirdPartyLibs/OGDF/internal/planarity/PQNodeRoot.h \
-    Src/ThirdPartyLibs/OGDF/internal/planarity/PQTree.h \
-    Src/ThirdPartyLibs/OGDF/internal/planarity/whaInfo.h \
-    Src/ThirdPartyLibs/OGDF/internal/steinertree/EdgeWeightedGraph.h \
-    Src/ThirdPartyLibs/OGDF/internal/steinertree/EdgeWeightedGraphCopy.h \
-    Src/ThirdPartyLibs/OGDF/labeling/EdgeLabel.h \
-    Src/ThirdPartyLibs/OGDF/labeling/ELabelInterface.h \
-    Src/ThirdPartyLibs/OGDF/labeling/ELabelPosSimple.h \
-    Src/ThirdPartyLibs/OGDF/layered/BarycenterHeuristic.h \
-    Src/ThirdPartyLibs/OGDF/layered/CoffmanGrahamRanking.h \
-    Src/ThirdPartyLibs/OGDF/layered/CrossingsMatrix.h \
-    Src/ThirdPartyLibs/OGDF/layered/DfsAcyclicSubgraph.h \
-    Src/ThirdPartyLibs/OGDF/layered/ExtendedNestingGraph.h \
-    Src/ThirdPartyLibs/OGDF/layered/FastHierarchyLayout.h \
-    Src/ThirdPartyLibs/OGDF/layered/FastSimpleHierarchyLayout.h \
-    Src/ThirdPartyLibs/OGDF/layered/GreedyCycleRemoval.h \
-    Src/ThirdPartyLibs/OGDF/layered/GreedyInsertHeuristic.h \
-    Src/ThirdPartyLibs/OGDF/layered/GreedySwitchHeuristic.h \
-    Src/ThirdPartyLibs/OGDF/layered/Hierarchy.h \
-    Src/ThirdPartyLibs/OGDF/layered/Level.h \
-    Src/ThirdPartyLibs/OGDF/layered/LongestPathRanking.h \
-    Src/ThirdPartyLibs/OGDF/layered/MedianHeuristic.h \
-    Src/ThirdPartyLibs/OGDF/layered/OptimalHierarchyClusterLayout.h \
-    Src/ThirdPartyLibs/OGDF/layered/OptimalHierarchyLayout.h \
-    Src/ThirdPartyLibs/OGDF/layered/OptimalRanking.h \
-    Src/ThirdPartyLibs/OGDF/layered/SiftingHeuristic.h \
-    Src/ThirdPartyLibs/OGDF/layered/SplitHeuristic.h \
-    Src/ThirdPartyLibs/OGDF/layered/SugiyamaLayout.h \
-    Src/ThirdPartyLibs/OGDF/lpsolver/LPSolver.h \
-    Src/ThirdPartyLibs/OGDF/misclayout/BalloonLayout.h \
-    Src/ThirdPartyLibs/OGDF/misclayout/CircularLayout.h \
-    Src/ThirdPartyLibs/OGDF/misclayout/ProcrustesSubLayout.h \
-    Src/ThirdPartyLibs/OGDF/module/AcyclicSubgraphModule.h \
-    Src/ThirdPartyLibs/OGDF/module/AugmentationModule.h \
-    Src/ThirdPartyLibs/OGDF/module/CCLayoutPackModule.h \
-    Src/ThirdPartyLibs/OGDF/module/ClustererModule.h \
-    Src/ThirdPartyLibs/OGDF/module/CPlanarSubgraphModule.h \
-    Src/ThirdPartyLibs/OGDF/module/CrossingMinimizationModule.h \
-    Src/ThirdPartyLibs/OGDF/module/EdgeInsertionModule.h \
-    Src/ThirdPartyLibs/OGDF/module/EmbedderModule.h \
-    Src/ThirdPartyLibs/OGDF/module/ForceLayoutModule.h \
-    Src/ThirdPartyLibs/OGDF/module/FUPSModule.h \
-    Src/ThirdPartyLibs/OGDF/module/GridLayoutModule.h \
-    Src/ThirdPartyLibs/OGDF/module/HierarchyClusterLayoutModule.h \
-    Src/ThirdPartyLibs/OGDF/module/HierarchyLayoutModule.h \
-    Src/ThirdPartyLibs/OGDF/module/LayoutClusterPlanRepModule.h \
-    Src/ThirdPartyLibs/OGDF/module/LayoutModule.h \
-    Src/ThirdPartyLibs/OGDF/module/LayoutPlanRepModule.h \
-    Src/ThirdPartyLibs/OGDF/module/MinCostFlowModule.h \
-    Src/ThirdPartyLibs/OGDF/module/MixedModelCrossingsBeautifierModule.h \
-    Src/ThirdPartyLibs/OGDF/module/MMCrossingMinimizationModule.h \
-    Src/ThirdPartyLibs/OGDF/module/MMEdgeInsertionModule.h \
-    Src/ThirdPartyLibs/OGDF/module/MultilevelLayoutModule.h \
-    Src/ThirdPartyLibs/OGDF/module/PlanarityModule.h \
-    Src/ThirdPartyLibs/OGDF/module/PlanarSubgraphModule.h \
-    Src/ThirdPartyLibs/OGDF/module/RankingModule.h \
-    Src/ThirdPartyLibs/OGDF/module/ShellingOrderModule.h \
-    Src/ThirdPartyLibs/OGDF/module/ShortestPathModule.h \
-    Src/ThirdPartyLibs/OGDF/module/TwoLayerCrossMin.h \
-    Src/ThirdPartyLibs/OGDF/module/UMLLayoutModule.h \
-    Src/ThirdPartyLibs/OGDF/module/UPRLayoutModule.h \
-    Src/ThirdPartyLibs/OGDF/module/UpwardEdgeInserterModule.h \
-    Src/ThirdPartyLibs/OGDF/module/UpwardPlanarizerModule.h \
-    Src/ThirdPartyLibs/OGDF/module/UpwardPlanarSubgraphModule.h \
-    Src/ThirdPartyLibs/OGDF/orthogonal/CompactionConstraintGraph.h \
-    Src/ThirdPartyLibs/OGDF/orthogonal/EdgeRouter.h \
-    Src/ThirdPartyLibs/OGDF/orthogonal/FlowCompaction.h \
-    Src/ThirdPartyLibs/OGDF/orthogonal/LongestPathCompaction.h \
-    Src/ThirdPartyLibs/OGDF/orthogonal/MinimumEdgeDistances.h \
-    Src/ThirdPartyLibs/OGDF/orthogonal/OrthoLayout.h \
-    Src/ThirdPartyLibs/OGDF/orthogonal/OrthoRep.h \
-    Src/ThirdPartyLibs/OGDF/orthogonal/OrthoShaper.h \
-    Src/ThirdPartyLibs/OGDF/packing/ComponentSplitterLayout.h \
-    Src/ThirdPartyLibs/OGDF/packing/TileToRowsCCPacker.h \
-    Src/ThirdPartyLibs/OGDF/planarity/BoothLueker.h \
-    Src/ThirdPartyLibs/OGDF/planarity/BoyerMyrvold.h \
-    Src/ThirdPartyLibs/OGDF/planarity/EdgeTypePatterns.h \
-    Src/ThirdPartyLibs/OGDF/planarity/EmbedderMaxFace.h \
-    Src/ThirdPartyLibs/OGDF/planarity/EmbedderMaxFaceLayers.h \
-    Src/ThirdPartyLibs/OGDF/planarity/EmbedderMinDepth.h \
-    Src/ThirdPartyLibs/OGDF/planarity/EmbedderMinDepthMaxFace.h \
-    Src/ThirdPartyLibs/OGDF/planarity/EmbedderMinDepthMaxFaceLayers.h \
-    Src/ThirdPartyLibs/OGDF/planarity/EmbedderMinDepthPiTa.h \
-    Src/ThirdPartyLibs/OGDF/planarity/ExtractKuratowskis.h \
-    Src/ThirdPartyLibs/OGDF/planarity/FastPlanarSubgraph.h \
-    Src/ThirdPartyLibs/OGDF/planarity/FixedEmbeddingInserter.h \
-    Src/ThirdPartyLibs/OGDF/planarity/KuratowskiSubdivision.h \
-    Src/ThirdPartyLibs/OGDF/planarity/MaximalPlanarSubgraphSimple.h \
-    Src/ThirdPartyLibs/OGDF/planarity/MaximumPlanarSubgraph.h \
-    Src/ThirdPartyLibs/OGDF/planarity/MMFixedEmbeddingInserter.h \
-    Src/ThirdPartyLibs/OGDF/planarity/MMSubgraphPlanarizer.h \
-    Src/ThirdPartyLibs/OGDF/planarity/MMVariableEmbeddingInserter.h \
-    Src/ThirdPartyLibs/OGDF/planarity/MultiEdgeApproxInserter.h \
-    Src/ThirdPartyLibs/OGDF/planarity/NodeTypePatterns.h \
-    Src/ThirdPartyLibs/OGDF/planarity/NonPlanarCore.h \
-    Src/ThirdPartyLibs/OGDF/planarity/PlanarizationGridLayout.h \
-    Src/ThirdPartyLibs/OGDF/planarity/PlanarizationLayout.h \
-    Src/ThirdPartyLibs/OGDF/planarity/PlanRep.h \
-    Src/ThirdPartyLibs/OGDF/planarity/PlanRepExpansion.h \
-    Src/ThirdPartyLibs/OGDF/planarity/PlanRepInc.h \
-    Src/ThirdPartyLibs/OGDF/planarity/PlanRepUML.h \
-    Src/ThirdPartyLibs/OGDF/planarity/SimpleEmbedder.h \
-    Src/ThirdPartyLibs/OGDF/planarity/SimpleIncNodeInserter.h \
-    Src/ThirdPartyLibs/OGDF/planarity/SubgraphPlanarizer.h \
-    Src/ThirdPartyLibs/OGDF/planarity/VariableEmbeddingInserter.h \
-    Src/ThirdPartyLibs/OGDF/planarity/VariableEmbeddingInserter2.h \
-    Src/ThirdPartyLibs/OGDF/planarlayout/BiconnectedShellingOrder.h \
-    Src/ThirdPartyLibs/OGDF/planarlayout/FPPLayout.h \
-    Src/ThirdPartyLibs/OGDF/planarlayout/MixedModelLayout.h \
-    Src/ThirdPartyLibs/OGDF/planarlayout/MMCBBase.h \
-    Src/ThirdPartyLibs/OGDF/planarlayout/MMCBDoubleGrid.h \
-    Src/ThirdPartyLibs/OGDF/planarlayout/MMCBLocalStretch.h \
-    Src/ThirdPartyLibs/OGDF/planarlayout/PlanarDrawLayout.h \
-    Src/ThirdPartyLibs/OGDF/planarlayout/PlanarStraightLayout.h \
-    Src/ThirdPartyLibs/OGDF/planarlayout/SchnyderLayout.h \
-    Src/ThirdPartyLibs/OGDF/planarlayout/ShellingOrder.h \
-    Src/ThirdPartyLibs/OGDF/planarlayout/TriconnectedShellingOrder.h \
-    Src/ThirdPartyLibs/OGDF/simultaneous/SimDraw.h \
-    Src/ThirdPartyLibs/OGDF/simultaneous/SimDrawCaller.h \
-    Src/ThirdPartyLibs/OGDF/simultaneous/SimDrawColorizer.h \
-    Src/ThirdPartyLibs/OGDF/simultaneous/SimDrawCreator.h \
-    Src/ThirdPartyLibs/OGDF/simultaneous/SimDrawCreatorSimple.h \
-    Src/ThirdPartyLibs/OGDF/simultaneous/SimDrawManipulatorModule.h \
-    Src/ThirdPartyLibs/OGDF/simultaneous/TwoLayerCrossMinSimDraw.h \
-    Src/ThirdPartyLibs/OGDF/tree/RadialTreeLayout.h \
-    Src/ThirdPartyLibs/OGDF/tree/TreeLayout.h \
-    Src/ThirdPartyLibs/OGDF/upward/DominanceLayout.h \
-    Src/ThirdPartyLibs/OGDF/upward/ExpansionGraph.h \
-    Src/ThirdPartyLibs/OGDF/upward/FaceSinkGraph.h \
-    Src/ThirdPartyLibs/OGDF/upward/FeasibleUpwardPlanarSubgraph.h \
-    Src/ThirdPartyLibs/OGDF/upward/FixedEmbeddingUpwardEdgeInserter.h \
-    Src/ThirdPartyLibs/OGDF/upward/FixedUpwardEmbeddingInserter.h \
-    Src/ThirdPartyLibs/OGDF/upward/FUPSSimple.h \
-    Src/ThirdPartyLibs/OGDF/upward/LayerBasedUPRLayout.h \
-    Src/ThirdPartyLibs/OGDF/upward/SubgraphUpwardPlanarizer.h \
-    Src/ThirdPartyLibs/OGDF/upward/UpwardPlanarizationLayout.h \
-    Src/ThirdPartyLibs/OGDF/upward/UpwardPlanarModule.h \
-    Src/ThirdPartyLibs/OGDF/upward/UpwardPlanarSubgraphSimple.h \
-    Src/ThirdPartyLibs/OGDF/upward/UpwardPlanRep.h \
-    Src/ThirdPartyLibs/OGDF/upward/VisibilityLayout.h \
-    Src/BasicView/FlowGraphScene.h \
-    Src/BasicView/FlowGraphView.h \
-    Src/BasicView/FlowGraphBlock.h \
-    Src/BasicView/FlowGraphEdge.h \
-    Src/Gui/FlowGraphWidget.h
-=======
-    Src/Gui/SelectFields.h \
-    Src/Gui/ReferenceManager.h
-
->>>>>>> 4ce848d2
-
-INCLUDEPATH += \
-    Src \
-    Src/Gui \
-    Src/BasicView \
-    Src/Disassembler \
-    Src/BeaEngine \
-    Src/ThirdPartyLibs/BeaEngine \
-    Src/Memory \
-    Src/Bridge \
-    Src/Global \
-    Src/Utils \
-    Src/ThirdPartyLibs
-
-FORMS += \
-    Src/Gui/MainWindow.ui \
-    Src/Gui/CPUWidget.ui \
-    Src/Gui/GotoDialog.ui \
-    Src/Gui/WordEditDialog.ui \
-    Src/Gui/LineEditDialog.ui \
-    Src/Gui/SymbolView.ui \
-    Src/BasicView/SearchListView.ui \
-    Src/Gui/SettingsDialog.ui \
-    Src/Gui/ExceptionRangeDialog.ui \
-    Src/Gui/CommandHelpView.ui \
-    Src/Gui/AppearanceDialog.ui \
-    Src/Gui/CloseDialog.ui \
-    Src/Gui/HexEditDialog.ui \
-    Src/Gui/PatchDialog.ui \
-    Src/Gui/PatchDialogGroupSelector.ui \
-    Src/Gui/ShortcutsDialog.ui \
-    Src/Gui/CalculatorDialog.ui \
-    Src/Gui/AttachDialog.ui \
-    Src/Gui/PageMemoryRights.ui \
-    Src/Gui/SelectFields.ui
-
-RESOURCES += \
-    resource.qrc
-
-
-
-
-
-
-
-
+#-------------------------------------------------
+#
+# Project created by QtCreator 2013-05-20T13:22:23
+#
+#-------------------------------------------------
+
+QT       += core gui network
+
+greaterThan(QT_MAJOR_VERSION, 4): QT += widgets
+
+# Removes all debug output when defined
+#DEFINES += QT_NO_DEBUG_OUTPUT
+
+#generate debug symbols in release mode
+QMAKE_CFLAGS_RELEASE += -Zi
+QMAKE_LFLAGS_RELEASE += /DEBUG
+
+!contains(QMAKE_HOST.arch, x86_64) {
+    TARGET = x32_gui
+} else {
+    TARGET = x64_gui
+}
+
+DEFINES += BUILD_LIB
+TEMPLATE = lib
+DEFINES += NOMINMAX
+DEFINES += OGDF_DLL
+
+INCLUDEPATH += $$PWD/Src/Bridge
+
+LIBS += -luser32
+
+!contains(QMAKE_HOST.arch, x86_64) {
+    ## Windows x86 (32bit) specific build here
+    LIBS += -L"$$PWD/Src/ThirdPartyLibs/BeaEngine/" -lBeaEngine
+    LIBS += -L"$$PWD/Src/Bridge/" -lx32_bridge
+    LIBS += -L"$$PWD/Src/ThirdPartyLibs/OGDF/" -logdf_x86
+} else {
+    ## Windows x64 (64bit) specific build here
+    LIBS += -L"$$PWD/Src/ThirdPartyLibs/BeaEngine/" -lBeaEngine_64
+    LIBS += -L"$$PWD/Src/Bridge/" -lx64_bridge
+    LIBS += -L"$$PWD/Src/ThirdPartyLibs/OGDF/" -logdf_x64
+}
+
+SOURCES += \
+    Src/main.cpp \
+    Src/Gui/MainWindow.cpp \
+    Src/Gui/CPUWidget.cpp \
+    Src/Gui/CommandLineEdit.cpp \
+    Src/BasicView/Disassembly.cpp \
+    Src/BasicView/HexDump.cpp \
+    Src/BasicView/AbstractTableView.cpp \
+    Src/Disassembler/QBeaEngine.cpp \
+    Src/Memory/MemoryPage.cpp \
+    Src/Bridge/Bridge.cpp \
+    Src/BasicView/StdTable.cpp \
+    Src/Gui/MemoryMapView.cpp \
+    Src/Gui/LogView.cpp \
+    Src/Gui/GotoDialog.cpp \
+    Src/Gui/StatusLabel.cpp \
+    Src/Gui/WordEditDialog.cpp \
+    Src/Gui/CPUDisassembly.cpp \
+    Src/Gui/LineEditDialog.cpp \
+    Src/Gui/BreakpointsView.cpp \
+    Src/Utils/Breakpoints.cpp \
+    Src/Gui/CPUInfoBox.cpp \
+    Src/Gui/CPUDump.cpp \
+    Src/Gui/ScriptView.cpp \
+    Src/Gui/CPUStack.cpp \
+    Src/Gui/SymbolView.cpp \
+    Src/Gui/RegistersView.cpp \
+    Src/BasicView/SearchListView.cpp \
+    Src/BasicView/ReferenceView.cpp \
+    Src/Gui/ThreadView.cpp \
+    Src/Gui/SettingsDialog.cpp \
+    Src/Gui/ExceptionRangeDialog.cpp \
+    Src/Utils/RichTextPainter.cpp \
+    Src/Gui/TabBar.cpp \
+    Src/Gui/TabWidget.cpp \
+    Src/Gui/CommandHelpView.cpp \
+    Src/BasicView/HistoryLineEdit.cpp \
+    Src/Utils/Configuration.cpp \
+    Src/Gui/CPUSideBar.cpp \
+    Src/Gui/AppearanceDialog.cpp \
+    Src/Disassembler/BeaTokenizer.cpp \
+    Src/Gui/CloseDialog.cpp \
+    Src/Gui/HexEditDialog.cpp \
+    Src/QHexEdit/ArrayCommand.cpp \
+    Src/QHexEdit/QHexEdit.cpp \
+    Src/QHexEdit/QHexEditPrivate.cpp \
+    Src/QHexEdit/XByteArray.cpp \
+    Src/Gui/PatchDialog.cpp \
+    Src/Gui/PatchDialogGroupSelector.cpp \
+    Src/Utils/UpdateChecker.cpp \
+    Src/BasicView/SearchListViewTable.cpp \
+    Src/Gui/CallStackView.cpp \
+    Src/Gui/ShortcutsDialog.cpp \
+    Src/BasicView/ShortcutEdit.cpp \
+    Src/Gui/CalculatorDialog.cpp \
+    Src/Gui/AttachDialog.cpp \
+    Src/Gui/PageMemoryRights.cpp \
+    Src/Gui/SelectFields.cpp \
+    Src/Gui/ReferenceManager.cpp
+    Src/BasicView/FlowGraphScene.cpp \
+    Src/BasicView/FlowGraphView.cpp \
+    Src/BasicView/FlowGraphBlock.cpp \
+    Src/BasicView/FlowGraphEdge.cpp \
+    Src/Gui/FlowGraphWidget.cpp
+
+
+HEADERS += \
+    Src/main.h \
+    Src/Gui/MainWindow.h \
+    Src/Gui/CPUWidget.h \
+    Src/Gui/CommandLineEdit.h \
+    Src/BasicView/Disassembly.h \
+    Src/BasicView/HexDump.h \
+    Src/BasicView/AbstractTableView.h \
+    Src/Disassembler/QBeaEngine.h \
+    Src/Memory/MemoryPage.h \
+    Src/Bridge/Bridge.h \
+    Src/Global/NewTypes.h \
+    Src/Exports.h \
+    Src/Imports.h \
+    Src/BasicView/StdTable.h \
+    Src/Gui/MemoryMapView.h \
+    Src/Gui/LogView.h \
+    Src/Gui/GotoDialog.h \
+    Src/Gui/RegistersView.h \
+    Src/Gui/StatusLabel.h \
+    Src/Gui/WordEditDialog.h \
+    Src/Gui/CPUDisassembly.h \
+    Src/Gui/LineEditDialog.h \
+    Src/Gui/BreakpointsView.h \
+    Src/Utils/Breakpoints.h \
+    Src/Gui/CPUInfoBox.h \
+    Src/Gui/CPUDump.h \
+    Src/Gui/ScriptView.h \
+    Src/Gui/CPUStack.h \
+    Src/Gui/SymbolView.h \
+    Src/BasicView/SearchListView.h \
+    Src/BasicView/ReferenceView.h \
+    Src/Gui/ThreadView.h \
+    Src/Gui/SettingsDialog.h \
+    Src/Gui/ExceptionRangeDialog.h \
+    Src/Utils/RichTextPainter.h \
+    Src/Gui/TabBar.h \
+    Src/Gui/TabWidget.h \
+    Src/Gui/CommandHelpView.h \
+    Src/BasicView/HistoryLineEdit.h \
+    Src/Utils/Configuration.h \
+    Src/Gui/CPUSideBar.h \
+    Src/Gui/AppearanceDialog.h \
+    Src/Disassembler/BeaTokenizer.h \
+    Src/Gui/CloseDialog.h \
+    Src/Gui/HexEditDialog.h \
+    Src/QHexEdit/ArrayCommand.h \
+    Src/QHexEdit/QHexEdit.h \
+    Src/QHexEdit/QHexEditPrivate.h \
+    Src/QHexEdit/XByteArray.h \
+    Src/Gui/PatchDialog.h \
+    Src/Gui/PatchDialogGroupSelector.h \
+    Src/Utils/UpdateChecker.h \
+    Src/BasicView/SearchListViewTable.h \
+    Src/Gui/CallStackView.h \
+    Src/Gui/ShortcutsDialog.h \
+    Src/BasicView/ShortcutEdit.h \
+    Src/Gui/CalculatorDialog.h \
+    Src/Gui/AttachDialog.h \
+    Src/Gui/PageMemoryRights.h \
+    Src/Gui/SelectFields.h \
+    Src/Gui/ReferenceManager.h
+    Src/BasicView/HeaderButton.h \
+    Src/ThirdPartyLibs/BeaEngine/basic_types.h \
+    Src/ThirdPartyLibs/BeaEngine/BeaEngine.h \
+    Src/ThirdPartyLibs/BeaEngine/export.h \
+    Src/ThirdPartyLibs/BeaEngine/macros.h \
+    Src/ThirdPartyLibs/OGDF/augmentation/DfsMakeBiconnected.h \
+    Src/ThirdPartyLibs/OGDF/augmentation/PlanarAugmentation.h \
+    Src/ThirdPartyLibs/OGDF/augmentation/PlanarAugmentationFix.h \
+    Src/ThirdPartyLibs/OGDF/basic/AdjEntryArray.h \
+    Src/ThirdPartyLibs/OGDF/basic/Array.h \
+    Src/ThirdPartyLibs/OGDF/basic/Array2D.h \
+    Src/ThirdPartyLibs/OGDF/basic/ArrayBuffer.h \
+    Src/ThirdPartyLibs/OGDF/basic/Barrier.h \
+    Src/ThirdPartyLibs/OGDF/basic/basic.h \
+    Src/ThirdPartyLibs/OGDF/basic/BinaryHeap.h \
+    Src/ThirdPartyLibs/OGDF/basic/BinaryHeap2.h \
+    Src/ThirdPartyLibs/OGDF/basic/BoundedQueue.h \
+    Src/ThirdPartyLibs/OGDF/basic/BoundedStack.h \
+    Src/ThirdPartyLibs/OGDF/basic/CombinatorialEmbedding.h \
+    Src/ThirdPartyLibs/OGDF/basic/comparer.h \
+    Src/ThirdPartyLibs/OGDF/basic/Constraints.h \
+    Src/ThirdPartyLibs/OGDF/basic/CriticalSection.h \
+    Src/ThirdPartyLibs/OGDF/basic/DisjointSets.h \
+    Src/ThirdPartyLibs/OGDF/basic/DualGraph.h \
+    Src/ThirdPartyLibs/OGDF/basic/EdgeArray.h \
+    Src/ThirdPartyLibs/OGDF/basic/EdgeComparer.h \
+    Src/ThirdPartyLibs/OGDF/basic/EdgeComparerSimple.h \
+    Src/ThirdPartyLibs/OGDF/basic/EFreeList.h \
+    Src/ThirdPartyLibs/OGDF/basic/EList.h \
+    Src/ThirdPartyLibs/OGDF/basic/exceptions.h \
+    Src/ThirdPartyLibs/OGDF/basic/extended_graph_alg.h \
+    Src/ThirdPartyLibs/OGDF/basic/FaceArray.h \
+    Src/ThirdPartyLibs/OGDF/basic/FaceSet.h \
+    Src/ThirdPartyLibs/OGDF/basic/geometry.h \
+    Src/ThirdPartyLibs/OGDF/basic/Graph.h \
+    Src/ThirdPartyLibs/OGDF/basic/Graph_d.h \
+    Src/ThirdPartyLibs/OGDF/basic/graph_generators.h \
+    Src/ThirdPartyLibs/OGDF/basic/GraphAttributes.h \
+    Src/ThirdPartyLibs/OGDF/basic/GraphCopy.h \
+    Src/ThirdPartyLibs/OGDF/basic/GraphCopyAttributes.h \
+    Src/ThirdPartyLibs/OGDF/basic/GraphObserver.h \
+    Src/ThirdPartyLibs/OGDF/basic/GridLayout.h \
+    Src/ThirdPartyLibs/OGDF/basic/GridLayoutMapped.h \
+    Src/ThirdPartyLibs/OGDF/basic/HashArray.h \
+    Src/ThirdPartyLibs/OGDF/basic/HashArray2D.h \
+    Src/ThirdPartyLibs/OGDF/basic/Hashing.h \
+    Src/ThirdPartyLibs/OGDF/basic/HashIterator2D.h \
+    Src/ThirdPartyLibs/OGDF/basic/HeapBase.h \
+    Src/ThirdPartyLibs/OGDF/basic/HyperGraph.h \
+    Src/ThirdPartyLibs/OGDF/basic/IncNodeInserter.h \
+    Src/ThirdPartyLibs/OGDF/basic/Layout.h \
+    Src/ThirdPartyLibs/OGDF/basic/List.h \
+    Src/ThirdPartyLibs/OGDF/basic/Logger.h \
+    Src/ThirdPartyLibs/OGDF/basic/Math.h \
+    Src/ThirdPartyLibs/OGDF/basic/memory.h \
+    Src/ThirdPartyLibs/OGDF/basic/MinHeap.h \
+    Src/ThirdPartyLibs/OGDF/basic/MinPriorityQueue.h \
+    Src/ThirdPartyLibs/OGDF/basic/Module.h \
+    Src/ThirdPartyLibs/OGDF/basic/ModuleOption.h \
+    Src/ThirdPartyLibs/OGDF/basic/NearestRectangleFinder.h \
+    Src/ThirdPartyLibs/OGDF/basic/NodeArray.h \
+    Src/ThirdPartyLibs/OGDF/basic/NodeComparer.h \
+    Src/ThirdPartyLibs/OGDF/basic/NodeSet.h \
+    Src/ThirdPartyLibs/OGDF/basic/precondition.h \
+    Src/ThirdPartyLibs/OGDF/basic/PreprocessorLayout.h \
+    Src/ThirdPartyLibs/OGDF/basic/Queue.h \
+    Src/ThirdPartyLibs/OGDF/basic/simple_graph_alg.h \
+    Src/ThirdPartyLibs/OGDF/basic/Skiplist.h \
+    Src/ThirdPartyLibs/OGDF/basic/SList.h \
+    Src/ThirdPartyLibs/OGDF/basic/Stack.h \
+    Src/ThirdPartyLibs/OGDF/basic/String.h \
+    Src/ThirdPartyLibs/OGDF/basic/System.h \
+    Src/ThirdPartyLibs/OGDF/basic/Thread.h \
+    Src/ThirdPartyLibs/OGDF/basic/Timeouter.h \
+    Src/ThirdPartyLibs/OGDF/basic/TopologyModule.h \
+    Src/ThirdPartyLibs/OGDF/basic/tuples.h \
+    Src/ThirdPartyLibs/OGDF/basic/UMLGraph.h \
+    Src/ThirdPartyLibs/OGDF/cluster/CconnectClusterPlanar.h \
+    Src/ThirdPartyLibs/OGDF/cluster/CconnectClusterPlanarEmbed.h \
+    Src/ThirdPartyLibs/OGDF/cluster/ClusterArray.h \
+    Src/ThirdPartyLibs/OGDF/cluster/ClusterGraph.h \
+    Src/ThirdPartyLibs/OGDF/cluster/ClusterGraphAttributes.h \
+    Src/ThirdPartyLibs/OGDF/cluster/ClusterGraphCopyAttributes.h \
+    Src/ThirdPartyLibs/OGDF/cluster/ClusterGraphObserver.h \
+    Src/ThirdPartyLibs/OGDF/cluster/ClusterOrthoLayout.h \
+    Src/ThirdPartyLibs/OGDF/cluster/ClusterOrthoShaper.h \
+    Src/ThirdPartyLibs/OGDF/cluster/ClusterPlanarizationLayout.h \
+    Src/ThirdPartyLibs/OGDF/cluster/ClusterPlanRep.h \
+    Src/ThirdPartyLibs/OGDF/cluster/ClusterSet.h \
+    Src/ThirdPartyLibs/OGDF/cluster/CPlanarEdgeInserter.h \
+    Src/ThirdPartyLibs/OGDF/cluster/CPlanarSubClusteredGraph.h \
+    Src/ThirdPartyLibs/OGDF/cluster/MaximumCPlanarSubgraph.h \
+    Src/ThirdPartyLibs/OGDF/decomposition/BCTree.h \
+    Src/ThirdPartyLibs/OGDF/decomposition/DynamicBCTree.h \
+    Src/ThirdPartyLibs/OGDF/decomposition/DynamicPlanarSPQRTree.h \
+    Src/ThirdPartyLibs/OGDF/decomposition/DynamicSkeleton.h \
+    Src/ThirdPartyLibs/OGDF/decomposition/DynamicSPQRForest.h \
+    Src/ThirdPartyLibs/OGDF/decomposition/DynamicSPQRTree.h \
+    Src/ThirdPartyLibs/OGDF/decomposition/PertinentGraph.h \
+    Src/ThirdPartyLibs/OGDF/decomposition/PlanarSPQRTree.h \
+    Src/ThirdPartyLibs/OGDF/decomposition/Skeleton.h \
+    Src/ThirdPartyLibs/OGDF/decomposition/SPQRTree.h \
+    Src/ThirdPartyLibs/OGDF/decomposition/StaticPlanarSPQRTree.h \
+    Src/ThirdPartyLibs/OGDF/decomposition/StaticSkeleton.h \
+    Src/ThirdPartyLibs/OGDF/decomposition/StaticSPQRTree.h \
+    Src/ThirdPartyLibs/OGDF/energybased/multilevelmixer/BarycenterPlacer.h \
+    Src/ThirdPartyLibs/OGDF/energybased/multilevelmixer/CirclePlacer.h \
+    Src/ThirdPartyLibs/OGDF/energybased/multilevelmixer/EdgeCoverMerger.h \
+    Src/ThirdPartyLibs/OGDF/energybased/multilevelmixer/IndependentSetMerger.h \
+    Src/ThirdPartyLibs/OGDF/energybased/multilevelmixer/InitialPlacer.h \
+    Src/ThirdPartyLibs/OGDF/energybased/multilevelmixer/LocalBiconnectedMerger.h \
+    Src/ThirdPartyLibs/OGDF/energybased/multilevelmixer/MatchingMerger.h \
+    Src/ThirdPartyLibs/OGDF/energybased/multilevelmixer/MedianPlacer.h \
+    Src/ThirdPartyLibs/OGDF/energybased/multilevelmixer/MixedForceLayout.h \
+    Src/ThirdPartyLibs/OGDF/energybased/multilevelmixer/MMMExampleFastLayout.h \
+    Src/ThirdPartyLibs/OGDF/energybased/multilevelmixer/MMMExampleNiceLayout.h \
+    Src/ThirdPartyLibs/OGDF/energybased/multilevelmixer/MMMExampleNoTwistLayout.h \
+    Src/ThirdPartyLibs/OGDF/energybased/multilevelmixer/ModularMultilevelMixer.h \
+    Src/ThirdPartyLibs/OGDF/energybased/multilevelmixer/MultilevelBuilder.h \
+    Src/ThirdPartyLibs/OGDF/energybased/multilevelmixer/RandomMerger.h \
+    Src/ThirdPartyLibs/OGDF/energybased/multilevelmixer/RandomPlacer.h \
+    Src/ThirdPartyLibs/OGDF/energybased/multilevelmixer/ScalingLayout.h \
+    Src/ThirdPartyLibs/OGDF/energybased/multilevelmixer/SolarMerger.h \
+    Src/ThirdPartyLibs/OGDF/energybased/multilevelmixer/SolarPlacer.h \
+    Src/ThirdPartyLibs/OGDF/energybased/multilevelmixer/ZeroPlacer.h \
+    Src/ThirdPartyLibs/OGDF/energybased/CoinTutteLayout.h \
+    Src/ThirdPartyLibs/OGDF/energybased/DavidsonHarel.h \
+    Src/ThirdPartyLibs/OGDF/energybased/DavidsonHarelLayout.h \
+    Src/ThirdPartyLibs/OGDF/energybased/FastMultipoleEmbedder.h \
+    Src/ThirdPartyLibs/OGDF/energybased/FMMMLayout.h \
+    Src/ThirdPartyLibs/OGDF/energybased/GEMLayout.h \
+    Src/ThirdPartyLibs/OGDF/energybased/MultilevelLayout.h \
+    Src/ThirdPartyLibs/OGDF/energybased/SpringEmbedderFR.h \
+    Src/ThirdPartyLibs/OGDF/energybased/SpringEmbedderFRExact.h \
+    Src/ThirdPartyLibs/OGDF/energybased/SpringEmbedderKK.h \
+    Src/ThirdPartyLibs/OGDF/energybased/StressMajorizationSimple.h \
+    Src/ThirdPartyLibs/OGDF/external/abacus.h \
+    Src/ThirdPartyLibs/OGDF/external/coin.h \
+    Src/ThirdPartyLibs/OGDF/fileformats/DinoLineBuffer.h \
+    Src/ThirdPartyLibs/OGDF/fileformats/DinoTools.h \
+    Src/ThirdPartyLibs/OGDF/fileformats/DinoUmlDiagramGraph.h \
+    Src/ThirdPartyLibs/OGDF/fileformats/DinoUmlModelGraph.h \
+    Src/ThirdPartyLibs/OGDF/fileformats/DinoUmlToGraphConverter.h \
+    Src/ThirdPartyLibs/OGDF/fileformats/DinoXmlParser.h \
+    Src/ThirdPartyLibs/OGDF/fileformats/DinoXmlScanner.h \
+    Src/ThirdPartyLibs/OGDF/fileformats/GmlParser.h \
+    Src/ThirdPartyLibs/OGDF/fileformats/Ogml.h \
+    Src/ThirdPartyLibs/OGDF/fileformats/OgmlParser.h \
+    Src/ThirdPartyLibs/OGDF/fileformats/simple_graph_load.h \
+    Src/ThirdPartyLibs/OGDF/fileformats/SteinLibParser.h \
+    Src/ThirdPartyLibs/OGDF/fileformats/XmlObject.h \
+    Src/ThirdPartyLibs/OGDF/fileformats/XmlParser.h \
+    Src/ThirdPartyLibs/OGDF/graphalg/CliqueFinder.h \
+    Src/ThirdPartyLibs/OGDF/graphalg/Clusterer.h \
+    Src/ThirdPartyLibs/OGDF/graphalg/ConvexHull.h \
+    Src/ThirdPartyLibs/OGDF/graphalg/Dijkstra.h \
+    Src/ThirdPartyLibs/OGDF/graphalg/GraphReduction.h \
+    Src/ThirdPartyLibs/OGDF/graphalg/MinCostFlowReinelt.h \
+    Src/ThirdPartyLibs/OGDF/graphalg/MinimumCut.h \
+    Src/ThirdPartyLibs/OGDF/graphalg/PageRank.h \
+    Src/ThirdPartyLibs/OGDF/graphalg/ShortestPathWithBFM.h \
+    Src/ThirdPartyLibs/OGDF/internal/augmentation/PALabel.h \
+    Src/ThirdPartyLibs/OGDF/internal/basic/intrinsics.h \
+    Src/ThirdPartyLibs/OGDF/internal/basic/list_templates.h \
+    Src/ThirdPartyLibs/OGDF/internal/basic/MallocMemoryAllocator.h \
+    Src/ThirdPartyLibs/OGDF/internal/basic/PoolMemoryAllocator.h \
+    Src/ThirdPartyLibs/OGDF/internal/cluster/basics.h \
+    Src/ThirdPartyLibs/OGDF/internal/cluster/Cluster_ChunkConnection.h \
+    Src/ThirdPartyLibs/OGDF/internal/cluster/Cluster_CutConstraint.h \
+    Src/ThirdPartyLibs/OGDF/internal/cluster/Cluster_EdgeVar.h \
+    Src/ThirdPartyLibs/OGDF/internal/cluster/Cluster_MaxPlanarEdges.h \
+    Src/ThirdPartyLibs/OGDF/internal/cluster/ClusterPQContainer.h \
+    Src/ThirdPartyLibs/OGDF/internal/cluster/CPlanarSubClusteredST.h \
+    Src/ThirdPartyLibs/OGDF/internal/cluster/KuratowskiConstraint.h \
+    Src/ThirdPartyLibs/OGDF/internal/cluster/MaxCPlanar_Master.h \
+    Src/ThirdPartyLibs/OGDF/internal/cluster/MaxCPlanar_MinimalClusterConnection.h \
+    Src/ThirdPartyLibs/OGDF/internal/cluster/MaxCPlanar_Sub.h \
+    Src/ThirdPartyLibs/OGDF/internal/energybased/AdjacencyOracle.h \
+    Src/ThirdPartyLibs/OGDF/internal/energybased/Attraction.h \
+    Src/ThirdPartyLibs/OGDF/internal/energybased/EdgeAttributes.h \
+    Src/ThirdPartyLibs/OGDF/internal/energybased/EnergyFunction.h \
+    Src/ThirdPartyLibs/OGDF/internal/energybased/FruchtermanReingold.h \
+    Src/ThirdPartyLibs/OGDF/internal/energybased/IntersectionRectangle.h \
+    Src/ThirdPartyLibs/OGDF/internal/energybased/MultilevelGraph.h \
+    Src/ThirdPartyLibs/OGDF/internal/energybased/NMM.h \
+    Src/ThirdPartyLibs/OGDF/internal/energybased/NodeAttributes.h \
+    Src/ThirdPartyLibs/OGDF/internal/energybased/NodePairEnergy.h \
+    Src/ThirdPartyLibs/OGDF/internal/energybased/Overlap.h \
+    Src/ThirdPartyLibs/OGDF/internal/energybased/ParticleInfo.h \
+    Src/ThirdPartyLibs/OGDF/internal/energybased/Planarity.h \
+    Src/ThirdPartyLibs/OGDF/internal/energybased/PlanarityGrid.h \
+    Src/ThirdPartyLibs/OGDF/internal/energybased/QuadTreeNM.h \
+    Src/ThirdPartyLibs/OGDF/internal/energybased/QuadTreeNodeNM.h \
+    Src/ThirdPartyLibs/OGDF/internal/energybased/Repulsion.h \
+    Src/ThirdPartyLibs/OGDF/internal/energybased/UniformGrid.h \
+    Src/ThirdPartyLibs/OGDF/internal/lpsolver/LPSolver_coin.h \
+    Src/ThirdPartyLibs/OGDF/internal/orthogonal/NodeInfo.h \
+    Src/ThirdPartyLibs/OGDF/internal/orthogonal/RoutingChannel.h \
+    Src/ThirdPartyLibs/OGDF/internal/planarity/BoyerMyrvoldInit.h \
+    Src/ThirdPartyLibs/OGDF/internal/planarity/BoyerMyrvoldPlanar.h \
+    Src/ThirdPartyLibs/OGDF/internal/planarity/ConnectedSubgraph.h \
+    Src/ThirdPartyLibs/OGDF/internal/planarity/EmbedderMaxFaceBiconnectedGraphs.h \
+    Src/ThirdPartyLibs/OGDF/internal/planarity/EmbedderMaxFaceBiconnectedGraphsLayers.h \
+    Src/ThirdPartyLibs/OGDF/internal/planarity/EmbedIndicator.h \
+    Src/ThirdPartyLibs/OGDF/internal/planarity/EmbedPQTree.h \
+    Src/ThirdPartyLibs/OGDF/internal/planarity/FindKuratowskis.h \
+    Src/ThirdPartyLibs/OGDF/internal/planarity/IndInfo.h \
+    Src/ThirdPartyLibs/OGDF/internal/planarity/MaxSequencePQTree.h \
+    Src/ThirdPartyLibs/OGDF/internal/planarity/MDMFLengthAttribute.h \
+    Src/ThirdPartyLibs/OGDF/internal/planarity/PlanarLeafKey.h \
+    Src/ThirdPartyLibs/OGDF/internal/planarity/PlanarPQTree.h \
+    Src/ThirdPartyLibs/OGDF/internal/planarity/PlanarSubgraphPQTree.h \
+    Src/ThirdPartyLibs/OGDF/internal/planarity/PQBasicKey.h \
+    Src/ThirdPartyLibs/OGDF/internal/planarity/PQBasicKeyRoot.h \
+    Src/ThirdPartyLibs/OGDF/internal/planarity/PQInternalKey.h \
+    Src/ThirdPartyLibs/OGDF/internal/planarity/PQInternalNode.h \
+    Src/ThirdPartyLibs/OGDF/internal/planarity/PQLeaf.h \
+    Src/ThirdPartyLibs/OGDF/internal/planarity/PQLeafKey.h \
+    Src/ThirdPartyLibs/OGDF/internal/planarity/PQNode.h \
+    Src/ThirdPartyLibs/OGDF/internal/planarity/PQNodeKey.h \
+    Src/ThirdPartyLibs/OGDF/internal/planarity/PQNodeRoot.h \
+    Src/ThirdPartyLibs/OGDF/internal/planarity/PQTree.h \
+    Src/ThirdPartyLibs/OGDF/internal/planarity/whaInfo.h \
+    Src/ThirdPartyLibs/OGDF/internal/steinertree/EdgeWeightedGraph.h \
+    Src/ThirdPartyLibs/OGDF/internal/steinertree/EdgeWeightedGraphCopy.h \
+    Src/ThirdPartyLibs/OGDF/labeling/EdgeLabel.h \
+    Src/ThirdPartyLibs/OGDF/labeling/ELabelInterface.h \
+    Src/ThirdPartyLibs/OGDF/labeling/ELabelPosSimple.h \
+    Src/ThirdPartyLibs/OGDF/layered/BarycenterHeuristic.h \
+    Src/ThirdPartyLibs/OGDF/layered/CoffmanGrahamRanking.h \
+    Src/ThirdPartyLibs/OGDF/layered/CrossingsMatrix.h \
+    Src/ThirdPartyLibs/OGDF/layered/DfsAcyclicSubgraph.h \
+    Src/ThirdPartyLibs/OGDF/layered/ExtendedNestingGraph.h \
+    Src/ThirdPartyLibs/OGDF/layered/FastHierarchyLayout.h \
+    Src/ThirdPartyLibs/OGDF/layered/FastSimpleHierarchyLayout.h \
+    Src/ThirdPartyLibs/OGDF/layered/GreedyCycleRemoval.h \
+    Src/ThirdPartyLibs/OGDF/layered/GreedyInsertHeuristic.h \
+    Src/ThirdPartyLibs/OGDF/layered/GreedySwitchHeuristic.h \
+    Src/ThirdPartyLibs/OGDF/layered/Hierarchy.h \
+    Src/ThirdPartyLibs/OGDF/layered/Level.h \
+    Src/ThirdPartyLibs/OGDF/layered/LongestPathRanking.h \
+    Src/ThirdPartyLibs/OGDF/layered/MedianHeuristic.h \
+    Src/ThirdPartyLibs/OGDF/layered/OptimalHierarchyClusterLayout.h \
+    Src/ThirdPartyLibs/OGDF/layered/OptimalHierarchyLayout.h \
+    Src/ThirdPartyLibs/OGDF/layered/OptimalRanking.h \
+    Src/ThirdPartyLibs/OGDF/layered/SiftingHeuristic.h \
+    Src/ThirdPartyLibs/OGDF/layered/SplitHeuristic.h \
+    Src/ThirdPartyLibs/OGDF/layered/SugiyamaLayout.h \
+    Src/ThirdPartyLibs/OGDF/lpsolver/LPSolver.h \
+    Src/ThirdPartyLibs/OGDF/misclayout/BalloonLayout.h \
+    Src/ThirdPartyLibs/OGDF/misclayout/CircularLayout.h \
+    Src/ThirdPartyLibs/OGDF/misclayout/ProcrustesSubLayout.h \
+    Src/ThirdPartyLibs/OGDF/module/AcyclicSubgraphModule.h \
+    Src/ThirdPartyLibs/OGDF/module/AugmentationModule.h \
+    Src/ThirdPartyLibs/OGDF/module/CCLayoutPackModule.h \
+    Src/ThirdPartyLibs/OGDF/module/ClustererModule.h \
+    Src/ThirdPartyLibs/OGDF/module/CPlanarSubgraphModule.h \
+    Src/ThirdPartyLibs/OGDF/module/CrossingMinimizationModule.h \
+    Src/ThirdPartyLibs/OGDF/module/EdgeInsertionModule.h \
+    Src/ThirdPartyLibs/OGDF/module/EmbedderModule.h \
+    Src/ThirdPartyLibs/OGDF/module/ForceLayoutModule.h \
+    Src/ThirdPartyLibs/OGDF/module/FUPSModule.h \
+    Src/ThirdPartyLibs/OGDF/module/GridLayoutModule.h \
+    Src/ThirdPartyLibs/OGDF/module/HierarchyClusterLayoutModule.h \
+    Src/ThirdPartyLibs/OGDF/module/HierarchyLayoutModule.h \
+    Src/ThirdPartyLibs/OGDF/module/LayoutClusterPlanRepModule.h \
+    Src/ThirdPartyLibs/OGDF/module/LayoutModule.h \
+    Src/ThirdPartyLibs/OGDF/module/LayoutPlanRepModule.h \
+    Src/ThirdPartyLibs/OGDF/module/MinCostFlowModule.h \
+    Src/ThirdPartyLibs/OGDF/module/MixedModelCrossingsBeautifierModule.h \
+    Src/ThirdPartyLibs/OGDF/module/MMCrossingMinimizationModule.h \
+    Src/ThirdPartyLibs/OGDF/module/MMEdgeInsertionModule.h \
+    Src/ThirdPartyLibs/OGDF/module/MultilevelLayoutModule.h \
+    Src/ThirdPartyLibs/OGDF/module/PlanarityModule.h \
+    Src/ThirdPartyLibs/OGDF/module/PlanarSubgraphModule.h \
+    Src/ThirdPartyLibs/OGDF/module/RankingModule.h \
+    Src/ThirdPartyLibs/OGDF/module/ShellingOrderModule.h \
+    Src/ThirdPartyLibs/OGDF/module/ShortestPathModule.h \
+    Src/ThirdPartyLibs/OGDF/module/TwoLayerCrossMin.h \
+    Src/ThirdPartyLibs/OGDF/module/UMLLayoutModule.h \
+    Src/ThirdPartyLibs/OGDF/module/UPRLayoutModule.h \
+    Src/ThirdPartyLibs/OGDF/module/UpwardEdgeInserterModule.h \
+    Src/ThirdPartyLibs/OGDF/module/UpwardPlanarizerModule.h \
+    Src/ThirdPartyLibs/OGDF/module/UpwardPlanarSubgraphModule.h \
+    Src/ThirdPartyLibs/OGDF/orthogonal/CompactionConstraintGraph.h \
+    Src/ThirdPartyLibs/OGDF/orthogonal/EdgeRouter.h \
+    Src/ThirdPartyLibs/OGDF/orthogonal/FlowCompaction.h \
+    Src/ThirdPartyLibs/OGDF/orthogonal/LongestPathCompaction.h \
+    Src/ThirdPartyLibs/OGDF/orthogonal/MinimumEdgeDistances.h \
+    Src/ThirdPartyLibs/OGDF/orthogonal/OrthoLayout.h \
+    Src/ThirdPartyLibs/OGDF/orthogonal/OrthoRep.h \
+    Src/ThirdPartyLibs/OGDF/orthogonal/OrthoShaper.h \
+    Src/ThirdPartyLibs/OGDF/packing/ComponentSplitterLayout.h \
+    Src/ThirdPartyLibs/OGDF/packing/TileToRowsCCPacker.h \
+    Src/ThirdPartyLibs/OGDF/planarity/BoothLueker.h \
+    Src/ThirdPartyLibs/OGDF/planarity/BoyerMyrvold.h \
+    Src/ThirdPartyLibs/OGDF/planarity/EdgeTypePatterns.h \
+    Src/ThirdPartyLibs/OGDF/planarity/EmbedderMaxFace.h \
+    Src/ThirdPartyLibs/OGDF/planarity/EmbedderMaxFaceLayers.h \
+    Src/ThirdPartyLibs/OGDF/planarity/EmbedderMinDepth.h \
+    Src/ThirdPartyLibs/OGDF/planarity/EmbedderMinDepthMaxFace.h \
+    Src/ThirdPartyLibs/OGDF/planarity/EmbedderMinDepthMaxFaceLayers.h \
+    Src/ThirdPartyLibs/OGDF/planarity/EmbedderMinDepthPiTa.h \
+    Src/ThirdPartyLibs/OGDF/planarity/ExtractKuratowskis.h \
+    Src/ThirdPartyLibs/OGDF/planarity/FastPlanarSubgraph.h \
+    Src/ThirdPartyLibs/OGDF/planarity/FixedEmbeddingInserter.h \
+    Src/ThirdPartyLibs/OGDF/planarity/KuratowskiSubdivision.h \
+    Src/ThirdPartyLibs/OGDF/planarity/MaximalPlanarSubgraphSimple.h \
+    Src/ThirdPartyLibs/OGDF/planarity/MaximumPlanarSubgraph.h \
+    Src/ThirdPartyLibs/OGDF/planarity/MMFixedEmbeddingInserter.h \
+    Src/ThirdPartyLibs/OGDF/planarity/MMSubgraphPlanarizer.h \
+    Src/ThirdPartyLibs/OGDF/planarity/MMVariableEmbeddingInserter.h \
+    Src/ThirdPartyLibs/OGDF/planarity/MultiEdgeApproxInserter.h \
+    Src/ThirdPartyLibs/OGDF/planarity/NodeTypePatterns.h \
+    Src/ThirdPartyLibs/OGDF/planarity/NonPlanarCore.h \
+    Src/ThirdPartyLibs/OGDF/planarity/PlanarizationGridLayout.h \
+    Src/ThirdPartyLibs/OGDF/planarity/PlanarizationLayout.h \
+    Src/ThirdPartyLibs/OGDF/planarity/PlanRep.h \
+    Src/ThirdPartyLibs/OGDF/planarity/PlanRepExpansion.h \
+    Src/ThirdPartyLibs/OGDF/planarity/PlanRepInc.h \
+    Src/ThirdPartyLibs/OGDF/planarity/PlanRepUML.h \
+    Src/ThirdPartyLibs/OGDF/planarity/SimpleEmbedder.h \
+    Src/ThirdPartyLibs/OGDF/planarity/SimpleIncNodeInserter.h \
+    Src/ThirdPartyLibs/OGDF/planarity/SubgraphPlanarizer.h \
+    Src/ThirdPartyLibs/OGDF/planarity/VariableEmbeddingInserter.h \
+    Src/ThirdPartyLibs/OGDF/planarity/VariableEmbeddingInserter2.h \
+    Src/ThirdPartyLibs/OGDF/planarlayout/BiconnectedShellingOrder.h \
+    Src/ThirdPartyLibs/OGDF/planarlayout/FPPLayout.h \
+    Src/ThirdPartyLibs/OGDF/planarlayout/MixedModelLayout.h \
+    Src/ThirdPartyLibs/OGDF/planarlayout/MMCBBase.h \
+    Src/ThirdPartyLibs/OGDF/planarlayout/MMCBDoubleGrid.h \
+    Src/ThirdPartyLibs/OGDF/planarlayout/MMCBLocalStretch.h \
+    Src/ThirdPartyLibs/OGDF/planarlayout/PlanarDrawLayout.h \
+    Src/ThirdPartyLibs/OGDF/planarlayout/PlanarStraightLayout.h \
+    Src/ThirdPartyLibs/OGDF/planarlayout/SchnyderLayout.h \
+    Src/ThirdPartyLibs/OGDF/planarlayout/ShellingOrder.h \
+    Src/ThirdPartyLibs/OGDF/planarlayout/TriconnectedShellingOrder.h \
+    Src/ThirdPartyLibs/OGDF/simultaneous/SimDraw.h \
+    Src/ThirdPartyLibs/OGDF/simultaneous/SimDrawCaller.h \
+    Src/ThirdPartyLibs/OGDF/simultaneous/SimDrawColorizer.h \
+    Src/ThirdPartyLibs/OGDF/simultaneous/SimDrawCreator.h \
+    Src/ThirdPartyLibs/OGDF/simultaneous/SimDrawCreatorSimple.h \
+    Src/ThirdPartyLibs/OGDF/simultaneous/SimDrawManipulatorModule.h \
+    Src/ThirdPartyLibs/OGDF/simultaneous/TwoLayerCrossMinSimDraw.h \
+    Src/ThirdPartyLibs/OGDF/tree/RadialTreeLayout.h \
+    Src/ThirdPartyLibs/OGDF/tree/TreeLayout.h \
+    Src/ThirdPartyLibs/OGDF/upward/DominanceLayout.h \
+    Src/ThirdPartyLibs/OGDF/upward/ExpansionGraph.h \
+    Src/ThirdPartyLibs/OGDF/upward/FaceSinkGraph.h \
+    Src/ThirdPartyLibs/OGDF/upward/FeasibleUpwardPlanarSubgraph.h \
+    Src/ThirdPartyLibs/OGDF/upward/FixedEmbeddingUpwardEdgeInserter.h \
+    Src/ThirdPartyLibs/OGDF/upward/FixedUpwardEmbeddingInserter.h \
+    Src/ThirdPartyLibs/OGDF/upward/FUPSSimple.h \
+    Src/ThirdPartyLibs/OGDF/upward/LayerBasedUPRLayout.h \
+    Src/ThirdPartyLibs/OGDF/upward/SubgraphUpwardPlanarizer.h \
+    Src/ThirdPartyLibs/OGDF/upward/UpwardPlanarizationLayout.h \
+    Src/ThirdPartyLibs/OGDF/upward/UpwardPlanarModule.h \
+    Src/ThirdPartyLibs/OGDF/upward/UpwardPlanarSubgraphSimple.h \
+    Src/ThirdPartyLibs/OGDF/upward/UpwardPlanRep.h \
+    Src/ThirdPartyLibs/OGDF/upward/VisibilityLayout.h \
+    Src/BasicView/FlowGraphScene.h \
+    Src/BasicView/FlowGraphView.h \
+    Src/BasicView/FlowGraphBlock.h \
+    Src/BasicView/FlowGraphEdge.h \
+    Src/Gui/FlowGraphWidget.h
+
+INCLUDEPATH += \
+    Src \
+    Src/Gui \
+    Src/BasicView \
+    Src/Disassembler \
+    Src/BeaEngine \
+    Src/ThirdPartyLibs/BeaEngine \
+    Src/Memory \
+    Src/Bridge \
+    Src/Global \
+    Src/Utils \
+    Src/ThirdPartyLibs
+
+FORMS += \
+    Src/Gui/MainWindow.ui \
+    Src/Gui/CPUWidget.ui \
+    Src/Gui/GotoDialog.ui \
+    Src/Gui/WordEditDialog.ui \
+    Src/Gui/LineEditDialog.ui \
+    Src/Gui/SymbolView.ui \
+    Src/BasicView/SearchListView.ui \
+    Src/Gui/SettingsDialog.ui \
+    Src/Gui/ExceptionRangeDialog.ui \
+    Src/Gui/CommandHelpView.ui \
+    Src/Gui/AppearanceDialog.ui \
+    Src/Gui/CloseDialog.ui \
+    Src/Gui/HexEditDialog.ui \
+    Src/Gui/PatchDialog.ui \
+    Src/Gui/PatchDialogGroupSelector.ui \
+    Src/Gui/ShortcutsDialog.ui \
+    Src/Gui/CalculatorDialog.ui \
+    Src/Gui/AttachDialog.ui \
+    Src/Gui/PageMemoryRights.ui \
+    Src/Gui/SelectFields.ui
+
+RESOURCES += \
+    resource.qrc
+
+
+
+
+
+
+
+
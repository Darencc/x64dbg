/**
 @file console.cpp

 @brief Implements the console class.
 */

#include "console.h"

<<<<<<< HEAD
/**
 @brief The msg[ 66000].
 */

static char msg[66000];

/**
 @fn void dputs(const char* text)

 @brief Dputs the given text.

 @param text The text.
 */

=======
>>>>>>> 11bc98c3
void dputs(const char* text)
{
    dprintf("%s\n", text);
}

/**
 @fn void dprintf(const char* format, ...)

 @brief Dprintfs the given format.

 @param format Describes the format to use.
 */

void dprintf(const char* format, ...)
{
    va_list args;
    va_start(args, format);
    Memory<char*> msg(66000);
    vsnprintf(msg, msg.size(), format, args);
    GuiAddLogMessage(msg);
}
<|MERGE_RESOLUTION|>--- conflicted
+++ resolved
@@ -1,46 +1,41 @@
-/**
- @file console.cpp
-
- @brief Implements the console class.
- */
-
-#include "console.h"
-
-<<<<<<< HEAD
-/**
- @brief The msg[ 66000].
- */
-
-static char msg[66000];
-
-/**
- @fn void dputs(const char* text)
-
- @brief Dputs the given text.
-
- @param text The text.
- */
-
-=======
->>>>>>> 11bc98c3
-void dputs(const char* text)
-{
-    dprintf("%s\n", text);
-}
-
-/**
- @fn void dprintf(const char* format, ...)
-
- @brief Dprintfs the given format.
-
- @param format Describes the format to use.
- */
-
-void dprintf(const char* format, ...)
-{
-    va_list args;
-    va_start(args, format);
-    Memory<char*> msg(66000);
-    vsnprintf(msg, msg.size(), format, args);
-    GuiAddLogMessage(msg);
-}
+/**
+ @file console.cpp
+
+ @brief Implements the console class.
+ */
+
+#include "console.h"
+
+/**
+ @brief The msg[ 66000].
+ */
+
+/**
+ @fn void dputs(const char* text)
+
+ @brief Dputs the given text.
+
+ @param text The text.
+ */
+
+void dputs(const char* text)
+{
+    dprintf("%s\n", text);
+}
+
+/**
+ @fn void dprintf(const char* format, ...)
+
+ @brief Dprintfs the given format.
+
+ @param format Describes the format to use.
+ */
+
+void dprintf(const char* format, ...)
+{
+    va_list args;
+    va_start(args, format);
+    Memory<char*> msg(66000);
+    vsnprintf(msg, msg.size(), format, args);
+    GuiAddLogMessage(msg);
+}
--- conflicted
+++ resolved
@@ -1,2294 +1,2286 @@
-/**
- @file value.cpp
-
- @brief Implements the value class.
- */
-
-#include "value.h"
-#include "variable.h"
-#include "debugger.h"
-#include "console.h"
-#include "math.h"
-#include "memory.h"
-#include "addrinfo.h"
-#include "symbolinfo.h"
-#include <psapi.h>
-
-/**
- @brief The dosignedcalc.
- */
-
-static bool dosignedcalc = false;
-
-/**
- @fn bool valuesignedcalc()
-
- @brief Valuesignedcalcs this object.
-
- @return true if it succeeds, false if it fails.
- */
-
-bool valuesignedcalc()
-{
-    return dosignedcalc;
-}
-
-/**
- @fn void valuesetsignedcalc(bool a)
-
- @brief Valuesetsignedcalcs.
-
- @param a true to a.
- */
-
-void valuesetsignedcalc(bool a)
-{
-    dosignedcalc = a;
-}
-
-/**
- @fn static bool isflag(const char* string)
-
- @brief Query if 'string' isflag.
-
- @param string The string.
-
- @return true if it succeeds, false if it fails.
- */
-
-static bool isflag(const char* string)
-{
-    if(scmp(string, "cf"))
-        return true;
-    if(scmp(string, "pf"))
-        return true;
-    if(scmp(string, "af"))
-        return true;
-    if(scmp(string, "zf"))
-        return true;
-    if(scmp(string, "sf"))
-        return true;
-    if(scmp(string, "tf"))
-        return true;
-    if(scmp(string, "if"))
-        return true;
-    if(scmp(string, "df"))
-        return true;
-    if(scmp(string, "of"))
-        return true;
-    if(scmp(string, "rf"))
-        return true;
-    if(scmp(string, "vm"))
-        return true;
-    if(scmp(string, "ac"))
-        return true;
-    if(scmp(string, "vif"))
-        return true;
-    if(scmp(string, "vip"))
-        return true;
-    if(scmp(string, "id"))
-        return true;
-    return false;
-}
-
-/**
- @fn static bool isregister(const char* string)
-
- @brief Query if 'string' isregister.
-
- @param string The string.
-
- @return true if it succeeds, false if it fails.
- */
-
-static bool isregister(const char* string)
-{
-    if(scmp(string, "eax"))
-        return true;
-    if(scmp(string, "ebx"))
-        return true;
-    if(scmp(string, "ecx"))
-        return true;
-    if(scmp(string, "edx"))
-        return true;
-    if(scmp(string, "edi"))
-        return true;
-    if(scmp(string, "esi"))
-        return true;
-    if(scmp(string, "ebp"))
-        return true;
-    if(scmp(string, "esp"))
-        return true;
-    if(scmp(string, "eip"))
-        return true;
-    if(scmp(string, "eflags"))
-        return true;
-
-    if(scmp(string, "ax"))
-        return true;
-    if(scmp(string, "bx"))
-        return true;
-    if(scmp(string, "cx"))
-        return true;
-    if(scmp(string, "dx"))
-        return true;
-    if(scmp(string, "si"))
-        return true;
-    if(scmp(string, "di"))
-        return true;
-    if(scmp(string, "bp"))
-        return true;
-    if(scmp(string, "sp"))
-        return true;
-    if(scmp(string, "ip"))
-        return true;
-
-    if(scmp(string, "ah"))
-        return true;
-    if(scmp(string, "al"))
-        return true;
-    if(scmp(string, "bh"))
-        return true;
-    if(scmp(string, "bl"))
-        return true;
-    if(scmp(string, "ch"))
-        return true;
-    if(scmp(string, "cl"))
-        return true;
-    if(scmp(string, "dh"))
-        return true;
-    if(scmp(string, "dl"))
-        return true;
-    if(scmp(string, "sih"))
-        return true;
-    if(scmp(string, "sil"))
-        return true;
-    if(scmp(string, "dih"))
-        return true;
-    if(scmp(string, "dil"))
-        return true;
-    if(scmp(string, "bph"))
-        return true;
-    if(scmp(string, "bpl"))
-        return true;
-    if(scmp(string, "sph"))
-        return true;
-    if(scmp(string, "spl"))
-        return true;
-    if(scmp(string, "iph"))
-        return true;
-    if(scmp(string, "ipl"))
-        return true;
-
-    if(scmp(string, "dr0"))
-        return true;
-    if(scmp(string, "dr1"))
-        return true;
-    if(scmp(string, "dr2"))
-        return true;
-    if(scmp(string, "dr3"))
-        return true;
-    if(scmp(string, "dr6") or scmp(string, "dr4"))
-        return true;
-    if(scmp(string, "dr7") or scmp(string, "dr5"))
-        return true;
-
-    if(scmp(string, "cip"))
-        return true;
-    if(scmp(string, "csp"))
-        return true;
-    if(scmp(string, "cflags"))
-        return true;
-
-    if(scmp(string, "gs"))
-        return true;
-    if(scmp(string, "fs"))
-        return true;
-    if(scmp(string, "es"))
-        return true;
-    if(scmp(string, "ds"))
-        return true;
-    if(scmp(string, "cs"))
-        return true;
-    if(scmp(string, "ss"))
-        return true;
-
-#ifndef _WIN64
-    return false;
-#endif // _WIN64
-    if(scmp(string, "rax"))
-        return true;
-    if(scmp(string, "rbx"))
-        return true;
-    if(scmp(string, "rcx"))
-        return true;
-    if(scmp(string, "rdx"))
-        return true;
-    if(scmp(string, "rdi"))
-        return true;
-    if(scmp(string, "rsi"))
-        return true;
-    if(scmp(string, "rbp"))
-        return true;
-    if(scmp(string, "rsp"))
-        return true;
-    if(scmp(string, "rip"))
-        return true;
-    if(scmp(string, "rflags"))
-        return true;
-    if(scmp(string, "r8"))
-        return true;
-    if(scmp(string, "r9"))
-        return true;
-    if(scmp(string, "r10"))
-        return true;
-    if(scmp(string, "r11"))
-        return true;
-    if(scmp(string, "r12"))
-        return true;
-    if(scmp(string, "r13"))
-        return true;
-    if(scmp(string, "r14"))
-        return true;
-    if(scmp(string, "r15"))
-        return true;
-    if(scmp(string, "r8d"))
-        return true;
-    if(scmp(string, "r9d"))
-        return true;
-    if(scmp(string, "r10d"))
-        return true;
-    if(scmp(string, "r11d"))
-        return true;
-    if(scmp(string, "r12d"))
-        return true;
-    if(scmp(string, "r13d"))
-        return true;
-    if(scmp(string, "r14d"))
-        return true;
-    if(scmp(string, "r15d"))
-        return true;
-    if(scmp(string, "r8w"))
-        return true;
-    if(scmp(string, "r9w"))
-        return true;
-    if(scmp(string, "r10w"))
-        return true;
-    if(scmp(string, "r11w"))
-        return true;
-    if(scmp(string, "r12w"))
-        return true;
-    if(scmp(string, "r13w"))
-        return true;
-    if(scmp(string, "r14w"))
-        return true;
-    if(scmp(string, "r15w"))
-        return true;
-    if(scmp(string, "r8b"))
-        return true;
-    if(scmp(string, "r9b"))
-        return true;
-    if(scmp(string, "r10b"))
-        return true;
-    if(scmp(string, "r11b"))
-        return true;
-    if(scmp(string, "r12b"))
-        return true;
-    if(scmp(string, "r13b"))
-        return true;
-    if(scmp(string, "r14b"))
-        return true;
-    if(scmp(string, "r15b"))
-        return true;
-    return false;
-}
-
-#define MXCSRFLAG_IE 0x1
-#define MXCSRFLAG_DE 0x2
-#define MXCSRFLAG_ZE 0x4
-#define MXCSRFLAG_OE 0x8
-#define MXCSRFLAG_UE 0x10
-#define MXCSRFLAG_PE 0x20
-#define MXCSRFLAG_DAZ 0x40
-#define MXCSRFLAG_IM 0x80
-#define MXCSRFLAG_DM 0x100
-#define MXCSRFLAG_ZM 0x200
-#define MXCSRFLAG_OM 0x400
-#define MXCSRFLAG_UM 0x800
-#define MXCSRFLAG_PM 0x1000
-#define MXCSRFLAG_FZ 0x8000
-
-typedef struct
-{
-    char* name;
-    unsigned int flag;
-
-} FLAG_NAME_VALUE_TABLE_t;
-
-#define MXCSR_NAME_FLAG_TABLE_ENTRY(flag_name) { #flag_name, MXCSRFLAG_##flag_name }
-
-unsigned int getmxcsrflagfromstring(const char* string)
-{
-    static FLAG_NAME_VALUE_TABLE_t mxcsrnameflagtable[] =
-    {
-        MXCSR_NAME_FLAG_TABLE_ENTRY(IE),
-        MXCSR_NAME_FLAG_TABLE_ENTRY(DE),
-        MXCSR_NAME_FLAG_TABLE_ENTRY(ZE),
-        MXCSR_NAME_FLAG_TABLE_ENTRY(OE),
-        MXCSR_NAME_FLAG_TABLE_ENTRY(UE),
-        MXCSR_NAME_FLAG_TABLE_ENTRY(PE),
-        MXCSR_NAME_FLAG_TABLE_ENTRY(DAZ),
-        MXCSR_NAME_FLAG_TABLE_ENTRY(IM),
-        MXCSR_NAME_FLAG_TABLE_ENTRY(DM),
-        MXCSR_NAME_FLAG_TABLE_ENTRY(ZM),
-        MXCSR_NAME_FLAG_TABLE_ENTRY(OM),
-        MXCSR_NAME_FLAG_TABLE_ENTRY(UM),
-        MXCSR_NAME_FLAG_TABLE_ENTRY(PM),
-        MXCSR_NAME_FLAG_TABLE_ENTRY(FZ)
-    };
-    int i;
-
-    for(i = 0; i < (sizeof(mxcsrnameflagtable) / sizeof(*mxcsrnameflagtable)); i++)
-    {
-        if(scmp(string, mxcsrnameflagtable[i].name))
-            return mxcsrnameflagtable[i].flag;
-    }
-
-    return 0;
-}
-
-bool valmxcsrflagfromstring(uint mxcsrflags, const char* string)
-{
-    unsigned int flag = getmxcsrflagfromstring(string);
-    if(flag == 0)
-        return false;
-
-    return (bool)((int)(mxcsrflags & flag) != 0);
-}
-
-#define x87STATUSWORD_FLAG_I 0x1
-#define x87STATUSWORD_FLAG_D 0x2
-#define x87STATUSWORD_FLAG_Z 0x4
-#define x87STATUSWORD_FLAG_O 0x8
-#define x87STATUSWORD_FLAG_U 0x10
-#define x87STATUSWORD_FLAG_P 0x20
-#define x87STATUSWORD_FLAG_SF 0x40
-#define x87STATUSWORD_FLAG_IR 0x80
-#define x87STATUSWORD_FLAG_C0 0x100
-#define x87STATUSWORD_FLAG_C1 0x200
-#define x87STATUSWORD_FLAG_C2 0x400
-#define x87STATUSWORD_FLAG_C3 0x4000
-#define x87STATUSWORD_FLAG_B 0x8000
-
-#define X87STATUSWORD_NAME_FLAG_TABLE_ENTRY(flag_name) { #flag_name, x87STATUSWORD_FLAG_##flag_name }
-
-unsigned int getx87statuswordflagfromstring(const char* string)
-{
-    static FLAG_NAME_VALUE_TABLE_t statuswordflagtable[] =
-    {
-        X87STATUSWORD_NAME_FLAG_TABLE_ENTRY(I),
-        X87STATUSWORD_NAME_FLAG_TABLE_ENTRY(D),
-        X87STATUSWORD_NAME_FLAG_TABLE_ENTRY(Z),
-        X87STATUSWORD_NAME_FLAG_TABLE_ENTRY(O),
-        X87STATUSWORD_NAME_FLAG_TABLE_ENTRY(U),
-        X87STATUSWORD_NAME_FLAG_TABLE_ENTRY(P),
-        X87STATUSWORD_NAME_FLAG_TABLE_ENTRY(SF),
-        X87STATUSWORD_NAME_FLAG_TABLE_ENTRY(IR),
-        X87STATUSWORD_NAME_FLAG_TABLE_ENTRY(C0),
-        X87STATUSWORD_NAME_FLAG_TABLE_ENTRY(C1),
-        X87STATUSWORD_NAME_FLAG_TABLE_ENTRY(C2),
-        X87STATUSWORD_NAME_FLAG_TABLE_ENTRY(C3),
-        X87STATUSWORD_NAME_FLAG_TABLE_ENTRY(B)
-    };
-    int i;
-
-    for(i = 0; i < (sizeof(statuswordflagtable) / sizeof(*statuswordflagtable)); i++)
-    {
-        if(scmp(string, statuswordflagtable[i].name))
-            return statuswordflagtable[i].flag;
-    }
-
-    return 0;
-}
-
-bool valx87statuswordflagfromstring(uint statusword, const char* string)
-{
-    unsigned int flag = getx87statuswordflagfromstring(string);
-    if(flag == 0)
-        return false;
-
-    return (bool)((int)(statusword & flag) != 0);
-}
-
-#define x87CONTROLWORD_FLAG_IM 0x1
-#define x87CONTROLWORD_FLAG_DM 0x2
-#define x87CONTROLWORD_FLAG_ZM 0x4
-#define x87CONTROLWORD_FLAG_OM 0x8
-#define x87CONTROLWORD_FLAG_UM 0x10
-#define x87CONTROLWORD_FLAG_PM 0x20
-#define x87CONTROLWORD_FLAG_IEM 0x80
-#define x87CONTROLWORD_FLAG_IC 0x1000
-
-#define X87CONTROLWORD_NAME_FLAG_TABLE_ENTRY(flag_name) { #flag_name, x87CONTROLWORD_FLAG_##flag_name }
-
-unsigned int getx87controlwordflagfromstring(const char* string)
-{
-    static FLAG_NAME_VALUE_TABLE_t controlwordflagtable[] =
-    {
-        X87CONTROLWORD_NAME_FLAG_TABLE_ENTRY(IM),
-        X87CONTROLWORD_NAME_FLAG_TABLE_ENTRY(DM),
-        X87CONTROLWORD_NAME_FLAG_TABLE_ENTRY(ZM),
-        X87CONTROLWORD_NAME_FLAG_TABLE_ENTRY(OM),
-        X87CONTROLWORD_NAME_FLAG_TABLE_ENTRY(UM),
-        X87CONTROLWORD_NAME_FLAG_TABLE_ENTRY(PM),
-        X87CONTROLWORD_NAME_FLAG_TABLE_ENTRY(IEM),
-        X87CONTROLWORD_NAME_FLAG_TABLE_ENTRY(IC)
-    };
-    int i;
-
-    for(i = 0; i < (sizeof(controlwordflagtable) / sizeof(*controlwordflagtable)); i++)
-    {
-        if(scmp(string, controlwordflagtable[i].name))
-            return controlwordflagtable[i].flag;
-    }
-
-    return 0;
-}
-
-bool valx87controlwordflagfromstring(uint controlword, const char* string)
-{
-    unsigned int flag = getx87controlwordflagfromstring(string);
-
-    if(flag == 0)
-        return false;
-
-    return (bool)((int)(controlword & flag) != 0);
-}
-
-unsigned short valmxcsrfieldfromstring(uint mxcsrflags, const char* string)
-{
-    if(scmp(string, "RC"))
-        return ((mxcsrflags & 0x6000) >> 13);
-
-    return 0;
-}
-
-unsigned short valx87statuswordfieldfromstring(uint statusword, const char* string)
-{
-    if(scmp(string, "TOP"))
-        return ((statusword & 0x3800) >> 11);
-
-    return 0;
-}
-
-unsigned short valx87controlwordfieldfromstring(uint controlword, const char* string)
-{
-    if(scmp(string, "PC"))
-        return ((controlword & 0x300) >> 8);
-    if(scmp(string, "RC"))
-        return ((controlword & 0xC00) >> 10);
-
-    return 0;
-}
-
-bool valflagfromstring(uint eflags, const char* string)
-{
-    if(scmp(string, "cf"))
-        return (bool)((int)(eflags & 0x1) != 0);
-    if(scmp(string, "pf"))
-        return (bool)((int)(eflags & 0x4) != 0);
-    if(scmp(string, "af"))
-        return (bool)((int)(eflags & 0x10) != 0);
-    if(scmp(string, "zf"))
-        return (bool)((int)(eflags & 0x40) != 0);
-    if(scmp(string, "sf"))
-        return (bool)((int)(eflags & 0x80) != 0);
-    if(scmp(string, "tf"))
-        return (bool)((int)(eflags & 0x100) != 0);
-    if(scmp(string, "if"))
-        return (bool)((int)(eflags & 0x200) != 0);
-    if(scmp(string, "df"))
-        return (bool)((int)(eflags & 0x400) != 0);
-    if(scmp(string, "of"))
-        return (bool)((int)(eflags & 0x800) != 0);
-    if(scmp(string, "rf"))
-        return (bool)((int)(eflags & 0x10000) != 0);
-    if(scmp(string, "vm"))
-        return (bool)((int)(eflags & 0x20000) != 0);
-    if(scmp(string, "ac"))
-        return (bool)((int)(eflags & 0x40000) != 0);
-    if(scmp(string, "vif"))
-        return (bool)((int)(eflags & 0x80000) != 0);
-    if(scmp(string, "vip"))
-        return (bool)((int)(eflags & 0x100000) != 0);
-    if(scmp(string, "id"))
-        return (bool)((int)(eflags & 0x200000) != 0);
-    return false;
-}
-
-/**
- @fn static bool setflag(const char* string, bool set)
-
- @brief Setflags.
-
- @param string The string.
- @param set    true to set.
-
- @return true if it succeeds, false if it fails.
- */
-
-static bool setflag(const char* string, bool set)
-{
-    uint eflags = GetContextDataEx(hActiveThread, UE_CFLAGS);
-    uint xorval = 0;
-    uint flag = 0;
-    if(scmp(string, "cf"))
-        flag = 0x1;
-    else if(scmp(string, "pf"))
-        flag = 0x4;
-    else if(scmp(string, "af"))
-        flag = 0x10;
-    else if(scmp(string, "zf"))
-        flag = 0x40;
-    else if(scmp(string, "sf"))
-        flag = 0x80;
-    else if(scmp(string, "tf"))
-        flag = 0x100;
-    else if(scmp(string, "if"))
-        flag = 0x200;
-    else if(scmp(string, "df"))
-        flag = 0x400;
-    else if(scmp(string, "of"))
-        flag = 0x800;
-    else if(scmp(string, "rf"))
-        flag = 0x10000;
-    else if(scmp(string, "vm"))
-        flag = 0x20000;
-    else if(scmp(string, "ac"))
-        flag = 0x40000;
-    else if(scmp(string, "vif"))
-        flag = 0x80000;
-    else if(scmp(string, "vip"))
-        flag = 0x100000;
-    else if(scmp(string, "id"))
-        flag = 0x200000;
-    if(eflags & flag and !set)
-        xorval = flag;
-    else if(set)
-        xorval = flag;
-    return SetContextDataEx(hActiveThread, UE_CFLAGS, eflags ^ xorval);
-}
-
-/**
- @fn static uint getregister(int* size, const char* string)
-
- @brief Getregisters.
-
- @param [in,out] size If non-null, the size.
- @param string        The string.
-
- @return An uint.
- */
-
-static uint getregister(int* size, const char* string)
-{
-    if(size)
-        *size = 4;
-    if(scmp(string, "eax"))
-    {
-        return GetContextDataEx(hActiveThread, UE_EAX);
-    }
-    if(scmp(string, "ebx"))
-    {
-        return GetContextDataEx(hActiveThread, UE_EBX);
-    }
-    if(scmp(string, "ecx"))
-    {
-        return GetContextDataEx(hActiveThread, UE_ECX);
-    }
-    if(scmp(string, "edx"))
-    {
-        return GetContextDataEx(hActiveThread, UE_EDX);
-    }
-    if(scmp(string, "edi"))
-    {
-        return GetContextDataEx(hActiveThread, UE_EDI);
-    }
-    if(scmp(string, "esi"))
-    {
-        return GetContextDataEx(hActiveThread, UE_ESI);
-    }
-    if(scmp(string, "ebp"))
-    {
-        return GetContextDataEx(hActiveThread, UE_EBP);
-    }
-    if(scmp(string, "esp"))
-    {
-        return GetContextDataEx(hActiveThread, UE_ESP);
-    }
-    if(scmp(string, "eip"))
-    {
-        return GetContextDataEx(hActiveThread, UE_EIP);
-    }
-    if(scmp(string, "eflags"))
-    {
-        return GetContextDataEx(hActiveThread, UE_EFLAGS);
-    }
-
-    if(scmp(string, "gs"))
-    {
-        return GetContextDataEx(hActiveThread, UE_SEG_GS);
-    }
-    if(scmp(string, "fs"))
-    {
-        return GetContextDataEx(hActiveThread, UE_SEG_FS);
-    }
-    if(scmp(string, "es"))
-    {
-        return GetContextDataEx(hActiveThread, UE_SEG_ES);
-    }
-    if(scmp(string, "ds"))
-    {
-        return GetContextDataEx(hActiveThread, UE_SEG_DS);
-    }
-    if(scmp(string, "cs"))
-    {
-        return GetContextDataEx(hActiveThread, UE_SEG_CS);
-    }
-    if(scmp(string, "ss"))
-    {
-        return GetContextDataEx(hActiveThread, UE_SEG_SS);
-    }
-
-    if(size)
-        *size = 2;
-    if(scmp(string, "ax"))
-    {
-        uint val = GetContextDataEx(hActiveThread, UE_EAX);
-        return val & 0xFFFF;
-    }
-    if(scmp(string, "bx"))
-    {
-        uint val = GetContextDataEx(hActiveThread, UE_EBX);
-        return val & 0xFFFF;
-    }
-    if(scmp(string, "cx"))
-    {
-        uint val = GetContextDataEx(hActiveThread, UE_ECX);
-        return val & 0xFFFF;
-    }
-    if(scmp(string, "dx"))
-    {
-        uint val = GetContextDataEx(hActiveThread, UE_EDX);
-        return val & 0xFFFF;
-    }
-    if(scmp(string, "si"))
-    {
-        uint val = GetContextDataEx(hActiveThread, UE_ESI);
-        return val & 0xFFFF;
-    }
-    if(scmp(string, "di"))
-    {
-        uint val = GetContextDataEx(hActiveThread, UE_EDI);
-        return val & 0xFFFF;
-    }
-    if(scmp(string, "bp"))
-    {
-        uint val = GetContextDataEx(hActiveThread, UE_EBP);
-        return val & 0xFFFF;
-    }
-    if(scmp(string, "sp"))
-    {
-        uint val = GetContextDataEx(hActiveThread, UE_ESP);
-        return val & 0xFFFF;
-    }
-    if(scmp(string, "ip"))
-    {
-        uint val = GetContextDataEx(hActiveThread, UE_EIP);
-        return val & 0xFFFF;
-    }
-
-    if(size)
-        *size = 1;
-    if(scmp(string, "ah"))
-    {
-        uint val = GetContextDataEx(hActiveThread, UE_EAX);
-        return (val >> 8) & 0xFF;
-    }
-    if(scmp(string, "al"))
-    {
-        uint val = GetContextDataEx(hActiveThread, UE_EAX);
-        return val & 0xFF;
-    }
-    if(scmp(string, "bh"))
-    {
-        uint val = GetContextDataEx(hActiveThread, UE_EBX);
-        return (val >> 8) & 0xFF;
-    }
-    if(scmp(string, "bl"))
-    {
-        uint val = GetContextDataEx(hActiveThread, UE_EBX);
-        return val & 0xFF;
-    }
-    if(scmp(string, "ch"))
-    {
-        uint val = GetContextDataEx(hActiveThread, UE_ECX);
-        return (val >> 8) & 0xFF;
-    }
-    if(scmp(string, "cl"))
-    {
-        uint val = GetContextDataEx(hActiveThread, UE_ECX);
-        return val & 0xFF;
-    }
-    if(scmp(string, "dh"))
-    {
-        uint val = GetContextDataEx(hActiveThread, UE_EDX);
-        return (val >> 8) & 0xFF;
-    }
-    if(scmp(string, "dl"))
-    {
-        uint val = GetContextDataEx(hActiveThread, UE_EDX);
-        return val & 0xFF;
-    }
-    if(scmp(string, "sih"))
-    {
-        uint val = GetContextDataEx(hActiveThread, UE_ESI);
-        return (val >> 8) & 0xFF;
-    }
-    if(scmp(string, "sil"))
-    {
-        uint val = GetContextDataEx(hActiveThread, UE_ESI);
-        return val & 0xFF;
-    }
-    if(scmp(string, "dih"))
-    {
-        uint val = GetContextDataEx(hActiveThread, UE_EDI);
-        return (val >> 8) & 0xFF;
-    }
-    if(scmp(string, "dil"))
-    {
-        uint val = GetContextDataEx(hActiveThread, UE_EDI);
-        return val & 0xFF;
-    }
-    if(scmp(string, "bph"))
-    {
-        uint val = GetContextDataEx(hActiveThread, UE_EBP);
-        return (val >> 8) & 0xFF;
-    }
-    if(scmp(string, "bpl"))
-    {
-        uint val = GetContextDataEx(hActiveThread, UE_EBP);
-        return val & 0xFF;
-    }
-    if(scmp(string, "sph"))
-    {
-        uint val = GetContextDataEx(hActiveThread, UE_ESP);
-        return (val >> 8) & 0xFF;
-    }
-    if(scmp(string, "spl"))
-    {
-        uint val = GetContextDataEx(hActiveThread, UE_ESP);
-        return val & 0xFF;
-    }
-    if(scmp(string, "iph"))
-    {
-        uint val = GetContextDataEx(hActiveThread, UE_EIP);
-        return (val >> 8) & 0xFF;
-    }
-    if(scmp(string, "ipl"))
-    {
-        uint val = GetContextDataEx(hActiveThread, UE_EIP);
-        return val & 0xFF;
-    }
-
-    if(size)
-        *size = sizeof(uint);
-    if(scmp(string, "dr0"))
-    {
-        return GetContextDataEx(hActiveThread, UE_DR0);
-    }
-    if(scmp(string, "dr1"))
-    {
-        return GetContextDataEx(hActiveThread, UE_DR1);
-    }
-    if(scmp(string, "dr2"))
-    {
-        return GetContextDataEx(hActiveThread, UE_DR2);
-    }
-    if(scmp(string, "dr3"))
-    {
-        return GetContextDataEx(hActiveThread, UE_DR3);
-    }
-    if(scmp(string, "dr6") or scmp(string, "dr4"))
-    {
-        return GetContextDataEx(hActiveThread, UE_DR6);
-    }
-    if(scmp(string, "dr7") or scmp(string, "dr5"))
-    {
-        return GetContextDataEx(hActiveThread, UE_DR7);
-    }
-
-    if(scmp(string, "cip"))
-    {
-        return GetContextDataEx(hActiveThread, UE_CIP);
-    }
-    if(scmp(string, "csp"))
-    {
-        return GetContextDataEx(hActiveThread, UE_CSP);
-    }
-    if(scmp(string, "cflags"))
-    {
-        return GetContextDataEx(hActiveThread, UE_CFLAGS);
-    }
-
-#ifdef _WIN64
-    if(size)
-        *size = 8;
-    if(scmp(string, "rax"))
-    {
-        return GetContextDataEx(hActiveThread, UE_RAX);
-    }
-    if(scmp(string, "rbx"))
-    {
-        return GetContextDataEx(hActiveThread, UE_RBX);
-    }
-    if(scmp(string, "rcx"))
-    {
-        return GetContextDataEx(hActiveThread, UE_RCX);
-    }
-    if(scmp(string, "rdx"))
-    {
-        return GetContextDataEx(hActiveThread, UE_RDX);
-    }
-    if(scmp(string, "rdi"))
-    {
-        return GetContextDataEx(hActiveThread, UE_RDI);
-    }
-    if(scmp(string, "rsi"))
-    {
-        return GetContextDataEx(hActiveThread, UE_RSI);
-    }
-    if(scmp(string, "rbp"))
-    {
-        return GetContextDataEx(hActiveThread, UE_RBP);
-    }
-    if(scmp(string, "rsp"))
-    {
-        return GetContextDataEx(hActiveThread, UE_RSP);
-    }
-    if(scmp(string, "rip"))
-    {
-        return GetContextDataEx(hActiveThread, UE_RIP);
-    }
-    if(scmp(string, "rflags"))
-    {
-        return GetContextDataEx(hActiveThread, UE_RFLAGS);
-    }
-    if(scmp(string, "r8"))
-    {
-        return GetContextDataEx(hActiveThread, UE_R8);
-    }
-    if(scmp(string, "r9"))
-    {
-        return GetContextDataEx(hActiveThread, UE_R9);
-    }
-    if(scmp(string, "r10"))
-    {
-        return GetContextDataEx(hActiveThread, UE_R10);
-    }
-    if(scmp(string, "r11"))
-    {
-        return GetContextDataEx(hActiveThread, UE_R11);
-    }
-    if(scmp(string, "r12"))
-    {
-        return GetContextDataEx(hActiveThread, UE_R12);
-    }
-    if(scmp(string, "r13"))
-    {
-        return GetContextDataEx(hActiveThread, UE_R13);
-    }
-    if(scmp(string, "r14"))
-    {
-        return GetContextDataEx(hActiveThread, UE_R14);
-    }
-    if(scmp(string, "r15"))
-    {
-        return GetContextDataEx(hActiveThread, UE_R15);
-    }
-
-    if(size)
-        *size = 4;
-    if(scmp(string, "r8d"))
-    {
-        return GetContextDataEx(hActiveThread, UE_R8) & 0xFFFFFFFF;
-    }
-    if(scmp(string, "r9d"))
-    {
-        return GetContextDataEx(hActiveThread, UE_R9) & 0xFFFFFFFF;
-    }
-    if(scmp(string, "r10d"))
-    {
-        return GetContextDataEx(hActiveThread, UE_R10) & 0xFFFFFFFF;
-    }
-    if(scmp(string, "r11d"))
-    {
-        return GetContextDataEx(hActiveThread, UE_R11) & 0xFFFFFFFF;
-    }
-    if(scmp(string, "r12d"))
-    {
-        return GetContextDataEx(hActiveThread, UE_R12) & 0xFFFFFFFF;
-    }
-    if(scmp(string, "r13d"))
-    {
-        return GetContextDataEx(hActiveThread, UE_R13) & 0xFFFFFFFF;
-    }
-    if(scmp(string, "r14d"))
-    {
-        return GetContextDataEx(hActiveThread, UE_R14) & 0xFFFFFFFF;
-    }
-    if(scmp(string, "r15d"))
-    {
-        return GetContextDataEx(hActiveThread, UE_R15) & 0xFFFFFFFF;
-    }
-
-    if(size)
-        *size = 2;
-    if(scmp(string, "r8w"))
-    {
-        return GetContextDataEx(hActiveThread, UE_R8) & 0xFFFF;
-    }
-    if(scmp(string, "r9w"))
-    {
-        return GetContextDataEx(hActiveThread, UE_R9) & 0xFFFF;
-    }
-    if(scmp(string, "r10w"))
-    {
-        return GetContextDataEx(hActiveThread, UE_R10) & 0xFFFF;
-    }
-    if(scmp(string, "r11w"))
-    {
-        return GetContextDataEx(hActiveThread, UE_R11) & 0xFFFF;
-    }
-    if(scmp(string, "r12w"))
-    {
-        return GetContextDataEx(hActiveThread, UE_R12) & 0xFFFF;
-    }
-    if(scmp(string, "r13w"))
-    {
-        return GetContextDataEx(hActiveThread, UE_R13) & 0xFFFF;
-    }
-    if(scmp(string, "r14w"))
-    {
-        return GetContextDataEx(hActiveThread, UE_R14) & 0xFFFF;
-    }
-    if(scmp(string, "r15w"))
-    {
-        return GetContextDataEx(hActiveThread, UE_R15) & 0xFFFF;
-    }
-
-    if(size)
-        *size = 1;
-    if(scmp(string, "r8b"))
-    {
-        return GetContextDataEx(hActiveThread, UE_R8) & 0xFF;
-    }
-    if(scmp(string, "r9b"))
-    {
-        return GetContextDataEx(hActiveThread, UE_R9) & 0xFF;
-    }
-    if(scmp(string, "r10b"))
-    {
-        return GetContextDataEx(hActiveThread, UE_R10) & 0xFF;
-    }
-    if(scmp(string, "r11b"))
-    {
-        return GetContextDataEx(hActiveThread, UE_R11) & 0xFF;
-    }
-    if(scmp(string, "r12b"))
-    {
-        return GetContextDataEx(hActiveThread, UE_R12) & 0xFF;
-    }
-    if(scmp(string, "r13b"))
-    {
-        return GetContextDataEx(hActiveThread, UE_R13) & 0xFF;
-    }
-    if(scmp(string, "r14b"))
-    {
-        return GetContextDataEx(hActiveThread, UE_R14) & 0xFF;
-    }
-    if(scmp(string, "r15b"))
-    {
-        return GetContextDataEx(hActiveThread, UE_R15) & 0xFF;
-    }
-#endif //_WIN64
-
-    if(size)
-        *size = 0;
-    return 0;
-}
-
-/**
- @fn static bool setregister(const char* string, uint value)
-
- @brief Setregisters.
-
- @param string The string.
- @param value  The value.
-
- @return true if it succeeds, false if it fails.
- */
-
-static bool setregister(const char* string, uint value)
-{
-    if(scmp(string, "eax"))
-        return SetContextDataEx(hActiveThread, UE_EAX, value & 0xFFFFFFFF);
-    if(scmp(string, "ebx"))
-        return SetContextDataEx(hActiveThread, UE_EBX, value & 0xFFFFFFFF);
-    if(scmp(string, "ecx"))
-        return SetContextDataEx(hActiveThread, UE_ECX, value & 0xFFFFFFFF);
-    if(scmp(string, "edx"))
-        return SetContextDataEx(hActiveThread, UE_EDX, value & 0xFFFFFFFF);
-    if(scmp(string, "edi"))
-        return SetContextDataEx(hActiveThread, UE_EDI, value & 0xFFFFFFFF);
-    if(scmp(string, "esi"))
-        return SetContextDataEx(hActiveThread, UE_ESI, value & 0xFFFFFFFF);
-    if(scmp(string, "ebp"))
-        return SetContextDataEx(hActiveThread, UE_EBP, value & 0xFFFFFFFF);
-    if(scmp(string, "esp"))
-        return SetContextDataEx(hActiveThread, UE_ESP, value & 0xFFFFFFFF);
-    if(scmp(string, "eip"))
-        return SetContextDataEx(hActiveThread, UE_EIP, value & 0xFFFFFFFF);
-    if(scmp(string, "eflags"))
-        return SetContextDataEx(hActiveThread, UE_EFLAGS, value & 0xFFFFFFFF);
-
-    if(scmp(string, "gs"))
-        return SetContextDataEx(hActiveThread, UE_SEG_GS, value & 0xFFFF);
-    if(scmp(string, "fs"))
-        return SetContextDataEx(hActiveThread, UE_SEG_FS, value & 0xFFFF);
-    if(scmp(string, "es"))
-        return SetContextDataEx(hActiveThread, UE_SEG_ES, value & 0xFFFF);
-    if(scmp(string, "ds"))
-        return SetContextDataEx(hActiveThread, UE_SEG_DS, value & 0xFFFF);
-    if(scmp(string, "cs"))
-        return SetContextDataEx(hActiveThread, UE_SEG_CS, value & 0xFFFF);
-    if(scmp(string, "ss"))
-        return SetContextDataEx(hActiveThread, UE_SEG_SS, value & 0xFFFF);
-
-    if(scmp(string, "ax"))
-        return SetContextDataEx(hActiveThread, UE_EAX, (value & 0xFFFF) | (GetContextDataEx(hActiveThread, UE_EAX) & 0xFFFF0000));
-    if(scmp(string, "bx"))
-        return SetContextDataEx(hActiveThread, UE_EBX, (value & 0xFFFF) | (GetContextDataEx(hActiveThread, UE_EBX) & 0xFFFF0000));
-    if(scmp(string, "cx"))
-        return SetContextDataEx(hActiveThread, UE_ECX, (value & 0xFFFF) | (GetContextDataEx(hActiveThread, UE_ECX) & 0xFFFF0000));
-    if(scmp(string, "dx"))
-        return SetContextDataEx(hActiveThread, UE_EDX, (value & 0xFFFF) | (GetContextDataEx(hActiveThread, UE_EDX) & 0xFFFF0000));
-    if(scmp(string, "si"))
-        return SetContextDataEx(hActiveThread, UE_ESI, (value & 0xFFFF) | (GetContextDataEx(hActiveThread, UE_ESI) & 0xFFFF0000));
-    if(scmp(string, "di"))
-        return SetContextDataEx(hActiveThread, UE_EDI, (value & 0xFFFF) | (GetContextDataEx(hActiveThread, UE_EDI) & 0xFFFF0000));
-    if(scmp(string, "bp"))
-        return SetContextDataEx(hActiveThread, UE_EBP, (value & 0xFFFF) | (GetContextDataEx(hActiveThread, UE_EBP) & 0xFFFF0000));
-    if(scmp(string, "sp"))
-        return SetContextDataEx(hActiveThread, UE_ESP, (value & 0xFFFF) | (GetContextDataEx(hActiveThread, UE_ESP) & 0xFFFF0000));
-    if(scmp(string, "ip"))
-        return SetContextDataEx(hActiveThread, UE_EIP, (value & 0xFFFF) | (GetContextDataEx(hActiveThread, UE_EIP) & 0xFFFF0000));
-
-    if(scmp(string, "ah"))
-        return SetContextDataEx(hActiveThread, UE_EAX, ((value & 0xFF) << 8) | (GetContextDataEx(hActiveThread, UE_EAX) & 0xFFFF00FF));
-    if(scmp(string, "al"))
-        return SetContextDataEx(hActiveThread, UE_EAX, (value & 0xFF) | (GetContextDataEx(hActiveThread, UE_EAX) & 0xFFFFFF00));
-    if(scmp(string, "bh"))
-        return SetContextDataEx(hActiveThread, UE_EBX, ((value & 0xFF) << 8) | (GetContextDataEx(hActiveThread, UE_EBX) & 0xFFFF00FF));
-    if(scmp(string, "bl"))
-        return SetContextDataEx(hActiveThread, UE_EBX, (value & 0xFF) | (GetContextDataEx(hActiveThread, UE_EBX) & 0xFFFFFF00));
-    if(scmp(string, "ch"))
-        return SetContextDataEx(hActiveThread, UE_ECX, ((value & 0xFF) << 8) | (GetContextDataEx(hActiveThread, UE_ECX) & 0xFFFF00FF));
-    if(scmp(string, "cl"))
-        return SetContextDataEx(hActiveThread, UE_ECX, (value & 0xFF) | (GetContextDataEx(hActiveThread, UE_ECX) & 0xFFFFFF00));
-    if(scmp(string, "dh"))
-        return SetContextDataEx(hActiveThread, UE_EDX, ((value & 0xFF) << 8) | (GetContextDataEx(hActiveThread, UE_EDX) & 0xFFFF00FF));
-    if(scmp(string, "dl"))
-        return SetContextDataEx(hActiveThread, UE_EDX, (value & 0xFF) | (GetContextDataEx(hActiveThread, UE_EDX) & 0xFFFFFF00));
-    if(scmp(string, "sih"))
-        return SetContextDataEx(hActiveThread, UE_ESI, ((value & 0xFF) << 8) | (GetContextDataEx(hActiveThread, UE_ESI) & 0xFFFF00FF));
-    if(scmp(string, "sil"))
-        return SetContextDataEx(hActiveThread, UE_ESI, (value & 0xFF) | (GetContextDataEx(hActiveThread, UE_ESI) & 0xFFFFFF00));
-    if(scmp(string, "dih"))
-        return SetContextDataEx(hActiveThread, UE_EDI, ((value & 0xFF) << 8) | (GetContextDataEx(hActiveThread, UE_EDI) & 0xFFFF00FF));
-    if(scmp(string, "dil"))
-        return SetContextDataEx(hActiveThread, UE_EDI, (value & 0xFF) | (GetContextDataEx(hActiveThread, UE_EDI) & 0xFFFFFF00));
-    if(scmp(string, "bph"))
-        return SetContextDataEx(hActiveThread, UE_EBP, ((value & 0xFF) << 8) | (GetContextDataEx(hActiveThread, UE_EBP) & 0xFFFF00FF));
-    if(scmp(string, "bpl"))
-        return SetContextDataEx(hActiveThread, UE_EBP, (value & 0xFF) | (GetContextDataEx(hActiveThread, UE_EBP) & 0xFFFFFF00));
-    if(scmp(string, "sph"))
-        return SetContextDataEx(hActiveThread, UE_ESP, ((value & 0xFF) << 8) | (GetContextDataEx(hActiveThread, UE_ESP) & 0xFFFF00FF));
-    if(scmp(string, "spl"))
-        return SetContextDataEx(hActiveThread, UE_ESP, (value & 0xFF) | (GetContextDataEx(hActiveThread, UE_ESP) & 0xFFFFFF00));
-    if(scmp(string, "iph"))
-        return SetContextDataEx(hActiveThread, UE_EIP, ((value & 0xFF) << 8) | (GetContextDataEx(hActiveThread, UE_EIP) & 0xFFFF00FF));
-    if(scmp(string, "ipl"))
-        return SetContextDataEx(hActiveThread, UE_EIP, (value & 0xFF) | (GetContextDataEx(hActiveThread, UE_EIP) & 0xFFFFFF00));
-
-    if(scmp(string, "dr0"))
-        return SetContextDataEx(hActiveThread, UE_DR0, value);
-    if(scmp(string, "dr1"))
-        return SetContextDataEx(hActiveThread, UE_DR1, value);
-    if(scmp(string, "dr2"))
-        return SetContextDataEx(hActiveThread, UE_DR2, value);
-    if(scmp(string, "dr3"))
-        return SetContextDataEx(hActiveThread, UE_DR3, value);
-    if(scmp(string, "dr6") or scmp(string, "dr4"))
-        return SetContextDataEx(hActiveThread, UE_DR6, value);
-    if(scmp(string, "dr7") or scmp(string, "dr5"))
-        return SetContextDataEx(hActiveThread, UE_DR7, value);
-
-    if(scmp(string, "cip"))
-        return SetContextDataEx(hActiveThread, UE_CIP, value);
-    if(scmp(string, "csp"))
-        return SetContextDataEx(hActiveThread, UE_CSP, value);
-    if(scmp(string, "cflags"))
-        return SetContextDataEx(hActiveThread, UE_CFLAGS, value);
-
-#ifdef _WIN64
-    if(scmp(string, "rax"))
-        return SetContextDataEx(hActiveThread, UE_RAX, value);
-    if(scmp(string, "rbx"))
-        return SetContextDataEx(hActiveThread, UE_RBX, value);
-    if(scmp(string, "rcx"))
-        return SetContextDataEx(hActiveThread, UE_RCX, value);
-    if(scmp(string, "rdx"))
-        return SetContextDataEx(hActiveThread, UE_RDX, value);
-    if(scmp(string, "rdi"))
-        return SetContextDataEx(hActiveThread, UE_RDI, value);
-    if(scmp(string, "rsi"))
-        return SetContextDataEx(hActiveThread, UE_RSI, value);
-    if(scmp(string, "rbp"))
-        return SetContextDataEx(hActiveThread, UE_RBP, value);
-    if(scmp(string, "rsp"))
-        return SetContextDataEx(hActiveThread, UE_RSP, value);
-    if(scmp(string, "rip"))
-        return SetContextDataEx(hActiveThread, UE_RIP, value);
-    if(scmp(string, "rflags"))
-        return SetContextDataEx(hActiveThread, UE_RFLAGS, value);
-    if(scmp(string, "r8"))
-        return SetContextDataEx(hActiveThread, UE_R8, value);
-    if(scmp(string, "r9"))
-        return SetContextDataEx(hActiveThread, UE_R9, value);
-    if(scmp(string, "r10"))
-        return SetContextDataEx(hActiveThread, UE_R10, value);
-    if(scmp(string, "r11"))
-        return SetContextDataEx(hActiveThread, UE_R11, value);
-    if(scmp(string, "r12"))
-        return SetContextDataEx(hActiveThread, UE_R12, value);
-    if(scmp(string, "r13"))
-        return SetContextDataEx(hActiveThread, UE_R13, value);
-    if(scmp(string, "r14"))
-        return SetContextDataEx(hActiveThread, UE_R14, value);
-    if(scmp(string, "r15"))
-        return SetContextDataEx(hActiveThread, UE_R15, value);
-
-    if(scmp(string, "r8d"))
-        return SetContextDataEx(hActiveThread, UE_R8, (value & 0xFFFFFFFF) | (GetContextDataEx(hActiveThread, UE_R8) & 0xFFFFFFFF00000000));
-    if(scmp(string, "r9d"))
-        return SetContextDataEx(hActiveThread, UE_R9, (value & 0xFFFFFFFF) | (GetContextDataEx(hActiveThread, UE_R9) & 0xFFFFFFFF00000000));
-    if(scmp(string, "r10d"))
-        return SetContextDataEx(hActiveThread, UE_R10, (value & 0xFFFFFFFF) | (GetContextDataEx(hActiveThread, UE_R10) & 0xFFFFFFFF00000000));
-    if(scmp(string, "r11d"))
-        return SetContextDataEx(hActiveThread, UE_R11, (value & 0xFFFFFFFF) | (GetContextDataEx(hActiveThread, UE_R11) & 0xFFFFFFFF00000000));
-    if(scmp(string, "r12d"))
-        return SetContextDataEx(hActiveThread, UE_R12, (value & 0xFFFFFFFF) | (GetContextDataEx(hActiveThread, UE_R12) & 0xFFFFFFFF00000000));
-    if(scmp(string, "r13d"))
-        return SetContextDataEx(hActiveThread, UE_R13, (value & 0xFFFFFFFF) | (GetContextDataEx(hActiveThread, UE_R13) & 0xFFFFFFFF00000000));
-    if(scmp(string, "r14d"))
-        return SetContextDataEx(hActiveThread, UE_R14, (value & 0xFFFFFFFF) | (GetContextDataEx(hActiveThread, UE_R14) & 0xFFFFFFFF00000000));
-    if(scmp(string, "r15d"))
-        return SetContextDataEx(hActiveThread, UE_R15, (value & 0xFFFFFFFF) | (GetContextDataEx(hActiveThread, UE_R15) & 0xFFFFFFFF00000000));
-
-    if(scmp(string, "r8w"))
-        return SetContextDataEx(hActiveThread, UE_R8, (value & 0xFFFF) | (GetContextDataEx(hActiveThread, UE_R8) & 0xFFFFFFFFFFFF0000));
-    if(scmp(string, "r9w"))
-        return SetContextDataEx(hActiveThread, UE_R9, (value & 0xFFFF) | (GetContextDataEx(hActiveThread, UE_R9) & 0xFFFFFFFFFFFF0000));
-    if(scmp(string, "r10w"))
-        return SetContextDataEx(hActiveThread, UE_R10, (value & 0xFFFF) | (GetContextDataEx(hActiveThread, UE_R10) & 0xFFFFFFFFFFFF0000));
-    if(scmp(string, "r11w"))
-        return SetContextDataEx(hActiveThread, UE_R11, (value & 0xFFFF) | (GetContextDataEx(hActiveThread, UE_R11) & 0xFFFFFFFFFFFF0000));
-    if(scmp(string, "r12w"))
-        return SetContextDataEx(hActiveThread, UE_R12, (value & 0xFFFF) | (GetContextDataEx(hActiveThread, UE_R12) & 0xFFFFFFFFFFFF0000));
-    if(scmp(string, "r13w"))
-        return SetContextDataEx(hActiveThread, UE_R13, (value & 0xFFFF) | (GetContextDataEx(hActiveThread, UE_R13) & 0xFFFFFFFFFFFF0000));
-    if(scmp(string, "r14w"))
-        return SetContextDataEx(hActiveThread, UE_R14, (value & 0xFFFF) | (GetContextDataEx(hActiveThread, UE_R14) & 0xFFFFFFFFFFFF0000));
-    if(scmp(string, "r15w"))
-        return SetContextDataEx(hActiveThread, UE_R15, (value & 0xFFFF) | (GetContextDataEx(hActiveThread, UE_R15) & 0xFFFFFFFFFFFF0000));
-    if(scmp(string, "r8b"))
-        return SetContextDataEx(hActiveThread, UE_R8, (value & 0xFF) | (GetContextDataEx(hActiveThread, UE_R8) & 0xFFFFFFFFFFFFFF00));
-    if(scmp(string, "r9b"))
-        return SetContextDataEx(hActiveThread, UE_R9, (value & 0xFF) | (GetContextDataEx(hActiveThread, UE_R9) & 0xFFFFFFFFFFFFFF00));
-    if(scmp(string, "r10b"))
-        return SetContextDataEx(hActiveThread, UE_R10, (value & 0xFF) | (GetContextDataEx(hActiveThread, UE_R10) & 0xFFFFFFFFFFFFFF00));
-    if(scmp(string, "r11b"))
-        return SetContextDataEx(hActiveThread, UE_R11, (value & 0xFF) | (GetContextDataEx(hActiveThread, UE_R11) & 0xFFFFFFFFFFFFFF00));
-    if(scmp(string, "r12b"))
-        return SetContextDataEx(hActiveThread, UE_R12, (value & 0xFF) | (GetContextDataEx(hActiveThread, UE_R12) & 0xFFFFFFFFFFFFFF00));
-    if(scmp(string, "r13b"))
-        return SetContextDataEx(hActiveThread, UE_R13, (value & 0xFF) | (GetContextDataEx(hActiveThread, UE_R13) & 0xFFFFFFFFFFFFFF00));
-    if(scmp(string, "r14b"))
-        return SetContextDataEx(hActiveThread, UE_R14, (value & 0xFF) | (GetContextDataEx(hActiveThread, UE_R14) & 0xFFFFFFFFFFFFFF00));
-    if(scmp(string, "r15b"))
-        return SetContextDataEx(hActiveThread, UE_R15, (value & 0xFF) | (GetContextDataEx(hActiveThread, UE_R15) & 0xFFFFFFFFFFFFFF00));
-#endif // _WIN64
-
-    return false;
-}
-
-/**
- @fn bool valapifromstring(const char* name, uint* value, int* value_size, bool printall, bool silent, bool* hexonly)
-
- @brief Valapifromstrings.
-
- @param name                The name.
- @param [in,out] value      If non-null, the value.
- @param [in,out] value_size If non-null, size of the value.
- @param printall            true to printall.
- @param silent              true to silent.
- @param [in,out] hexonly    If non-null, the hexonly.
-
- @return true if it succeeds, false if it fails.
- */
-
-bool valapifromstring(const char* name, uint* value, int* value_size, bool printall, bool silent, bool* hexonly)
-{
-    if(!value or !DbgIsDebugging())
-        return false;
-    //explicit API handling
-    const char* apiname = strstr(name, ":");
-    if(apiname)
-    {
-        char modname[MAX_MODULE_SIZE] = "";
-        if(name == apiname) //:[expression] <= currently selected module
-        {
-            SELECTIONDATA seldata;
-            memset(&seldata, 0, sizeof(seldata));
-            GuiSelectionGet(GUI_DISASSEMBLY, &seldata);
-            if(!modnamefromaddr(seldata.start, modname, true))
-                return false;
-        }
-        else
-        {
-            strcpy_s(modname, name);
-            modname[apiname - name] = 0;
-        }
-        apiname++;
-        if(!strlen(apiname))
-            return false;
-        uint modbase = modbasefromname(modname);
-        wchar_t szModName[MAX_PATH] = L"";
-        if(!GetModuleFileNameExW(fdProcessInfo->hProcess, (HMODULE)modbase, szModName, MAX_PATH))
-        {
-            if(!silent)
-                dprintf("could not get filename of module "fhex"\n", modbase);
-        }
-        else
-        {
-            wchar_t* szBaseName = wcschr(szModName, L'\\');
-            if(szBaseName)
-            {
-                szBaseName++;
-                HMODULE mod = LoadLibraryExW(szModName, 0, DONT_RESOLVE_DLL_REFERENCES | LOAD_LIBRARY_AS_DATAFILE);
-                if(!mod)
-                {
-                    if(!silent)
-                        dprintf("unable to load library %s\n", szBaseName);
-                }
-                else
-                {
-                    uint addr = (uint)GetProcAddress(mod, apiname);
-                    if(!addr) //not found
-                    {
-                        if(!_stricmp(apiname, "base") or !_stricmp(apiname, "imagebase") or !_stricmp(apiname, "header"))
-                            addr = modbase;
-                        else if(*apiname == '$') //RVA
-                        {
-                            uint rva;
-                            if(valfromstring(apiname + 1, &rva))
-                                addr = modbase + rva;
-                        }
-                        else if(*apiname == '#') //File Offset
-                        {
-                            uint offset;
-                            if(valfromstring(apiname + 1, &offset))
-                                addr = valfileoffsettova(modname, offset);
-                        }
-                        else
-                        {
-                            uint ordinal;
-                            if(valfromstring(apiname, &ordinal))
-                            {
-                                addr = (uint)GetProcAddress(mod, (LPCSTR)(ordinal & 0xFFFF));
-                                if(!addr and !ordinal)
-                                    addr = modbase;
-                            }
-                        }
-                    }
-                    FreeLibrary(mod);
-                    if(addr) //found!
-                    {
-                        if(value_size)
-                            *value_size = sizeof(uint);
-                        if(hexonly)
-                            *hexonly = true;
-                        uint rva;
-                        if(addr == modbase)
-                            rva = 0;
-                        else
-                            rva = addr - (uint)mod;
-                        *value = modbase + rva;
-                        return true;
-                    }
-                }
-            }
-            else if(!silent)
-                dputs("unknown error");
-        }
-        return false;
-    }
-    int found = 0;
-    int kernelbase = -1;
-    DWORD cbNeeded = 0;
-    Memory<uint*> addrfound;
-    if(EnumProcessModules(fdProcessInfo->hProcess, 0, 0, &cbNeeded))
-    {
-        addrfound.realloc(cbNeeded * sizeof(uint), "valapifromstring:addrfound");
-        Memory<HMODULE*> hMods(cbNeeded * sizeof(HMODULE), "valapifromstring:hMods");
-        if(EnumProcessModules(fdProcessInfo->hProcess, hMods, cbNeeded, &cbNeeded))
-        {
-            for(unsigned int i = 0; i < cbNeeded / sizeof(HMODULE); i++)
-            {
-                wchar_t szModuleName[MAX_PATH] = L"";
-                if(GetModuleFileNameExW(fdProcessInfo->hProcess, hMods[i], szModuleName, MAX_PATH))
-                {
-                    wchar_t* szBaseName = wcschr(szModuleName, L'\\');
-                    if(szBaseName)
-                    {
-                        szBaseName++;
-                        HMODULE hModule = LoadLibraryExW(szModuleName, 0, DONT_RESOLVE_DLL_REFERENCES | LOAD_LIBRARY_AS_DATAFILE);
-                        if(hModule)
-                        {
-                            ULONG_PTR funcAddress = (ULONG_PTR)GetProcAddress(hModule, name);
-                            if(funcAddress)
-                            {
-                                if(!_wcsicmp(szBaseName, L"kernelbase.dll"))
-                                    kernelbase = found;
-                                uint rva = funcAddress - (uint)hModule;
-                                addrfound[found] = (uint)hMods[i] + rva;
-                                found++;
-                            }
-                            FreeLibrary(hModule);
-                        }
-                    }
-                }
-            }
-        }
-    }
-    if(!found)
-        return false;
-    if(value_size)
-        *value_size = sizeof(uint);
-    if(hexonly)
-        *hexonly = true;
-    if(kernelbase != -1)
-    {
-        *value = addrfound[kernelbase];
-        if(!printall or silent)
-            return true;
-        for(int i = 0; i < found; i++)
-            if(i != kernelbase)
-                dprintf(fhex"\n", addrfound[i]);
-    }
-    else
-    {
-        *value = *addrfound;
-        if(!printall or silent)
-            return true;
-        for(int i = 1; i < found; i++)
-            dprintf(fhex"\n", addrfound[i]);
-    }
-    return true;
-}
-
-/*
-check whether a string is a valid dec number
-*/
-
-/**
- @fn static bool isdecnumber(const char* string)
-
- @brief Query if 'string' isdecnumber.
-
- @param string The string.
-
- @return true if it succeeds, false if it fails.
- */
-
-static bool isdecnumber(const char* string)
-{
-    if(*string != '.' or !string[1]) //dec indicator/no number
-        return false;
-    int decAdd = 1;
-    if(string[1] == '-') //minus
-    {
-        if(!string[2]) //no number
-            return false;
-        decAdd++;
-    }
-    int len = (int)strlen(string + decAdd);
-    for(int i = 0; i < len; i++)
-        if(!isdigit(string[i + decAdd]))
-            return false;
-    return true;
-}
-
-/*
-check whether a string is a valid hex number
-*/
-
-/**
- @fn static bool ishexnumber(const char* string)
-
- @brief Query if 'string' ishexnumber.
-
- @param string The string.
-
- @return true if it succeeds, false if it fails.
- */
-
-static bool ishexnumber(const char* string)
-{
-    int add = 0;
-    if(*string == '0' and string[1] == 'x') //0x prefix
-        add = 2;
-    else if(*string == 'x') //hex indicator
-        add = 1;
-    if(!string[add]) //only an indicator, no number
-        return false;
-    int len = (int)strlen(string + add);
-    for(int i = 0; i < len; i++)
-        if(!isxdigit(string[i + add])) //all must be hex digits
-            return false;
-    return true;
-}
-
-/**
- @fn bool valfromstring(const char* string, uint* value, bool silent, bool baseonly, int* value_size, bool* isvar, bool* hexonly)
-
- @brief Valfromstrings.
-
- @param string              The string.
- @param [in,out] value      If non-null, the value.
- @param silent              true to silent.
- @param baseonly            true to baseonly.
- @param [in,out] value_size If non-null, size of the value.
- @param [in,out] isvar      If non-null, the isvar.
- @param [in,out] hexonly    If non-null, the hexonly.
-
- @return true if it succeeds, false if it fails.
- */
-
-bool valfromstring(const char* string, uint* value, bool silent, bool baseonly, int* value_size, bool* isvar, bool* hexonly)
-{
-    if(!value or !string)
-        return false;
-    if(!*string)
-    {
-        *value = 0;
-        return true;
-    }
-    else if(mathcontains(string)) //handle math
-    {
-        int len = (int)strlen(string);
-        Memory<char*> newstring(len * 2, "valfromstring:newstring");
-        if(strstr(string, "[")) //memory brackets: []
-        {
-            for(int i = 0, j = 0; i < len; i++)
-            {
-                if(string[i] == ']')
-                    j += sprintf(newstring + j, ")");
-                else if(isdigit(string[i]) and string[i + 1] == ':' and string[i + 2] == '[') //n:[
-                {
-                    j += sprintf(newstring + j, "@%c:(", string[i]);
-                    i += 2;
-                }
-                else if(string[i] == '[')
-                    j += sprintf(newstring + j, "@(");
-                else
-                    j += sprintf(newstring + j, "%c", string[i]);
-            }
-        }
-        else
-            strcpy(newstring, string);
-        Memory<char*> string_(len + 256, "valfromstring:string_");
-        strcpy(string_, newstring);
-        int add = 0;
-        bool negative = (*string_ == '-');
-        while(mathisoperator(string_[add + negative]) > 2)
-            add++;
-        if(!mathhandlebrackets(string_ + add, silent, baseonly))
-            return false;
-        return mathfromstring(string_ + add, value, silent, baseonly, value_size, isvar);
-    }
-    else if(*string == '-') //negative value
-    {
-        uint val;
-        if(!valfromstring(string + 1, &val, silent, baseonly, value_size, isvar, hexonly))
-            return false;
-        val *= ~0;
-        if(value)
-            *value = val;
-        return true;
-    }
-    else if(*string == '@' or strstr(string, "[")) //memory location
-    {
-        if(!DbgIsDebugging())
-        {
-            if(!silent)
-                dputs("not debugging");
-            *value = 0;
-            if(value_size)
-                *value_size = 0;
-            if(isvar)
-                *isvar = true;
-            return true;
-        }
-        int len = (int)strlen(string);
-        Memory<char*> newstring(len * 2, "valfromstring:newstring");
-        if(strstr(string, "["))
-        {
-            for(int i = 0, j = 0; i < len; i++)
-            {
-                if(string[i] == ']')
-                    j += sprintf(newstring + j, ")");
-                else if(isdigit(string[i]) and string[i + 1] == ':' and string[i + 2] == '[') //n:[
-                {
-                    j += sprintf(newstring + j, "@%c:(", string[i]);
-                    i += 2;
-                }
-                else if(string[i] == '[')
-                    j += sprintf(newstring + j, "@(");
-                else
-                    j += sprintf(newstring + j, "%c", string[i]);
-            }
-        }
-        else
-            strcpy(newstring, string);
-        int read_size = sizeof(uint);
-        int add = 1;
-        if(newstring[2] == ':' and isdigit((newstring[1]))) //@n: (number of bytes to read)
-        {
-            add += 2;
-            int new_size = newstring[1] - 0x30;
-            if(new_size < read_size)
-                read_size = new_size;
-        }
-        if(!valfromstring(newstring + add, value, silent, baseonly))
-            return false;
-        uint addr = *value;
-        *value = 0;
-        if(!memread(fdProcessInfo->hProcess, (void*)addr, value, read_size, 0))
-        {
-            if(!silent)
-                dputs("failed to read memory");
-            return false;
-        }
-        if(value_size)
-            *value_size = read_size;
-        if(isvar)
-            *isvar = true;
-        return true;
-    }
-    else if(isregister(string)) //register
-    {
-        if(!DbgIsDebugging())
-        {
-            if(!silent)
-                dputs("not debugging!");
-            *value = 0;
-            if(value_size)
-                *value_size = 0;
-            if(isvar)
-                *isvar = true;
-            return true;
-        }
-        *value = getregister(value_size, string);
-        if(isvar)
-            *isvar = true;
-        return true;
-    }
-    else if(*string == '!' and isflag(string + 1)) //flag
-    {
-        if(!DbgIsDebugging())
-        {
-            if(!silent)
-                dputs("not debugging");
-            *value = 0;
-            if(value_size)
-                *value_size = 0;
-            if(isvar)
-                *isvar = true;
-            return true;
-        }
-        uint eflags = GetContextDataEx(hActiveThread, UE_CFLAGS);
-        if(valflagfromstring(eflags, string + 1))
-            *value = 1;
-        else
-            *value = 0;
-        if(value_size)
-            *value_size = 0;
-        if(isvar)
-            *isvar = true;
-        return true;
-    }
-    else if(isdecnumber(string)) //decimal numbers come 'first'
-    {
-        if(value_size)
-            *value_size = 0;
-        if(isvar)
-            *isvar = false;
-        sscanf(string + 1, "%"fext"u", value);
-        return true;
-    }
-    else if(ishexnumber(string)) //then hex numbers
-    {
-        if(value_size)
-            *value_size = 0;
-        if(isvar)
-            *isvar = false;
-        //hexadecimal value
-        int inc = 0;
-        if(*string == 'x')
-            inc = 1;
-        sscanf(string + inc, "%"fext"x", value);
-        return true;
-    }
-    if(baseonly)
-        return false;
-    else if(valapifromstring(string, value, value_size, true, silent, hexonly)) //then come APIs
-        return true;
-    else if(labelfromstring(string, value)) //then come labels
-        return true;
-    else if(symfromname(string, value)) //then come symbols
-        return true;
-    else if(varget(string, value, value_size, 0)) //finally variables
-    {
-        if(isvar)
-            *isvar = true;
-        return true;
-    }
-    if(!silent)
-        dprintf("invalid value: \"%s\"!\n", string);
-    return false; //nothing was OK
-}
-
-<<<<<<< HEAD
-bool longEnough(const char* str, size_t min_length)
-/**
- @fn bool valfromstring(const char* string, uint* value, bool silent, bool baseonly)
-
- @brief Valfromstrings.
-
- @param string         The string.
- @param [in,out] value If non-null, the value.
- @param silent         true to silent.
- @param baseonly       true to baseonly.
-
- @return true if it succeeds, false if it fails.
- */
-
-=======
-static bool longEnough(const char* str, size_t min_length)
->>>>>>> 5230ba35
-{
-    size_t length = 0;
-    while(str[length] && length < min_length)
-        length++;
-    if(length == min_length)
-        return true;
-    return false;
-}
-
-<<<<<<< HEAD
-bool startsWith(const char* pre, const char* str)
-/**
- @fn bool valfromstring(const char* string, uint* value, bool silent)
-
- @brief Valfromstrings.
-
- @param string         The string.
- @param [in,out] value If non-null, the value.
- @param silent         true to silent.
-
- @return true if it succeeds, false if it fails.
- */
-
-=======
-static bool startsWith(const char* pre, const char* str)
->>>>>>> 5230ba35
-{
-    size_t lenpre = strlen(pre);
-    return longEnough(str, lenpre) ? StrNCmpI(str, pre, (int) lenpre) == 0 : false;
-}
-
-#define MxCsr_PRE_FIELD_STRING "MxCsr_"
-#define x87SW_PRE_FIELD_STRING "x87SW_"
-#define x87CW_PRE_FIELD_STRING "x87CW_"
-#define x87TW_PRE_FIELD_STRING "x87TW_"
-#define MMX_PRE_FIELD_STRING "MM"
-#define XMM_PRE_FIELD_STRING "XMM"
-#define YMM_PRE_FIELD_STRING "YMM"
-#define x8780BITFPU_PRE_FIELD_STRING "x87r"
-#define STRLEN_USING_SIZEOF(string) (sizeof(string) - 1)
-
-static void fpustuff(const char* string, uint value)
-{
-    uint xorval = 0;
-    uint flags = 0;
-    uint flag = 0;
-    bool set = false;
-
-    if(value)
-        set = true;
-
-    if(startsWith(MxCsr_PRE_FIELD_STRING, string))
-    {
-        if(StrNCmpI(string + STRLEN_USING_SIZEOF(MxCsr_PRE_FIELD_STRING), "RC", (int) strlen("RC")) == 0)
-        {
-            uint flags = GetContextDataEx(hActiveThread, UE_MXCSR);
-            int i = 3;
-            i <<= 13;
-            flags &= ~i;
-            value <<= 13;
-            flags |=  value;
-            SetContextDataEx(hActiveThread, UE_MXCSR, flags);
-        }
-        else
-        {
-            uint flags = GetContextDataEx(hActiveThread, UE_MXCSR);
-            flag = getmxcsrflagfromstring(string + STRLEN_USING_SIZEOF(MxCsr_PRE_FIELD_STRING));
-            if(flags & flag and !set)
-                xorval = flag;
-            else if(set)
-                xorval = flag;
-            SetContextDataEx(hActiveThread, UE_MXCSR, flags ^ xorval);
-        }
-    }
-    else if(startsWith(x87TW_PRE_FIELD_STRING, string))
-    {
-        unsigned int i;
-
-        string += STRLEN_USING_SIZEOF(x87TW_PRE_FIELD_STRING);
-        i = atoi(string);
-
-        if(i > 7)
-            return;
-
-        flags = GetContextDataEx(hActiveThread, UE_X87_TAGWORD);
-
-        flag = 3;
-        flag <<= i * 2;
-
-        flags &= ~flag;
-
-        flag = value;
-        flag <<= i * 2;
-
-        flags |= flag;
-
-        SetContextDataEx(hActiveThread, UE_X87_TAGWORD, (unsigned short) flags);
-
-    }
-    else if(startsWith(x87SW_PRE_FIELD_STRING, string))
-    {
-        if(StrNCmpI(string + STRLEN_USING_SIZEOF(x87SW_PRE_FIELD_STRING), "TOP", (int) strlen("TOP")) == 0)
-        {
-            uint flags = GetContextDataEx(hActiveThread, UE_X87_STATUSWORD);
-            int i = 7;
-            i <<= 11;
-            flags &= ~i;
-            value <<= 11;
-            flags |=  value;
-            SetContextDataEx(hActiveThread, UE_X87_STATUSWORD, flags);
-        }
-        else
-        {
-            uint flags = GetContextDataEx(hActiveThread, UE_X87_STATUSWORD);
-            flag = getx87statuswordflagfromstring(string + STRLEN_USING_SIZEOF(x87SW_PRE_FIELD_STRING));
-            if(flags & flag and !set)
-                xorval = flag;
-            else if(set)
-                xorval = flag;
-            SetContextDataEx(hActiveThread, UE_X87_STATUSWORD, flags ^ xorval);
-        }
-    }
-    else if(startsWith(x87CW_PRE_FIELD_STRING, string))
-    {
-        if(StrNCmpI(string + STRLEN_USING_SIZEOF(x87CW_PRE_FIELD_STRING), "RC", (int) strlen("RC")) == 0)
-        {
-            uint flags = GetContextDataEx(hActiveThread, UE_X87_CONTROLWORD);
-            int i = 3;
-            i <<= 10;
-            flags &= ~i;
-            value <<= 10;
-            flags |=  value;
-            SetContextDataEx(hActiveThread, UE_X87_CONTROLWORD, flags);
-        }
-        else if(StrNCmpI(string + STRLEN_USING_SIZEOF(x87CW_PRE_FIELD_STRING), "PC", (int) strlen("PC")) == 0)
-        {
-            uint flags = GetContextDataEx(hActiveThread, UE_X87_CONTROLWORD);
-            int i = 3;
-            i <<= 8;
-            flags &= ~i;
-            value <<= 8;
-            flags |=  value;
-            SetContextDataEx(hActiveThread, UE_X87_CONTROLWORD, flags);
-        }
-        else
-        {
-            uint flags = GetContextDataEx(hActiveThread, UE_X87_CONTROLWORD);
-            flag = getx87controlwordflagfromstring(string + STRLEN_USING_SIZEOF(x87CW_PRE_FIELD_STRING));
-            if(flags & flag and !set)
-                xorval = flag;
-            else if(set)
-                xorval = flag;
-            SetContextDataEx(hActiveThread, UE_X87_CONTROLWORD, flags ^ xorval);
-        }
-    }
-    else if(StrNCmpI(string, "x87TagWord", (int) strlen(string)) == 0)
-    {
-        SetContextDataEx(hActiveThread, UE_X87_TAGWORD, (unsigned short) value);
-    }
-    else if(StrNCmpI(string, "x87StatusWord", (int) strlen(string)) == 0)
-    {
-        SetContextDataEx(hActiveThread, UE_X87_STATUSWORD, (unsigned short) value);
-    }
-    else if(StrNCmpI(string, "x87ControlWord", (int) strlen(string)) == 0)
-    {
-        SetContextDataEx(hActiveThread, UE_X87_CONTROLWORD, (unsigned short) value);
-    }
-    else if(StrNCmpI(string, "MxCsr", (int) strlen(string)) == 0)
-    {
-        SetContextDataEx(hActiveThread, UE_MXCSR, value);
-    }
-    else if(startsWith(x8780BITFPU_PRE_FIELD_STRING, string))
-    {
-        string += STRLEN_USING_SIZEOF(x8780BITFPU_PRE_FIELD_STRING);
-        DWORD registerindex;
-        bool found = true;
-        switch(*string)
-        {
-        case '0':
-            registerindex = UE_x87_r0;
-            break;
-
-        case '1':
-            registerindex = UE_x87_r1;
-            break;
-
-        case '2':
-            registerindex = UE_x87_r2;
-            break;
-
-        case '3':
-            registerindex = UE_x87_r3;
-            break;
-
-        case '4':
-            registerindex = UE_x87_r4;
-            break;
-
-        case '5':
-            registerindex = UE_x87_r5;
-            break;
-
-        case '6':
-            registerindex = UE_x87_r6;
-            break;
-
-        case '7':
-            registerindex = UE_x87_r7;
-            break;
-
-        default:
-            found = false;
-            break;
-        }
-        if(found)
-            SetContextDataEx(hActiveThread, registerindex, value);
-    }
-    else if(startsWith(MMX_PRE_FIELD_STRING, string))
-    {
-        string += STRLEN_USING_SIZEOF(MMX_PRE_FIELD_STRING);
-        DWORD registerindex;
-        bool found = true;
-        switch(*string)
-        {
-        case '0':
-            registerindex = UE_MMX0;
-            break;
-
-        case '1':
-            registerindex = UE_MMX1;
-            break;
-
-        case '2':
-            registerindex = UE_MMX2;
-            break;
-
-        case '3':
-            registerindex = UE_MMX3;
-            break;
-
-        case '4':
-            registerindex = UE_MMX4;
-            break;
-
-        case '5':
-            registerindex = UE_MMX5;
-            break;
-
-        case '6':
-            registerindex = UE_MMX6;
-            break;
-
-        case '7':
-            registerindex = UE_MMX7;
-            break;
-
-        default:
-            found = false;
-            break;
-        }
-        if(found)
-            SetContextDataEx(hActiveThread, registerindex, value);
-    }
-    else if(startsWith(XMM_PRE_FIELD_STRING, string))
-    {
-        string += STRLEN_USING_SIZEOF(XMM_PRE_FIELD_STRING);
-        DWORD registerindex;
-        bool found = true;
-        switch(atoi(string))
-        {
-        case 0:
-            registerindex = UE_XMM0;
-            break;
-
-        case 1:
-            registerindex = UE_XMM1;
-            break;
-
-        case 2:
-            registerindex = UE_XMM2;
-            break;
-
-        case 3:
-            registerindex = UE_XMM3;
-            break;
-
-        case 4:
-            registerindex = UE_XMM4;
-            break;
-
-        case 5:
-            registerindex = UE_XMM5;
-            break;
-
-        case 6:
-            registerindex = UE_XMM6;
-            break;
-
-        case 7:
-            registerindex = UE_XMM7;
-            break;
-
-        case 8:
-            registerindex = UE_XMM8;
-            break;
-
-        case 9:
-            registerindex = UE_XMM9;
-            break;
-
-        case 10:
-            registerindex = UE_XMM10;
-            break;
-
-        case 11:
-            registerindex = UE_XMM11;
-            break;
-
-        case 12:
-            registerindex = UE_XMM12;
-            break;
-
-        case 13:
-            registerindex = UE_XMM13;
-            break;
-
-        case 14:
-            registerindex = UE_XMM14;
-            break;
-
-        case 15:
-            registerindex = UE_XMM15;
-            break;
-
-        default:
-            found = false;
-            break;
-        }
-        if(found)
-            SetContextDataEx(hActiveThread, registerindex, value);
-    }
-    else if(startsWith(YMM_PRE_FIELD_STRING, string))
-    {
-        string += STRLEN_USING_SIZEOF(YMM_PRE_FIELD_STRING);
-        DWORD registerindex;
-        bool found = true;
-        switch(atoi(string))
-        {
-        case 0:
-            registerindex = UE_YMM0;
-            break;
-
-        case 1:
-            registerindex = UE_YMM1;
-            break;
-
-        case 2:
-            registerindex = UE_YMM2;
-            break;
-
-        case 3:
-            registerindex = UE_YMM3;
-            break;
-
-        case 4:
-            registerindex = UE_YMM4;
-            break;
-
-        case 5:
-            registerindex = UE_YMM5;
-            break;
-
-        case 6:
-            registerindex = UE_YMM6;
-            break;
-
-        case 7:
-            registerindex = UE_YMM7;
-            break;
-
-        case 8:
-            registerindex = UE_YMM8;
-            break;
-
-        case 9:
-            registerindex = UE_YMM9;
-            break;
-
-        case 10:
-            registerindex = UE_YMM10;
-            break;
-
-        case 11:
-            registerindex = UE_YMM11;
-            break;
-
-        case 12:
-            registerindex = UE_YMM12;
-            break;
-
-        case 13:
-            registerindex = UE_YMM13;
-            break;
-
-        case 14:
-            registerindex = UE_YMM14;
-            break;
-
-        case 15:
-            registerindex = UE_YMM15;
-            break;
-
-        default:
-            found = false;
-            break;
-        }
-        if(found)
-            SetContextDataEx(hActiveThread, registerindex, value);
-    }
-}
-
-/**
- @fn bool valtostring(const char* string, uint* value, bool silent)
-
- @brief Valtostrings.
-
- @param string         The string.
- @param [in,out] value If non-null, the value.
- @param silent         true to silent.
-
- @return true if it succeeds, false if it fails.
- */
-
-bool valtostring(const char* string, uint* value, bool silent)
-{
-    if(!*string or !value)
-        return false;
-    else if(*string == '@' or strstr(string, "[")) //memory location
-    {
-        if(!DbgIsDebugging())
-        {
-            if(!silent)
-                dputs("not debugging");
-            return false;
-        }
-        int len = (int)strlen(string);
-        Memory<char*> newstring(len * 2, "valfromstring:newstring");
-        if(strstr(string, "[")) //memory brackets: []
-        {
-            for(int i = 0, j = 0; i < len; i++)
-            {
-                if(string[i] == ']')
-                    j += sprintf(newstring + j, ")");
-                else if(isdigit(string[i]) and string[i + 1] == ':' and string[i + 2] == '[') //n:[
-                {
-                    j += sprintf(newstring + j, "@%c:(", string[i]);
-                    i += 2;
-                }
-                else if(string[i] == '[')
-                    j += sprintf(newstring + j, "@(");
-                else
-                    j += sprintf(newstring + j, "%c", string[i]);
-            }
-        }
-        else
-            strcpy(newstring, string);
-        int read_size = sizeof(uint);
-        int add = 1;
-        if(newstring[2] == ':' and isdigit((newstring[1])))
-        {
-            add += 2;
-            int new_size = newstring[1] - 0x30;
-            if(new_size < read_size)
-                read_size = new_size;
-        }
-        uint temp;
-        if(!valfromstring(newstring + add, &temp, silent, false))
-        {
-            return false;
-        }
-        if(!mempatch(fdProcessInfo->hProcess, (void*)temp, value, read_size, 0))
-        {
-            if(!silent)
-                dputs("failed to write memory");
-            return false;
-        }
-        GuiUpdateAllViews(); //repaint gui
-        GuiUpdatePatches(); //update patch dialog
-        return true;
-    }
-    else if(isregister(string)) //register
-    {
-        if(!DbgIsDebugging())
-        {
-            if(!silent)
-                dputs("not debugging!");
-            return false;
-        }
-        bool ok = setregister(string, *value);
-        Memory<char*> regName(strlen(string) + 1, "valtostring:regname");
-        strcpy(regName, string);
-        _strlwr(regName);
-        if(strstr(regName, "ip"))
-            DebugUpdateGui(GetContextDataEx(hActiveThread, UE_CIP), false); //update disassembly + register view
-        else if(strstr(regName, "sp")) //update stack
-        {
-            uint csp = GetContextDataEx(hActiveThread, UE_CSP);
-            GuiStackDumpAt(csp, csp);
-            GuiUpdateRegisterView();
-        }
-        else
-            GuiUpdateAllViews(); //repaint gui
-        return ok;
-    }
-    else if((*string == '_'))
-    {
-        if(!DbgIsDebugging())
-        {
-            if(!silent)
-                dputs("not debugging!");
-            return false;
-        }
-        fpustuff(string + 1, * value);
-        GuiUpdateAllViews(); //repaint gui
-
-        return true;
-    }
-    else if(*string == '!' and isflag(string + 1)) //flag
-    {
-        if(!DbgIsDebugging())
-        {
-            if(!silent)
-                dputs("not debugging");
-            return false;
-        }
-        bool set = false;
-        if(*value)
-            set = true;
-        setflag(string + 1, set);
-        GuiUpdateAllViews(); //repaint gui
-        return true;
-    }
-    return varset(string, *value, false); //variable
-}
-
-uint valfileoffsettova(const char* modname, uint offset)
-{
-    char modpath[MAX_PATH] = "";
-    if(modpathfromname(modname, modpath, MAX_PATH))
-    {
-        HANDLE FileHandle;
-        DWORD LoadedSize;
-        HANDLE FileMap;
-        ULONG_PTR FileMapVA;
-        if(StaticFileLoadW(StringUtils::Utf8ToUtf16(modpath).c_str(), UE_ACCESS_READ, false, &FileHandle, &LoadedSize, &FileMap, &FileMapVA))
-        {
-            ULONGLONG rva = ConvertFileOffsetToVA(FileMapVA, //FileMapVA
-                                                  FileMapVA + (ULONG_PTR)offset, //Offset inside FileMapVA
-                                                  false); //Return without ImageBase
-            StaticFileUnloadW(StringUtils::Utf8ToUtf16(modpath).c_str(), true, FileHandle, LoadedSize, FileMap, FileMapVA);
-            return offset < LoadedSize ? (duint)rva + modbasefromname(modname) : 0;
-        }
-    }
-    return 0;
-}
-
-uint valvatofileoffset(uint va)
-{
-    char modpath[MAX_PATH] = "";
-    if(modpathfromaddr(va, modpath, MAX_PATH))
-    {
-        HANDLE FileHandle;
-        DWORD LoadedSize;
-        HANDLE FileMap;
-        ULONG_PTR FileMapVA;
-        if(StaticFileLoadW(StringUtils::Utf8ToUtf16(modpath).c_str(), UE_ACCESS_READ, false, &FileHandle, &LoadedSize, &FileMap, &FileMapVA))
-        {
-            ULONGLONG offset = ConvertVAtoFileOffsetEx(FileMapVA, LoadedSize, 0, va - modbasefromaddr(va), true, false);
-            StaticFileUnloadW(StringUtils::Utf8ToUtf16(modpath).c_str(), true, FileHandle, LoadedSize, FileMap, FileMapVA);
-            return (duint)offset;
-        }
-    }
-    return 0;
+/**
+ @file value.cpp
+
+ @brief Implements the value class.
+ */
+
+#include "value.h"
+#include "variable.h"
+#include "debugger.h"
+#include "console.h"
+#include "math.h"
+#include "memory.h"
+#include "addrinfo.h"
+#include "symbolinfo.h"
+#include <psapi.h>
+
+/**
+ @brief The dosignedcalc.
+ */
+
+static bool dosignedcalc = false;
+
+/**
+ @fn bool valuesignedcalc()
+
+ @brief Valuesignedcalcs this object.
+
+ @return true if it succeeds, false if it fails.
+ */
+
+bool valuesignedcalc()
+{
+    return dosignedcalc;
+}
+
+/**
+ @fn void valuesetsignedcalc(bool a)
+
+ @brief Valuesetsignedcalcs.
+
+ @param a true to a.
+ */
+
+void valuesetsignedcalc(bool a)
+{
+    dosignedcalc = a;
+}
+
+/**
+ @fn static bool isflag(const char* string)
+
+ @brief Query if 'string' isflag.
+
+ @param string The string.
+
+ @return true if it succeeds, false if it fails.
+ */
+
+static bool isflag(const char* string)
+{
+    if(scmp(string, "cf"))
+        return true;
+    if(scmp(string, "pf"))
+        return true;
+    if(scmp(string, "af"))
+        return true;
+    if(scmp(string, "zf"))
+        return true;
+    if(scmp(string, "sf"))
+        return true;
+    if(scmp(string, "tf"))
+        return true;
+    if(scmp(string, "if"))
+        return true;
+    if(scmp(string, "df"))
+        return true;
+    if(scmp(string, "of"))
+        return true;
+    if(scmp(string, "rf"))
+        return true;
+    if(scmp(string, "vm"))
+        return true;
+    if(scmp(string, "ac"))
+        return true;
+    if(scmp(string, "vif"))
+        return true;
+    if(scmp(string, "vip"))
+        return true;
+    if(scmp(string, "id"))
+        return true;
+    return false;
+}
+
+/**
+ @fn static bool isregister(const char* string)
+
+ @brief Query if 'string' isregister.
+
+ @param string The string.
+
+ @return true if it succeeds, false if it fails.
+ */
+
+static bool isregister(const char* string)
+{
+    if(scmp(string, "eax"))
+        return true;
+    if(scmp(string, "ebx"))
+        return true;
+    if(scmp(string, "ecx"))
+        return true;
+    if(scmp(string, "edx"))
+        return true;
+    if(scmp(string, "edi"))
+        return true;
+    if(scmp(string, "esi"))
+        return true;
+    if(scmp(string, "ebp"))
+        return true;
+    if(scmp(string, "esp"))
+        return true;
+    if(scmp(string, "eip"))
+        return true;
+    if(scmp(string, "eflags"))
+        return true;
+
+    if(scmp(string, "ax"))
+        return true;
+    if(scmp(string, "bx"))
+        return true;
+    if(scmp(string, "cx"))
+        return true;
+    if(scmp(string, "dx"))
+        return true;
+    if(scmp(string, "si"))
+        return true;
+    if(scmp(string, "di"))
+        return true;
+    if(scmp(string, "bp"))
+        return true;
+    if(scmp(string, "sp"))
+        return true;
+    if(scmp(string, "ip"))
+        return true;
+
+    if(scmp(string, "ah"))
+        return true;
+    if(scmp(string, "al"))
+        return true;
+    if(scmp(string, "bh"))
+        return true;
+    if(scmp(string, "bl"))
+        return true;
+    if(scmp(string, "ch"))
+        return true;
+    if(scmp(string, "cl"))
+        return true;
+    if(scmp(string, "dh"))
+        return true;
+    if(scmp(string, "dl"))
+        return true;
+    if(scmp(string, "sih"))
+        return true;
+    if(scmp(string, "sil"))
+        return true;
+    if(scmp(string, "dih"))
+        return true;
+    if(scmp(string, "dil"))
+        return true;
+    if(scmp(string, "bph"))
+        return true;
+    if(scmp(string, "bpl"))
+        return true;
+    if(scmp(string, "sph"))
+        return true;
+    if(scmp(string, "spl"))
+        return true;
+    if(scmp(string, "iph"))
+        return true;
+    if(scmp(string, "ipl"))
+        return true;
+
+    if(scmp(string, "dr0"))
+        return true;
+    if(scmp(string, "dr1"))
+        return true;
+    if(scmp(string, "dr2"))
+        return true;
+    if(scmp(string, "dr3"))
+        return true;
+    if(scmp(string, "dr6") or scmp(string, "dr4"))
+        return true;
+    if(scmp(string, "dr7") or scmp(string, "dr5"))
+        return true;
+
+    if(scmp(string, "cip"))
+        return true;
+    if(scmp(string, "csp"))
+        return true;
+    if(scmp(string, "cflags"))
+        return true;
+
+    if(scmp(string, "gs"))
+        return true;
+    if(scmp(string, "fs"))
+        return true;
+    if(scmp(string, "es"))
+        return true;
+    if(scmp(string, "ds"))
+        return true;
+    if(scmp(string, "cs"))
+        return true;
+    if(scmp(string, "ss"))
+        return true;
+
+#ifndef _WIN64
+    return false;
+#endif // _WIN64
+    if(scmp(string, "rax"))
+        return true;
+    if(scmp(string, "rbx"))
+        return true;
+    if(scmp(string, "rcx"))
+        return true;
+    if(scmp(string, "rdx"))
+        return true;
+    if(scmp(string, "rdi"))
+        return true;
+    if(scmp(string, "rsi"))
+        return true;
+    if(scmp(string, "rbp"))
+        return true;
+    if(scmp(string, "rsp"))
+        return true;
+    if(scmp(string, "rip"))
+        return true;
+    if(scmp(string, "rflags"))
+        return true;
+    if(scmp(string, "r8"))
+        return true;
+    if(scmp(string, "r9"))
+        return true;
+    if(scmp(string, "r10"))
+        return true;
+    if(scmp(string, "r11"))
+        return true;
+    if(scmp(string, "r12"))
+        return true;
+    if(scmp(string, "r13"))
+        return true;
+    if(scmp(string, "r14"))
+        return true;
+    if(scmp(string, "r15"))
+        return true;
+    if(scmp(string, "r8d"))
+        return true;
+    if(scmp(string, "r9d"))
+        return true;
+    if(scmp(string, "r10d"))
+        return true;
+    if(scmp(string, "r11d"))
+        return true;
+    if(scmp(string, "r12d"))
+        return true;
+    if(scmp(string, "r13d"))
+        return true;
+    if(scmp(string, "r14d"))
+        return true;
+    if(scmp(string, "r15d"))
+        return true;
+    if(scmp(string, "r8w"))
+        return true;
+    if(scmp(string, "r9w"))
+        return true;
+    if(scmp(string, "r10w"))
+        return true;
+    if(scmp(string, "r11w"))
+        return true;
+    if(scmp(string, "r12w"))
+        return true;
+    if(scmp(string, "r13w"))
+        return true;
+    if(scmp(string, "r14w"))
+        return true;
+    if(scmp(string, "r15w"))
+        return true;
+    if(scmp(string, "r8b"))
+        return true;
+    if(scmp(string, "r9b"))
+        return true;
+    if(scmp(string, "r10b"))
+        return true;
+    if(scmp(string, "r11b"))
+        return true;
+    if(scmp(string, "r12b"))
+        return true;
+    if(scmp(string, "r13b"))
+        return true;
+    if(scmp(string, "r14b"))
+        return true;
+    if(scmp(string, "r15b"))
+        return true;
+    return false;
+}
+
+#define MXCSRFLAG_IE 0x1
+#define MXCSRFLAG_DE 0x2
+#define MXCSRFLAG_ZE 0x4
+#define MXCSRFLAG_OE 0x8
+#define MXCSRFLAG_UE 0x10
+#define MXCSRFLAG_PE 0x20
+#define MXCSRFLAG_DAZ 0x40
+#define MXCSRFLAG_IM 0x80
+#define MXCSRFLAG_DM 0x100
+#define MXCSRFLAG_ZM 0x200
+#define MXCSRFLAG_OM 0x400
+#define MXCSRFLAG_UM 0x800
+#define MXCSRFLAG_PM 0x1000
+#define MXCSRFLAG_FZ 0x8000
+
+typedef struct
+{
+    char* name;
+    unsigned int flag;
+
+} FLAG_NAME_VALUE_TABLE_t;
+
+#define MXCSR_NAME_FLAG_TABLE_ENTRY(flag_name) { #flag_name, MXCSRFLAG_##flag_name }
+
+unsigned int getmxcsrflagfromstring(const char* string)
+{
+    static FLAG_NAME_VALUE_TABLE_t mxcsrnameflagtable[] =
+    {
+        MXCSR_NAME_FLAG_TABLE_ENTRY(IE),
+        MXCSR_NAME_FLAG_TABLE_ENTRY(DE),
+        MXCSR_NAME_FLAG_TABLE_ENTRY(ZE),
+        MXCSR_NAME_FLAG_TABLE_ENTRY(OE),
+        MXCSR_NAME_FLAG_TABLE_ENTRY(UE),
+        MXCSR_NAME_FLAG_TABLE_ENTRY(PE),
+        MXCSR_NAME_FLAG_TABLE_ENTRY(DAZ),
+        MXCSR_NAME_FLAG_TABLE_ENTRY(IM),
+        MXCSR_NAME_FLAG_TABLE_ENTRY(DM),
+        MXCSR_NAME_FLAG_TABLE_ENTRY(ZM),
+        MXCSR_NAME_FLAG_TABLE_ENTRY(OM),
+        MXCSR_NAME_FLAG_TABLE_ENTRY(UM),
+        MXCSR_NAME_FLAG_TABLE_ENTRY(PM),
+        MXCSR_NAME_FLAG_TABLE_ENTRY(FZ)
+    };
+    int i;
+
+    for(i = 0; i < (sizeof(mxcsrnameflagtable) / sizeof(*mxcsrnameflagtable)); i++)
+    {
+        if(scmp(string, mxcsrnameflagtable[i].name))
+            return mxcsrnameflagtable[i].flag;
+    }
+
+    return 0;
+}
+
+bool valmxcsrflagfromstring(uint mxcsrflags, const char* string)
+{
+    unsigned int flag = getmxcsrflagfromstring(string);
+    if(flag == 0)
+        return false;
+
+    return (bool)((int)(mxcsrflags & flag) != 0);
+}
+
+#define x87STATUSWORD_FLAG_I 0x1
+#define x87STATUSWORD_FLAG_D 0x2
+#define x87STATUSWORD_FLAG_Z 0x4
+#define x87STATUSWORD_FLAG_O 0x8
+#define x87STATUSWORD_FLAG_U 0x10
+#define x87STATUSWORD_FLAG_P 0x20
+#define x87STATUSWORD_FLAG_SF 0x40
+#define x87STATUSWORD_FLAG_IR 0x80
+#define x87STATUSWORD_FLAG_C0 0x100
+#define x87STATUSWORD_FLAG_C1 0x200
+#define x87STATUSWORD_FLAG_C2 0x400
+#define x87STATUSWORD_FLAG_C3 0x4000
+#define x87STATUSWORD_FLAG_B 0x8000
+
+#define X87STATUSWORD_NAME_FLAG_TABLE_ENTRY(flag_name) { #flag_name, x87STATUSWORD_FLAG_##flag_name }
+
+unsigned int getx87statuswordflagfromstring(const char* string)
+{
+    static FLAG_NAME_VALUE_TABLE_t statuswordflagtable[] =
+    {
+        X87STATUSWORD_NAME_FLAG_TABLE_ENTRY(I),
+        X87STATUSWORD_NAME_FLAG_TABLE_ENTRY(D),
+        X87STATUSWORD_NAME_FLAG_TABLE_ENTRY(Z),
+        X87STATUSWORD_NAME_FLAG_TABLE_ENTRY(O),
+        X87STATUSWORD_NAME_FLAG_TABLE_ENTRY(U),
+        X87STATUSWORD_NAME_FLAG_TABLE_ENTRY(P),
+        X87STATUSWORD_NAME_FLAG_TABLE_ENTRY(SF),
+        X87STATUSWORD_NAME_FLAG_TABLE_ENTRY(IR),
+        X87STATUSWORD_NAME_FLAG_TABLE_ENTRY(C0),
+        X87STATUSWORD_NAME_FLAG_TABLE_ENTRY(C1),
+        X87STATUSWORD_NAME_FLAG_TABLE_ENTRY(C2),
+        X87STATUSWORD_NAME_FLAG_TABLE_ENTRY(C3),
+        X87STATUSWORD_NAME_FLAG_TABLE_ENTRY(B)
+    };
+    int i;
+
+    for(i = 0; i < (sizeof(statuswordflagtable) / sizeof(*statuswordflagtable)); i++)
+    {
+        if(scmp(string, statuswordflagtable[i].name))
+            return statuswordflagtable[i].flag;
+    }
+
+    return 0;
+}
+
+bool valx87statuswordflagfromstring(uint statusword, const char* string)
+{
+    unsigned int flag = getx87statuswordflagfromstring(string);
+    if(flag == 0)
+        return false;
+
+    return (bool)((int)(statusword & flag) != 0);
+}
+
+#define x87CONTROLWORD_FLAG_IM 0x1
+#define x87CONTROLWORD_FLAG_DM 0x2
+#define x87CONTROLWORD_FLAG_ZM 0x4
+#define x87CONTROLWORD_FLAG_OM 0x8
+#define x87CONTROLWORD_FLAG_UM 0x10
+#define x87CONTROLWORD_FLAG_PM 0x20
+#define x87CONTROLWORD_FLAG_IEM 0x80
+#define x87CONTROLWORD_FLAG_IC 0x1000
+
+#define X87CONTROLWORD_NAME_FLAG_TABLE_ENTRY(flag_name) { #flag_name, x87CONTROLWORD_FLAG_##flag_name }
+
+unsigned int getx87controlwordflagfromstring(const char* string)
+{
+    static FLAG_NAME_VALUE_TABLE_t controlwordflagtable[] =
+    {
+        X87CONTROLWORD_NAME_FLAG_TABLE_ENTRY(IM),
+        X87CONTROLWORD_NAME_FLAG_TABLE_ENTRY(DM),
+        X87CONTROLWORD_NAME_FLAG_TABLE_ENTRY(ZM),
+        X87CONTROLWORD_NAME_FLAG_TABLE_ENTRY(OM),
+        X87CONTROLWORD_NAME_FLAG_TABLE_ENTRY(UM),
+        X87CONTROLWORD_NAME_FLAG_TABLE_ENTRY(PM),
+        X87CONTROLWORD_NAME_FLAG_TABLE_ENTRY(IEM),
+        X87CONTROLWORD_NAME_FLAG_TABLE_ENTRY(IC)
+    };
+    int i;
+
+    for(i = 0; i < (sizeof(controlwordflagtable) / sizeof(*controlwordflagtable)); i++)
+    {
+        if(scmp(string, controlwordflagtable[i].name))
+            return controlwordflagtable[i].flag;
+    }
+
+    return 0;
+}
+
+bool valx87controlwordflagfromstring(uint controlword, const char* string)
+{
+    unsigned int flag = getx87controlwordflagfromstring(string);
+
+    if(flag == 0)
+        return false;
+
+    return (bool)((int)(controlword & flag) != 0);
+}
+
+unsigned short valmxcsrfieldfromstring(uint mxcsrflags, const char* string)
+{
+    if(scmp(string, "RC"))
+        return ((mxcsrflags & 0x6000) >> 13);
+
+    return 0;
+}
+
+unsigned short valx87statuswordfieldfromstring(uint statusword, const char* string)
+{
+    if(scmp(string, "TOP"))
+        return ((statusword & 0x3800) >> 11);
+
+    return 0;
+}
+
+unsigned short valx87controlwordfieldfromstring(uint controlword, const char* string)
+{
+    if(scmp(string, "PC"))
+        return ((controlword & 0x300) >> 8);
+    if(scmp(string, "RC"))
+        return ((controlword & 0xC00) >> 10);
+
+    return 0;
+}
+
+bool valflagfromstring(uint eflags, const char* string)
+{
+    if(scmp(string, "cf"))
+        return (bool)((int)(eflags & 0x1) != 0);
+    if(scmp(string, "pf"))
+        return (bool)((int)(eflags & 0x4) != 0);
+    if(scmp(string, "af"))
+        return (bool)((int)(eflags & 0x10) != 0);
+    if(scmp(string, "zf"))
+        return (bool)((int)(eflags & 0x40) != 0);
+    if(scmp(string, "sf"))
+        return (bool)((int)(eflags & 0x80) != 0);
+    if(scmp(string, "tf"))
+        return (bool)((int)(eflags & 0x100) != 0);
+    if(scmp(string, "if"))
+        return (bool)((int)(eflags & 0x200) != 0);
+    if(scmp(string, "df"))
+        return (bool)((int)(eflags & 0x400) != 0);
+    if(scmp(string, "of"))
+        return (bool)((int)(eflags & 0x800) != 0);
+    if(scmp(string, "rf"))
+        return (bool)((int)(eflags & 0x10000) != 0);
+    if(scmp(string, "vm"))
+        return (bool)((int)(eflags & 0x20000) != 0);
+    if(scmp(string, "ac"))
+        return (bool)((int)(eflags & 0x40000) != 0);
+    if(scmp(string, "vif"))
+        return (bool)((int)(eflags & 0x80000) != 0);
+    if(scmp(string, "vip"))
+        return (bool)((int)(eflags & 0x100000) != 0);
+    if(scmp(string, "id"))
+        return (bool)((int)(eflags & 0x200000) != 0);
+    return false;
+}
+
+/**
+ @fn static bool setflag(const char* string, bool set)
+
+ @brief Setflags.
+
+ @param string The string.
+ @param set    true to set.
+
+ @return true if it succeeds, false if it fails.
+ */
+
+static bool setflag(const char* string, bool set)
+{
+    uint eflags = GetContextDataEx(hActiveThread, UE_CFLAGS);
+    uint xorval = 0;
+    uint flag = 0;
+    if(scmp(string, "cf"))
+        flag = 0x1;
+    else if(scmp(string, "pf"))
+        flag = 0x4;
+    else if(scmp(string, "af"))
+        flag = 0x10;
+    else if(scmp(string, "zf"))
+        flag = 0x40;
+    else if(scmp(string, "sf"))
+        flag = 0x80;
+    else if(scmp(string, "tf"))
+        flag = 0x100;
+    else if(scmp(string, "if"))
+        flag = 0x200;
+    else if(scmp(string, "df"))
+        flag = 0x400;
+    else if(scmp(string, "of"))
+        flag = 0x800;
+    else if(scmp(string, "rf"))
+        flag = 0x10000;
+    else if(scmp(string, "vm"))
+        flag = 0x20000;
+    else if(scmp(string, "ac"))
+        flag = 0x40000;
+    else if(scmp(string, "vif"))
+        flag = 0x80000;
+    else if(scmp(string, "vip"))
+        flag = 0x100000;
+    else if(scmp(string, "id"))
+        flag = 0x200000;
+    if(eflags & flag and !set)
+        xorval = flag;
+    else if(set)
+        xorval = flag;
+    return SetContextDataEx(hActiveThread, UE_CFLAGS, eflags ^ xorval);
+}
+
+/**
+ @fn static uint getregister(int* size, const char* string)
+
+ @brief Getregisters.
+
+ @param [in,out] size If non-null, the size.
+ @param string        The string.
+
+ @return An uint.
+ */
+
+static uint getregister(int* size, const char* string)
+{
+    if(size)
+        *size = 4;
+    if(scmp(string, "eax"))
+    {
+        return GetContextDataEx(hActiveThread, UE_EAX);
+    }
+    if(scmp(string, "ebx"))
+    {
+        return GetContextDataEx(hActiveThread, UE_EBX);
+    }
+    if(scmp(string, "ecx"))
+    {
+        return GetContextDataEx(hActiveThread, UE_ECX);
+    }
+    if(scmp(string, "edx"))
+    {
+        return GetContextDataEx(hActiveThread, UE_EDX);
+    }
+    if(scmp(string, "edi"))
+    {
+        return GetContextDataEx(hActiveThread, UE_EDI);
+    }
+    if(scmp(string, "esi"))
+    {
+        return GetContextDataEx(hActiveThread, UE_ESI);
+    }
+    if(scmp(string, "ebp"))
+    {
+        return GetContextDataEx(hActiveThread, UE_EBP);
+    }
+    if(scmp(string, "esp"))
+    {
+        return GetContextDataEx(hActiveThread, UE_ESP);
+    }
+    if(scmp(string, "eip"))
+    {
+        return GetContextDataEx(hActiveThread, UE_EIP);
+    }
+    if(scmp(string, "eflags"))
+    {
+        return GetContextDataEx(hActiveThread, UE_EFLAGS);
+    }
+
+    if(scmp(string, "gs"))
+    {
+        return GetContextDataEx(hActiveThread, UE_SEG_GS);
+    }
+    if(scmp(string, "fs"))
+    {
+        return GetContextDataEx(hActiveThread, UE_SEG_FS);
+    }
+    if(scmp(string, "es"))
+    {
+        return GetContextDataEx(hActiveThread, UE_SEG_ES);
+    }
+    if(scmp(string, "ds"))
+    {
+        return GetContextDataEx(hActiveThread, UE_SEG_DS);
+    }
+    if(scmp(string, "cs"))
+    {
+        return GetContextDataEx(hActiveThread, UE_SEG_CS);
+    }
+    if(scmp(string, "ss"))
+    {
+        return GetContextDataEx(hActiveThread, UE_SEG_SS);
+    }
+
+    if(size)
+        *size = 2;
+    if(scmp(string, "ax"))
+    {
+        uint val = GetContextDataEx(hActiveThread, UE_EAX);
+        return val & 0xFFFF;
+    }
+    if(scmp(string, "bx"))
+    {
+        uint val = GetContextDataEx(hActiveThread, UE_EBX);
+        return val & 0xFFFF;
+    }
+    if(scmp(string, "cx"))
+    {
+        uint val = GetContextDataEx(hActiveThread, UE_ECX);
+        return val & 0xFFFF;
+    }
+    if(scmp(string, "dx"))
+    {
+        uint val = GetContextDataEx(hActiveThread, UE_EDX);
+        return val & 0xFFFF;
+    }
+    if(scmp(string, "si"))
+    {
+        uint val = GetContextDataEx(hActiveThread, UE_ESI);
+        return val & 0xFFFF;
+    }
+    if(scmp(string, "di"))
+    {
+        uint val = GetContextDataEx(hActiveThread, UE_EDI);
+        return val & 0xFFFF;
+    }
+    if(scmp(string, "bp"))
+    {
+        uint val = GetContextDataEx(hActiveThread, UE_EBP);
+        return val & 0xFFFF;
+    }
+    if(scmp(string, "sp"))
+    {
+        uint val = GetContextDataEx(hActiveThread, UE_ESP);
+        return val & 0xFFFF;
+    }
+    if(scmp(string, "ip"))
+    {
+        uint val = GetContextDataEx(hActiveThread, UE_EIP);
+        return val & 0xFFFF;
+    }
+
+    if(size)
+        *size = 1;
+    if(scmp(string, "ah"))
+    {
+        uint val = GetContextDataEx(hActiveThread, UE_EAX);
+        return (val >> 8) & 0xFF;
+    }
+    if(scmp(string, "al"))
+    {
+        uint val = GetContextDataEx(hActiveThread, UE_EAX);
+        return val & 0xFF;
+    }
+    if(scmp(string, "bh"))
+    {
+        uint val = GetContextDataEx(hActiveThread, UE_EBX);
+        return (val >> 8) & 0xFF;
+    }
+    if(scmp(string, "bl"))
+    {
+        uint val = GetContextDataEx(hActiveThread, UE_EBX);
+        return val & 0xFF;
+    }
+    if(scmp(string, "ch"))
+    {
+        uint val = GetContextDataEx(hActiveThread, UE_ECX);
+        return (val >> 8) & 0xFF;
+    }
+    if(scmp(string, "cl"))
+    {
+        uint val = GetContextDataEx(hActiveThread, UE_ECX);
+        return val & 0xFF;
+    }
+    if(scmp(string, "dh"))
+    {
+        uint val = GetContextDataEx(hActiveThread, UE_EDX);
+        return (val >> 8) & 0xFF;
+    }
+    if(scmp(string, "dl"))
+    {
+        uint val = GetContextDataEx(hActiveThread, UE_EDX);
+        return val & 0xFF;
+    }
+    if(scmp(string, "sih"))
+    {
+        uint val = GetContextDataEx(hActiveThread, UE_ESI);
+        return (val >> 8) & 0xFF;
+    }
+    if(scmp(string, "sil"))
+    {
+        uint val = GetContextDataEx(hActiveThread, UE_ESI);
+        return val & 0xFF;
+    }
+    if(scmp(string, "dih"))
+    {
+        uint val = GetContextDataEx(hActiveThread, UE_EDI);
+        return (val >> 8) & 0xFF;
+    }
+    if(scmp(string, "dil"))
+    {
+        uint val = GetContextDataEx(hActiveThread, UE_EDI);
+        return val & 0xFF;
+    }
+    if(scmp(string, "bph"))
+    {
+        uint val = GetContextDataEx(hActiveThread, UE_EBP);
+        return (val >> 8) & 0xFF;
+    }
+    if(scmp(string, "bpl"))
+    {
+        uint val = GetContextDataEx(hActiveThread, UE_EBP);
+        return val & 0xFF;
+    }
+    if(scmp(string, "sph"))
+    {
+        uint val = GetContextDataEx(hActiveThread, UE_ESP);
+        return (val >> 8) & 0xFF;
+    }
+    if(scmp(string, "spl"))
+    {
+        uint val = GetContextDataEx(hActiveThread, UE_ESP);
+        return val & 0xFF;
+    }
+    if(scmp(string, "iph"))
+    {
+        uint val = GetContextDataEx(hActiveThread, UE_EIP);
+        return (val >> 8) & 0xFF;
+    }
+    if(scmp(string, "ipl"))
+    {
+        uint val = GetContextDataEx(hActiveThread, UE_EIP);
+        return val & 0xFF;
+    }
+
+    if(size)
+        *size = sizeof(uint);
+    if(scmp(string, "dr0"))
+    {
+        return GetContextDataEx(hActiveThread, UE_DR0);
+    }
+    if(scmp(string, "dr1"))
+    {
+        return GetContextDataEx(hActiveThread, UE_DR1);
+    }
+    if(scmp(string, "dr2"))
+    {
+        return GetContextDataEx(hActiveThread, UE_DR2);
+    }
+    if(scmp(string, "dr3"))
+    {
+        return GetContextDataEx(hActiveThread, UE_DR3);
+    }
+    if(scmp(string, "dr6") or scmp(string, "dr4"))
+    {
+        return GetContextDataEx(hActiveThread, UE_DR6);
+    }
+    if(scmp(string, "dr7") or scmp(string, "dr5"))
+    {
+        return GetContextDataEx(hActiveThread, UE_DR7);
+    }
+
+    if(scmp(string, "cip"))
+    {
+        return GetContextDataEx(hActiveThread, UE_CIP);
+    }
+    if(scmp(string, "csp"))
+    {
+        return GetContextDataEx(hActiveThread, UE_CSP);
+    }
+    if(scmp(string, "cflags"))
+    {
+        return GetContextDataEx(hActiveThread, UE_CFLAGS);
+    }
+
+#ifdef _WIN64
+    if(size)
+        *size = 8;
+    if(scmp(string, "rax"))
+    {
+        return GetContextDataEx(hActiveThread, UE_RAX);
+    }
+    if(scmp(string, "rbx"))
+    {
+        return GetContextDataEx(hActiveThread, UE_RBX);
+    }
+    if(scmp(string, "rcx"))
+    {
+        return GetContextDataEx(hActiveThread, UE_RCX);
+    }
+    if(scmp(string, "rdx"))
+    {
+        return GetContextDataEx(hActiveThread, UE_RDX);
+    }
+    if(scmp(string, "rdi"))
+    {
+        return GetContextDataEx(hActiveThread, UE_RDI);
+    }
+    if(scmp(string, "rsi"))
+    {
+        return GetContextDataEx(hActiveThread, UE_RSI);
+    }
+    if(scmp(string, "rbp"))
+    {
+        return GetContextDataEx(hActiveThread, UE_RBP);
+    }
+    if(scmp(string, "rsp"))
+    {
+        return GetContextDataEx(hActiveThread, UE_RSP);
+    }
+    if(scmp(string, "rip"))
+    {
+        return GetContextDataEx(hActiveThread, UE_RIP);
+    }
+    if(scmp(string, "rflags"))
+    {
+        return GetContextDataEx(hActiveThread, UE_RFLAGS);
+    }
+    if(scmp(string, "r8"))
+    {
+        return GetContextDataEx(hActiveThread, UE_R8);
+    }
+    if(scmp(string, "r9"))
+    {
+        return GetContextDataEx(hActiveThread, UE_R9);
+    }
+    if(scmp(string, "r10"))
+    {
+        return GetContextDataEx(hActiveThread, UE_R10);
+    }
+    if(scmp(string, "r11"))
+    {
+        return GetContextDataEx(hActiveThread, UE_R11);
+    }
+    if(scmp(string, "r12"))
+    {
+        return GetContextDataEx(hActiveThread, UE_R12);
+    }
+    if(scmp(string, "r13"))
+    {
+        return GetContextDataEx(hActiveThread, UE_R13);
+    }
+    if(scmp(string, "r14"))
+    {
+        return GetContextDataEx(hActiveThread, UE_R14);
+    }
+    if(scmp(string, "r15"))
+    {
+        return GetContextDataEx(hActiveThread, UE_R15);
+    }
+
+    if(size)
+        *size = 4;
+    if(scmp(string, "r8d"))
+    {
+        return GetContextDataEx(hActiveThread, UE_R8) & 0xFFFFFFFF;
+    }
+    if(scmp(string, "r9d"))
+    {
+        return GetContextDataEx(hActiveThread, UE_R9) & 0xFFFFFFFF;
+    }
+    if(scmp(string, "r10d"))
+    {
+        return GetContextDataEx(hActiveThread, UE_R10) & 0xFFFFFFFF;
+    }
+    if(scmp(string, "r11d"))
+    {
+        return GetContextDataEx(hActiveThread, UE_R11) & 0xFFFFFFFF;
+    }
+    if(scmp(string, "r12d"))
+    {
+        return GetContextDataEx(hActiveThread, UE_R12) & 0xFFFFFFFF;
+    }
+    if(scmp(string, "r13d"))
+    {
+        return GetContextDataEx(hActiveThread, UE_R13) & 0xFFFFFFFF;
+    }
+    if(scmp(string, "r14d"))
+    {
+        return GetContextDataEx(hActiveThread, UE_R14) & 0xFFFFFFFF;
+    }
+    if(scmp(string, "r15d"))
+    {
+        return GetContextDataEx(hActiveThread, UE_R15) & 0xFFFFFFFF;
+    }
+
+    if(size)
+        *size = 2;
+    if(scmp(string, "r8w"))
+    {
+        return GetContextDataEx(hActiveThread, UE_R8) & 0xFFFF;
+    }
+    if(scmp(string, "r9w"))
+    {
+        return GetContextDataEx(hActiveThread, UE_R9) & 0xFFFF;
+    }
+    if(scmp(string, "r10w"))
+    {
+        return GetContextDataEx(hActiveThread, UE_R10) & 0xFFFF;
+    }
+    if(scmp(string, "r11w"))
+    {
+        return GetContextDataEx(hActiveThread, UE_R11) & 0xFFFF;
+    }
+    if(scmp(string, "r12w"))
+    {
+        return GetContextDataEx(hActiveThread, UE_R12) & 0xFFFF;
+    }
+    if(scmp(string, "r13w"))
+    {
+        return GetContextDataEx(hActiveThread, UE_R13) & 0xFFFF;
+    }
+    if(scmp(string, "r14w"))
+    {
+        return GetContextDataEx(hActiveThread, UE_R14) & 0xFFFF;
+    }
+    if(scmp(string, "r15w"))
+    {
+        return GetContextDataEx(hActiveThread, UE_R15) & 0xFFFF;
+    }
+
+    if(size)
+        *size = 1;
+    if(scmp(string, "r8b"))
+    {
+        return GetContextDataEx(hActiveThread, UE_R8) & 0xFF;
+    }
+    if(scmp(string, "r9b"))
+    {
+        return GetContextDataEx(hActiveThread, UE_R9) & 0xFF;
+    }
+    if(scmp(string, "r10b"))
+    {
+        return GetContextDataEx(hActiveThread, UE_R10) & 0xFF;
+    }
+    if(scmp(string, "r11b"))
+    {
+        return GetContextDataEx(hActiveThread, UE_R11) & 0xFF;
+    }
+    if(scmp(string, "r12b"))
+    {
+        return GetContextDataEx(hActiveThread, UE_R12) & 0xFF;
+    }
+    if(scmp(string, "r13b"))
+    {
+        return GetContextDataEx(hActiveThread, UE_R13) & 0xFF;
+    }
+    if(scmp(string, "r14b"))
+    {
+        return GetContextDataEx(hActiveThread, UE_R14) & 0xFF;
+    }
+    if(scmp(string, "r15b"))
+    {
+        return GetContextDataEx(hActiveThread, UE_R15) & 0xFF;
+    }
+#endif //_WIN64
+
+    if(size)
+        *size = 0;
+    return 0;
+}
+
+/**
+ @fn static bool setregister(const char* string, uint value)
+
+ @brief Setregisters.
+
+ @param string The string.
+ @param value  The value.
+
+ @return true if it succeeds, false if it fails.
+ */
+
+static bool setregister(const char* string, uint value)
+{
+    if(scmp(string, "eax"))
+        return SetContextDataEx(hActiveThread, UE_EAX, value & 0xFFFFFFFF);
+    if(scmp(string, "ebx"))
+        return SetContextDataEx(hActiveThread, UE_EBX, value & 0xFFFFFFFF);
+    if(scmp(string, "ecx"))
+        return SetContextDataEx(hActiveThread, UE_ECX, value & 0xFFFFFFFF);
+    if(scmp(string, "edx"))
+        return SetContextDataEx(hActiveThread, UE_EDX, value & 0xFFFFFFFF);
+    if(scmp(string, "edi"))
+        return SetContextDataEx(hActiveThread, UE_EDI, value & 0xFFFFFFFF);
+    if(scmp(string, "esi"))
+        return SetContextDataEx(hActiveThread, UE_ESI, value & 0xFFFFFFFF);
+    if(scmp(string, "ebp"))
+        return SetContextDataEx(hActiveThread, UE_EBP, value & 0xFFFFFFFF);
+    if(scmp(string, "esp"))
+        return SetContextDataEx(hActiveThread, UE_ESP, value & 0xFFFFFFFF);
+    if(scmp(string, "eip"))
+        return SetContextDataEx(hActiveThread, UE_EIP, value & 0xFFFFFFFF);
+    if(scmp(string, "eflags"))
+        return SetContextDataEx(hActiveThread, UE_EFLAGS, value & 0xFFFFFFFF);
+
+    if(scmp(string, "gs"))
+        return SetContextDataEx(hActiveThread, UE_SEG_GS, value & 0xFFFF);
+    if(scmp(string, "fs"))
+        return SetContextDataEx(hActiveThread, UE_SEG_FS, value & 0xFFFF);
+    if(scmp(string, "es"))
+        return SetContextDataEx(hActiveThread, UE_SEG_ES, value & 0xFFFF);
+    if(scmp(string, "ds"))
+        return SetContextDataEx(hActiveThread, UE_SEG_DS, value & 0xFFFF);
+    if(scmp(string, "cs"))
+        return SetContextDataEx(hActiveThread, UE_SEG_CS, value & 0xFFFF);
+    if(scmp(string, "ss"))
+        return SetContextDataEx(hActiveThread, UE_SEG_SS, value & 0xFFFF);
+
+    if(scmp(string, "ax"))
+        return SetContextDataEx(hActiveThread, UE_EAX, (value & 0xFFFF) | (GetContextDataEx(hActiveThread, UE_EAX) & 0xFFFF0000));
+    if(scmp(string, "bx"))
+        return SetContextDataEx(hActiveThread, UE_EBX, (value & 0xFFFF) | (GetContextDataEx(hActiveThread, UE_EBX) & 0xFFFF0000));
+    if(scmp(string, "cx"))
+        return SetContextDataEx(hActiveThread, UE_ECX, (value & 0xFFFF) | (GetContextDataEx(hActiveThread, UE_ECX) & 0xFFFF0000));
+    if(scmp(string, "dx"))
+        return SetContextDataEx(hActiveThread, UE_EDX, (value & 0xFFFF) | (GetContextDataEx(hActiveThread, UE_EDX) & 0xFFFF0000));
+    if(scmp(string, "si"))
+        return SetContextDataEx(hActiveThread, UE_ESI, (value & 0xFFFF) | (GetContextDataEx(hActiveThread, UE_ESI) & 0xFFFF0000));
+    if(scmp(string, "di"))
+        return SetContextDataEx(hActiveThread, UE_EDI, (value & 0xFFFF) | (GetContextDataEx(hActiveThread, UE_EDI) & 0xFFFF0000));
+    if(scmp(string, "bp"))
+        return SetContextDataEx(hActiveThread, UE_EBP, (value & 0xFFFF) | (GetContextDataEx(hActiveThread, UE_EBP) & 0xFFFF0000));
+    if(scmp(string, "sp"))
+        return SetContextDataEx(hActiveThread, UE_ESP, (value & 0xFFFF) | (GetContextDataEx(hActiveThread, UE_ESP) & 0xFFFF0000));
+    if(scmp(string, "ip"))
+        return SetContextDataEx(hActiveThread, UE_EIP, (value & 0xFFFF) | (GetContextDataEx(hActiveThread, UE_EIP) & 0xFFFF0000));
+
+    if(scmp(string, "ah"))
+        return SetContextDataEx(hActiveThread, UE_EAX, ((value & 0xFF) << 8) | (GetContextDataEx(hActiveThread, UE_EAX) & 0xFFFF00FF));
+    if(scmp(string, "al"))
+        return SetContextDataEx(hActiveThread, UE_EAX, (value & 0xFF) | (GetContextDataEx(hActiveThread, UE_EAX) & 0xFFFFFF00));
+    if(scmp(string, "bh"))
+        return SetContextDataEx(hActiveThread, UE_EBX, ((value & 0xFF) << 8) | (GetContextDataEx(hActiveThread, UE_EBX) & 0xFFFF00FF));
+    if(scmp(string, "bl"))
+        return SetContextDataEx(hActiveThread, UE_EBX, (value & 0xFF) | (GetContextDataEx(hActiveThread, UE_EBX) & 0xFFFFFF00));
+    if(scmp(string, "ch"))
+        return SetContextDataEx(hActiveThread, UE_ECX, ((value & 0xFF) << 8) | (GetContextDataEx(hActiveThread, UE_ECX) & 0xFFFF00FF));
+    if(scmp(string, "cl"))
+        return SetContextDataEx(hActiveThread, UE_ECX, (value & 0xFF) | (GetContextDataEx(hActiveThread, UE_ECX) & 0xFFFFFF00));
+    if(scmp(string, "dh"))
+        return SetContextDataEx(hActiveThread, UE_EDX, ((value & 0xFF) << 8) | (GetContextDataEx(hActiveThread, UE_EDX) & 0xFFFF00FF));
+    if(scmp(string, "dl"))
+        return SetContextDataEx(hActiveThread, UE_EDX, (value & 0xFF) | (GetContextDataEx(hActiveThread, UE_EDX) & 0xFFFFFF00));
+    if(scmp(string, "sih"))
+        return SetContextDataEx(hActiveThread, UE_ESI, ((value & 0xFF) << 8) | (GetContextDataEx(hActiveThread, UE_ESI) & 0xFFFF00FF));
+    if(scmp(string, "sil"))
+        return SetContextDataEx(hActiveThread, UE_ESI, (value & 0xFF) | (GetContextDataEx(hActiveThread, UE_ESI) & 0xFFFFFF00));
+    if(scmp(string, "dih"))
+        return SetContextDataEx(hActiveThread, UE_EDI, ((value & 0xFF) << 8) | (GetContextDataEx(hActiveThread, UE_EDI) & 0xFFFF00FF));
+    if(scmp(string, "dil"))
+        return SetContextDataEx(hActiveThread, UE_EDI, (value & 0xFF) | (GetContextDataEx(hActiveThread, UE_EDI) & 0xFFFFFF00));
+    if(scmp(string, "bph"))
+        return SetContextDataEx(hActiveThread, UE_EBP, ((value & 0xFF) << 8) | (GetContextDataEx(hActiveThread, UE_EBP) & 0xFFFF00FF));
+    if(scmp(string, "bpl"))
+        return SetContextDataEx(hActiveThread, UE_EBP, (value & 0xFF) | (GetContextDataEx(hActiveThread, UE_EBP) & 0xFFFFFF00));
+    if(scmp(string, "sph"))
+        return SetContextDataEx(hActiveThread, UE_ESP, ((value & 0xFF) << 8) | (GetContextDataEx(hActiveThread, UE_ESP) & 0xFFFF00FF));
+    if(scmp(string, "spl"))
+        return SetContextDataEx(hActiveThread, UE_ESP, (value & 0xFF) | (GetContextDataEx(hActiveThread, UE_ESP) & 0xFFFFFF00));
+    if(scmp(string, "iph"))
+        return SetContextDataEx(hActiveThread, UE_EIP, ((value & 0xFF) << 8) | (GetContextDataEx(hActiveThread, UE_EIP) & 0xFFFF00FF));
+    if(scmp(string, "ipl"))
+        return SetContextDataEx(hActiveThread, UE_EIP, (value & 0xFF) | (GetContextDataEx(hActiveThread, UE_EIP) & 0xFFFFFF00));
+
+    if(scmp(string, "dr0"))
+        return SetContextDataEx(hActiveThread, UE_DR0, value);
+    if(scmp(string, "dr1"))
+        return SetContextDataEx(hActiveThread, UE_DR1, value);
+    if(scmp(string, "dr2"))
+        return SetContextDataEx(hActiveThread, UE_DR2, value);
+    if(scmp(string, "dr3"))
+        return SetContextDataEx(hActiveThread, UE_DR3, value);
+    if(scmp(string, "dr6") or scmp(string, "dr4"))
+        return SetContextDataEx(hActiveThread, UE_DR6, value);
+    if(scmp(string, "dr7") or scmp(string, "dr5"))
+        return SetContextDataEx(hActiveThread, UE_DR7, value);
+
+    if(scmp(string, "cip"))
+        return SetContextDataEx(hActiveThread, UE_CIP, value);
+    if(scmp(string, "csp"))
+        return SetContextDataEx(hActiveThread, UE_CSP, value);
+    if(scmp(string, "cflags"))
+        return SetContextDataEx(hActiveThread, UE_CFLAGS, value);
+
+#ifdef _WIN64
+    if(scmp(string, "rax"))
+        return SetContextDataEx(hActiveThread, UE_RAX, value);
+    if(scmp(string, "rbx"))
+        return SetContextDataEx(hActiveThread, UE_RBX, value);
+    if(scmp(string, "rcx"))
+        return SetContextDataEx(hActiveThread, UE_RCX, value);
+    if(scmp(string, "rdx"))
+        return SetContextDataEx(hActiveThread, UE_RDX, value);
+    if(scmp(string, "rdi"))
+        return SetContextDataEx(hActiveThread, UE_RDI, value);
+    if(scmp(string, "rsi"))
+        return SetContextDataEx(hActiveThread, UE_RSI, value);
+    if(scmp(string, "rbp"))
+        return SetContextDataEx(hActiveThread, UE_RBP, value);
+    if(scmp(string, "rsp"))
+        return SetContextDataEx(hActiveThread, UE_RSP, value);
+    if(scmp(string, "rip"))
+        return SetContextDataEx(hActiveThread, UE_RIP, value);
+    if(scmp(string, "rflags"))
+        return SetContextDataEx(hActiveThread, UE_RFLAGS, value);
+    if(scmp(string, "r8"))
+        return SetContextDataEx(hActiveThread, UE_R8, value);
+    if(scmp(string, "r9"))
+        return SetContextDataEx(hActiveThread, UE_R9, value);
+    if(scmp(string, "r10"))
+        return SetContextDataEx(hActiveThread, UE_R10, value);
+    if(scmp(string, "r11"))
+        return SetContextDataEx(hActiveThread, UE_R11, value);
+    if(scmp(string, "r12"))
+        return SetContextDataEx(hActiveThread, UE_R12, value);
+    if(scmp(string, "r13"))
+        return SetContextDataEx(hActiveThread, UE_R13, value);
+    if(scmp(string, "r14"))
+        return SetContextDataEx(hActiveThread, UE_R14, value);
+    if(scmp(string, "r15"))
+        return SetContextDataEx(hActiveThread, UE_R15, value);
+
+    if(scmp(string, "r8d"))
+        return SetContextDataEx(hActiveThread, UE_R8, (value & 0xFFFFFFFF) | (GetContextDataEx(hActiveThread, UE_R8) & 0xFFFFFFFF00000000));
+    if(scmp(string, "r9d"))
+        return SetContextDataEx(hActiveThread, UE_R9, (value & 0xFFFFFFFF) | (GetContextDataEx(hActiveThread, UE_R9) & 0xFFFFFFFF00000000));
+    if(scmp(string, "r10d"))
+        return SetContextDataEx(hActiveThread, UE_R10, (value & 0xFFFFFFFF) | (GetContextDataEx(hActiveThread, UE_R10) & 0xFFFFFFFF00000000));
+    if(scmp(string, "r11d"))
+        return SetContextDataEx(hActiveThread, UE_R11, (value & 0xFFFFFFFF) | (GetContextDataEx(hActiveThread, UE_R11) & 0xFFFFFFFF00000000));
+    if(scmp(string, "r12d"))
+        return SetContextDataEx(hActiveThread, UE_R12, (value & 0xFFFFFFFF) | (GetContextDataEx(hActiveThread, UE_R12) & 0xFFFFFFFF00000000));
+    if(scmp(string, "r13d"))
+        return SetContextDataEx(hActiveThread, UE_R13, (value & 0xFFFFFFFF) | (GetContextDataEx(hActiveThread, UE_R13) & 0xFFFFFFFF00000000));
+    if(scmp(string, "r14d"))
+        return SetContextDataEx(hActiveThread, UE_R14, (value & 0xFFFFFFFF) | (GetContextDataEx(hActiveThread, UE_R14) & 0xFFFFFFFF00000000));
+    if(scmp(string, "r15d"))
+        return SetContextDataEx(hActiveThread, UE_R15, (value & 0xFFFFFFFF) | (GetContextDataEx(hActiveThread, UE_R15) & 0xFFFFFFFF00000000));
+
+    if(scmp(string, "r8w"))
+        return SetContextDataEx(hActiveThread, UE_R8, (value & 0xFFFF) | (GetContextDataEx(hActiveThread, UE_R8) & 0xFFFFFFFFFFFF0000));
+    if(scmp(string, "r9w"))
+        return SetContextDataEx(hActiveThread, UE_R9, (value & 0xFFFF) | (GetContextDataEx(hActiveThread, UE_R9) & 0xFFFFFFFFFFFF0000));
+    if(scmp(string, "r10w"))
+        return SetContextDataEx(hActiveThread, UE_R10, (value & 0xFFFF) | (GetContextDataEx(hActiveThread, UE_R10) & 0xFFFFFFFFFFFF0000));
+    if(scmp(string, "r11w"))
+        return SetContextDataEx(hActiveThread, UE_R11, (value & 0xFFFF) | (GetContextDataEx(hActiveThread, UE_R11) & 0xFFFFFFFFFFFF0000));
+    if(scmp(string, "r12w"))
+        return SetContextDataEx(hActiveThread, UE_R12, (value & 0xFFFF) | (GetContextDataEx(hActiveThread, UE_R12) & 0xFFFFFFFFFFFF0000));
+    if(scmp(string, "r13w"))
+        return SetContextDataEx(hActiveThread, UE_R13, (value & 0xFFFF) | (GetContextDataEx(hActiveThread, UE_R13) & 0xFFFFFFFFFFFF0000));
+    if(scmp(string, "r14w"))
+        return SetContextDataEx(hActiveThread, UE_R14, (value & 0xFFFF) | (GetContextDataEx(hActiveThread, UE_R14) & 0xFFFFFFFFFFFF0000));
+    if(scmp(string, "r15w"))
+        return SetContextDataEx(hActiveThread, UE_R15, (value & 0xFFFF) | (GetContextDataEx(hActiveThread, UE_R15) & 0xFFFFFFFFFFFF0000));
+    if(scmp(string, "r8b"))
+        return SetContextDataEx(hActiveThread, UE_R8, (value & 0xFF) | (GetContextDataEx(hActiveThread, UE_R8) & 0xFFFFFFFFFFFFFF00));
+    if(scmp(string, "r9b"))
+        return SetContextDataEx(hActiveThread, UE_R9, (value & 0xFF) | (GetContextDataEx(hActiveThread, UE_R9) & 0xFFFFFFFFFFFFFF00));
+    if(scmp(string, "r10b"))
+        return SetContextDataEx(hActiveThread, UE_R10, (value & 0xFF) | (GetContextDataEx(hActiveThread, UE_R10) & 0xFFFFFFFFFFFFFF00));
+    if(scmp(string, "r11b"))
+        return SetContextDataEx(hActiveThread, UE_R11, (value & 0xFF) | (GetContextDataEx(hActiveThread, UE_R11) & 0xFFFFFFFFFFFFFF00));
+    if(scmp(string, "r12b"))
+        return SetContextDataEx(hActiveThread, UE_R12, (value & 0xFF) | (GetContextDataEx(hActiveThread, UE_R12) & 0xFFFFFFFFFFFFFF00));
+    if(scmp(string, "r13b"))
+        return SetContextDataEx(hActiveThread, UE_R13, (value & 0xFF) | (GetContextDataEx(hActiveThread, UE_R13) & 0xFFFFFFFFFFFFFF00));
+    if(scmp(string, "r14b"))
+        return SetContextDataEx(hActiveThread, UE_R14, (value & 0xFF) | (GetContextDataEx(hActiveThread, UE_R14) & 0xFFFFFFFFFFFFFF00));
+    if(scmp(string, "r15b"))
+        return SetContextDataEx(hActiveThread, UE_R15, (value & 0xFF) | (GetContextDataEx(hActiveThread, UE_R15) & 0xFFFFFFFFFFFFFF00));
+#endif // _WIN64
+
+    return false;
+}
+
+/**
+ @fn bool valapifromstring(const char* name, uint* value, int* value_size, bool printall, bool silent, bool* hexonly)
+
+ @brief Valapifromstrings.
+
+ @param name                The name.
+ @param [in,out] value      If non-null, the value.
+ @param [in,out] value_size If non-null, size of the value.
+ @param printall            true to printall.
+ @param silent              true to silent.
+ @param [in,out] hexonly    If non-null, the hexonly.
+
+ @return true if it succeeds, false if it fails.
+ */
+
+bool valapifromstring(const char* name, uint* value, int* value_size, bool printall, bool silent, bool* hexonly)
+{
+    if(!value or !DbgIsDebugging())
+        return false;
+    //explicit API handling
+    const char* apiname = strstr(name, ":");
+    if(apiname)
+    {
+        char modname[MAX_MODULE_SIZE] = "";
+        if(name == apiname) //:[expression] <= currently selected module
+        {
+            SELECTIONDATA seldata;
+            memset(&seldata, 0, sizeof(seldata));
+            GuiSelectionGet(GUI_DISASSEMBLY, &seldata);
+            if(!modnamefromaddr(seldata.start, modname, true))
+                return false;
+        }
+        else
+        {
+            strcpy_s(modname, name);
+            modname[apiname - name] = 0;
+        }
+        apiname++;
+        if(!strlen(apiname))
+            return false;
+        uint modbase = modbasefromname(modname);
+        wchar_t szModName[MAX_PATH] = L"";
+        if(!GetModuleFileNameExW(fdProcessInfo->hProcess, (HMODULE)modbase, szModName, MAX_PATH))
+        {
+            if(!silent)
+                dprintf("could not get filename of module "fhex"\n", modbase);
+        }
+        else
+        {
+            wchar_t* szBaseName = wcschr(szModName, L'\\');
+            if(szBaseName)
+            {
+                szBaseName++;
+                HMODULE mod = LoadLibraryExW(szModName, 0, DONT_RESOLVE_DLL_REFERENCES | LOAD_LIBRARY_AS_DATAFILE);
+                if(!mod)
+                {
+                    if(!silent)
+                        dprintf("unable to load library %s\n", szBaseName);
+                }
+                else
+                {
+                    uint addr = (uint)GetProcAddress(mod, apiname);
+                    if(!addr) //not found
+                    {
+                        if(!_stricmp(apiname, "base") or !_stricmp(apiname, "imagebase") or !_stricmp(apiname, "header"))
+                            addr = modbase;
+                        else if(*apiname == '$') //RVA
+                        {
+                            uint rva;
+                            if(valfromstring(apiname + 1, &rva))
+                                addr = modbase + rva;
+                        }
+                        else if(*apiname == '#') //File Offset
+                        {
+                            uint offset;
+                            if(valfromstring(apiname + 1, &offset))
+                                addr = valfileoffsettova(modname, offset);
+                        }
+                        else
+                        {
+                            uint ordinal;
+                            if(valfromstring(apiname, &ordinal))
+                            {
+                                addr = (uint)GetProcAddress(mod, (LPCSTR)(ordinal & 0xFFFF));
+                                if(!addr and !ordinal)
+                                    addr = modbase;
+                            }
+                        }
+                    }
+                    FreeLibrary(mod);
+                    if(addr) //found!
+                    {
+                        if(value_size)
+                            *value_size = sizeof(uint);
+                        if(hexonly)
+                            *hexonly = true;
+                        uint rva;
+                        if(addr == modbase)
+                            rva = 0;
+                        else
+                            rva = addr - (uint)mod;
+                        *value = modbase + rva;
+                        return true;
+                    }
+                }
+            }
+            else if(!silent)
+                dputs("unknown error");
+        }
+        return false;
+    }
+    int found = 0;
+    int kernelbase = -1;
+    DWORD cbNeeded = 0;
+    Memory<uint*> addrfound;
+    if(EnumProcessModules(fdProcessInfo->hProcess, 0, 0, &cbNeeded))
+    {
+        addrfound.realloc(cbNeeded * sizeof(uint), "valapifromstring:addrfound");
+        Memory<HMODULE*> hMods(cbNeeded * sizeof(HMODULE), "valapifromstring:hMods");
+        if(EnumProcessModules(fdProcessInfo->hProcess, hMods, cbNeeded, &cbNeeded))
+        {
+            for(unsigned int i = 0; i < cbNeeded / sizeof(HMODULE); i++)
+            {
+                wchar_t szModuleName[MAX_PATH] = L"";
+                if(GetModuleFileNameExW(fdProcessInfo->hProcess, hMods[i], szModuleName, MAX_PATH))
+                {
+                    wchar_t* szBaseName = wcschr(szModuleName, L'\\');
+                    if(szBaseName)
+                    {
+                        szBaseName++;
+                        HMODULE hModule = LoadLibraryExW(szModuleName, 0, DONT_RESOLVE_DLL_REFERENCES | LOAD_LIBRARY_AS_DATAFILE);
+                        if(hModule)
+                        {
+                            ULONG_PTR funcAddress = (ULONG_PTR)GetProcAddress(hModule, name);
+                            if(funcAddress)
+                            {
+                                if(!_wcsicmp(szBaseName, L"kernelbase.dll"))
+                                    kernelbase = found;
+                                uint rva = funcAddress - (uint)hModule;
+                                addrfound[found] = (uint)hMods[i] + rva;
+                                found++;
+                            }
+                            FreeLibrary(hModule);
+                        }
+                    }
+                }
+            }
+        }
+    }
+    if(!found)
+        return false;
+    if(value_size)
+        *value_size = sizeof(uint);
+    if(hexonly)
+        *hexonly = true;
+    if(kernelbase != -1)
+    {
+        *value = addrfound[kernelbase];
+        if(!printall or silent)
+            return true;
+        for(int i = 0; i < found; i++)
+            if(i != kernelbase)
+                dprintf(fhex"\n", addrfound[i]);
+    }
+    else
+    {
+        *value = *addrfound;
+        if(!printall or silent)
+            return true;
+        for(int i = 1; i < found; i++)
+            dprintf(fhex"\n", addrfound[i]);
+    }
+    return true;
+}
+
+/*
+check whether a string is a valid dec number
+*/
+
+/**
+ @fn static bool isdecnumber(const char* string)
+
+ @brief Query if 'string' isdecnumber.
+
+ @param string The string.
+
+ @return true if it succeeds, false if it fails.
+ */
+
+static bool isdecnumber(const char* string)
+{
+    if(*string != '.' or !string[1]) //dec indicator/no number
+        return false;
+    int decAdd = 1;
+    if(string[1] == '-') //minus
+    {
+        if(!string[2]) //no number
+            return false;
+        decAdd++;
+    }
+    int len = (int)strlen(string + decAdd);
+    for(int i = 0; i < len; i++)
+        if(!isdigit(string[i + decAdd]))
+            return false;
+    return true;
+}
+
+/*
+check whether a string is a valid hex number
+*/
+
+/**
+ @fn static bool ishexnumber(const char* string)
+
+ @brief Query if 'string' ishexnumber.
+
+ @param string The string.
+
+ @return true if it succeeds, false if it fails.
+ */
+
+static bool ishexnumber(const char* string)
+{
+    int add = 0;
+    if(*string == '0' and string[1] == 'x') //0x prefix
+        add = 2;
+    else if(*string == 'x') //hex indicator
+        add = 1;
+    if(!string[add]) //only an indicator, no number
+        return false;
+    int len = (int)strlen(string + add);
+    for(int i = 0; i < len; i++)
+        if(!isxdigit(string[i + add])) //all must be hex digits
+            return false;
+    return true;
+}
+
+/**
+ @fn bool valfromstring(const char* string, uint* value, bool silent, bool baseonly, int* value_size, bool* isvar, bool* hexonly)
+
+ @brief Valfromstrings.
+
+ @param string              The string.
+ @param [in,out] value      If non-null, the value.
+ @param silent              true to silent.
+ @param baseonly            true to baseonly.
+ @param [in,out] value_size If non-null, size of the value.
+ @param [in,out] isvar      If non-null, the isvar.
+ @param [in,out] hexonly    If non-null, the hexonly.
+
+ @return true if it succeeds, false if it fails.
+ */
+
+bool valfromstring(const char* string, uint* value, bool silent, bool baseonly, int* value_size, bool* isvar, bool* hexonly)
+{
+    if(!value or !string)
+        return false;
+    if(!*string)
+    {
+        *value = 0;
+        return true;
+    }
+    else if(mathcontains(string)) //handle math
+    {
+        int len = (int)strlen(string);
+        Memory<char*> newstring(len * 2, "valfromstring:newstring");
+        if(strstr(string, "[")) //memory brackets: []
+        {
+            for(int i = 0, j = 0; i < len; i++)
+            {
+                if(string[i] == ']')
+                    j += sprintf(newstring + j, ")");
+                else if(isdigit(string[i]) and string[i + 1] == ':' and string[i + 2] == '[') //n:[
+                {
+                    j += sprintf(newstring + j, "@%c:(", string[i]);
+                    i += 2;
+                }
+                else if(string[i] == '[')
+                    j += sprintf(newstring + j, "@(");
+                else
+                    j += sprintf(newstring + j, "%c", string[i]);
+            }
+        }
+        else
+            strcpy(newstring, string);
+        Memory<char*> string_(len + 256, "valfromstring:string_");
+        strcpy(string_, newstring);
+        int add = 0;
+        bool negative = (*string_ == '-');
+        while(mathisoperator(string_[add + negative]) > 2)
+            add++;
+        if(!mathhandlebrackets(string_ + add, silent, baseonly))
+            return false;
+        return mathfromstring(string_ + add, value, silent, baseonly, value_size, isvar);
+    }
+    else if(*string == '-') //negative value
+    {
+        uint val;
+        if(!valfromstring(string + 1, &val, silent, baseonly, value_size, isvar, hexonly))
+            return false;
+        val *= ~0;
+        if(value)
+            *value = val;
+        return true;
+    }
+    else if(*string == '@' or strstr(string, "[")) //memory location
+    {
+        if(!DbgIsDebugging())
+        {
+            if(!silent)
+                dputs("not debugging");
+            *value = 0;
+            if(value_size)
+                *value_size = 0;
+            if(isvar)
+                *isvar = true;
+            return true;
+        }
+        int len = (int)strlen(string);
+        Memory<char*> newstring(len * 2, "valfromstring:newstring");
+        if(strstr(string, "["))
+        {
+            for(int i = 0, j = 0; i < len; i++)
+            {
+                if(string[i] == ']')
+                    j += sprintf(newstring + j, ")");
+                else if(isdigit(string[i]) and string[i + 1] == ':' and string[i + 2] == '[') //n:[
+                {
+                    j += sprintf(newstring + j, "@%c:(", string[i]);
+                    i += 2;
+                }
+                else if(string[i] == '[')
+                    j += sprintf(newstring + j, "@(");
+                else
+                    j += sprintf(newstring + j, "%c", string[i]);
+            }
+        }
+        else
+            strcpy(newstring, string);
+        int read_size = sizeof(uint);
+        int add = 1;
+        if(newstring[2] == ':' and isdigit((newstring[1]))) //@n: (number of bytes to read)
+        {
+            add += 2;
+            int new_size = newstring[1] - 0x30;
+            if(new_size < read_size)
+                read_size = new_size;
+        }
+        if(!valfromstring(newstring + add, value, silent, baseonly))
+            return false;
+        uint addr = *value;
+        *value = 0;
+        if(!memread(fdProcessInfo->hProcess, (void*)addr, value, read_size, 0))
+        {
+            if(!silent)
+                dputs("failed to read memory");
+            return false;
+        }
+        if(value_size)
+            *value_size = read_size;
+        if(isvar)
+            *isvar = true;
+        return true;
+    }
+    else if(isregister(string)) //register
+    {
+        if(!DbgIsDebugging())
+        {
+            if(!silent)
+                dputs("not debugging!");
+            *value = 0;
+            if(value_size)
+                *value_size = 0;
+            if(isvar)
+                *isvar = true;
+            return true;
+        }
+        *value = getregister(value_size, string);
+        if(isvar)
+            *isvar = true;
+        return true;
+    }
+    else if(*string == '!' and isflag(string + 1)) //flag
+    {
+        if(!DbgIsDebugging())
+        {
+            if(!silent)
+                dputs("not debugging");
+            *value = 0;
+            if(value_size)
+                *value_size = 0;
+            if(isvar)
+                *isvar = true;
+            return true;
+        }
+        uint eflags = GetContextDataEx(hActiveThread, UE_CFLAGS);
+        if(valflagfromstring(eflags, string + 1))
+            *value = 1;
+        else
+            *value = 0;
+        if(value_size)
+            *value_size = 0;
+        if(isvar)
+            *isvar = true;
+        return true;
+    }
+    else if(isdecnumber(string)) //decimal numbers come 'first'
+    {
+        if(value_size)
+            *value_size = 0;
+        if(isvar)
+            *isvar = false;
+        sscanf(string + 1, "%"fext"u", value);
+        return true;
+    }
+    else if(ishexnumber(string)) //then hex numbers
+    {
+        if(value_size)
+            *value_size = 0;
+        if(isvar)
+            *isvar = false;
+        //hexadecimal value
+        int inc = 0;
+        if(*string == 'x')
+            inc = 1;
+        sscanf(string + inc, "%"fext"x", value);
+        return true;
+    }
+    if(baseonly)
+        return false;
+    else if(valapifromstring(string, value, value_size, true, silent, hexonly)) //then come APIs
+        return true;
+    else if(labelfromstring(string, value)) //then come labels
+        return true;
+    else if(symfromname(string, value)) //then come symbols
+        return true;
+    else if(varget(string, value, value_size, 0)) //finally variables
+    {
+        if(isvar)
+            *isvar = true;
+        return true;
+    }
+    if(!silent)
+        dprintf("invalid value: \"%s\"!\n", string);
+    return false; //nothing was OK
+}
+
+static bool longEnough(const char* str, size_t min_length)
+/**
+ @fn bool valfromstring(const char* string, uint* value, bool silent, bool baseonly)
+
+ @brief Valfromstrings.
+
+ @param string         The string.
+ @param [in,out] value If non-null, the value.
+ @param silent         true to silent.
+ @param baseonly       true to baseonly.
+
+ @return true if it succeeds, false if it fails.
+ */
+
+{
+    size_t length = 0;
+    while(str[length] && length < min_length)
+        length++;
+    if(length == min_length)
+        return true;
+    return false;
+}
+
+static bool startsWith(const char* pre, const char* str)
+/**
+ @fn bool valfromstring(const char* string, uint* value, bool silent)
+
+ @brief Valfromstrings.
+
+ @param string         The string.
+ @param [in,out] value If non-null, the value.
+ @param silent         true to silent.
+
+ @return true if it succeeds, false if it fails.
+ */
+
+{
+    size_t lenpre = strlen(pre);
+    return longEnough(str, lenpre) ? StrNCmpI(str, pre, (int) lenpre) == 0 : false;
+}
+
+#define MxCsr_PRE_FIELD_STRING "MxCsr_"
+#define x87SW_PRE_FIELD_STRING "x87SW_"
+#define x87CW_PRE_FIELD_STRING "x87CW_"
+#define x87TW_PRE_FIELD_STRING "x87TW_"
+#define MMX_PRE_FIELD_STRING "MM"
+#define XMM_PRE_FIELD_STRING "XMM"
+#define YMM_PRE_FIELD_STRING "YMM"
+#define x8780BITFPU_PRE_FIELD_STRING "x87r"
+#define STRLEN_USING_SIZEOF(string) (sizeof(string) - 1)
+
+static void fpustuff(const char* string, uint value)
+{
+    uint xorval = 0;
+    uint flags = 0;
+    uint flag = 0;
+    bool set = false;
+
+    if(value)
+        set = true;
+
+    if(startsWith(MxCsr_PRE_FIELD_STRING, string))
+    {
+        if(StrNCmpI(string + STRLEN_USING_SIZEOF(MxCsr_PRE_FIELD_STRING), "RC", (int) strlen("RC")) == 0)
+        {
+            uint flags = GetContextDataEx(hActiveThread, UE_MXCSR);
+            int i = 3;
+            i <<= 13;
+            flags &= ~i;
+            value <<= 13;
+            flags |=  value;
+            SetContextDataEx(hActiveThread, UE_MXCSR, flags);
+        }
+        else
+        {
+            uint flags = GetContextDataEx(hActiveThread, UE_MXCSR);
+            flag = getmxcsrflagfromstring(string + STRLEN_USING_SIZEOF(MxCsr_PRE_FIELD_STRING));
+            if(flags & flag and !set)
+                xorval = flag;
+            else if(set)
+                xorval = flag;
+            SetContextDataEx(hActiveThread, UE_MXCSR, flags ^ xorval);
+        }
+    }
+    else if(startsWith(x87TW_PRE_FIELD_STRING, string))
+    {
+        unsigned int i;
+
+        string += STRLEN_USING_SIZEOF(x87TW_PRE_FIELD_STRING);
+        i = atoi(string);
+
+        if(i > 7)
+            return;
+
+        flags = GetContextDataEx(hActiveThread, UE_X87_TAGWORD);
+
+        flag = 3;
+        flag <<= i * 2;
+
+        flags &= ~flag;
+
+        flag = value;
+        flag <<= i * 2;
+
+        flags |= flag;
+
+        SetContextDataEx(hActiveThread, UE_X87_TAGWORD, (unsigned short) flags);
+
+    }
+    else if(startsWith(x87SW_PRE_FIELD_STRING, string))
+    {
+        if(StrNCmpI(string + STRLEN_USING_SIZEOF(x87SW_PRE_FIELD_STRING), "TOP", (int) strlen("TOP")) == 0)
+        {
+            uint flags = GetContextDataEx(hActiveThread, UE_X87_STATUSWORD);
+            int i = 7;
+            i <<= 11;
+            flags &= ~i;
+            value <<= 11;
+            flags |=  value;
+            SetContextDataEx(hActiveThread, UE_X87_STATUSWORD, flags);
+        }
+        else
+        {
+            uint flags = GetContextDataEx(hActiveThread, UE_X87_STATUSWORD);
+            flag = getx87statuswordflagfromstring(string + STRLEN_USING_SIZEOF(x87SW_PRE_FIELD_STRING));
+            if(flags & flag and !set)
+                xorval = flag;
+            else if(set)
+                xorval = flag;
+            SetContextDataEx(hActiveThread, UE_X87_STATUSWORD, flags ^ xorval);
+        }
+    }
+    else if(startsWith(x87CW_PRE_FIELD_STRING, string))
+    {
+        if(StrNCmpI(string + STRLEN_USING_SIZEOF(x87CW_PRE_FIELD_STRING), "RC", (int) strlen("RC")) == 0)
+        {
+            uint flags = GetContextDataEx(hActiveThread, UE_X87_CONTROLWORD);
+            int i = 3;
+            i <<= 10;
+            flags &= ~i;
+            value <<= 10;
+            flags |=  value;
+            SetContextDataEx(hActiveThread, UE_X87_CONTROLWORD, flags);
+        }
+        else if(StrNCmpI(string + STRLEN_USING_SIZEOF(x87CW_PRE_FIELD_STRING), "PC", (int) strlen("PC")) == 0)
+        {
+            uint flags = GetContextDataEx(hActiveThread, UE_X87_CONTROLWORD);
+            int i = 3;
+            i <<= 8;
+            flags &= ~i;
+            value <<= 8;
+            flags |=  value;
+            SetContextDataEx(hActiveThread, UE_X87_CONTROLWORD, flags);
+        }
+        else
+        {
+            uint flags = GetContextDataEx(hActiveThread, UE_X87_CONTROLWORD);
+            flag = getx87controlwordflagfromstring(string + STRLEN_USING_SIZEOF(x87CW_PRE_FIELD_STRING));
+            if(flags & flag and !set)
+                xorval = flag;
+            else if(set)
+                xorval = flag;
+            SetContextDataEx(hActiveThread, UE_X87_CONTROLWORD, flags ^ xorval);
+        }
+    }
+    else if(StrNCmpI(string, "x87TagWord", (int) strlen(string)) == 0)
+    {
+        SetContextDataEx(hActiveThread, UE_X87_TAGWORD, (unsigned short) value);
+    }
+    else if(StrNCmpI(string, "x87StatusWord", (int) strlen(string)) == 0)
+    {
+        SetContextDataEx(hActiveThread, UE_X87_STATUSWORD, (unsigned short) value);
+    }
+    else if(StrNCmpI(string, "x87ControlWord", (int) strlen(string)) == 0)
+    {
+        SetContextDataEx(hActiveThread, UE_X87_CONTROLWORD, (unsigned short) value);
+    }
+    else if(StrNCmpI(string, "MxCsr", (int) strlen(string)) == 0)
+    {
+        SetContextDataEx(hActiveThread, UE_MXCSR, value);
+    }
+    else if(startsWith(x8780BITFPU_PRE_FIELD_STRING, string))
+    {
+        string += STRLEN_USING_SIZEOF(x8780BITFPU_PRE_FIELD_STRING);
+        DWORD registerindex;
+        bool found = true;
+        switch(*string)
+        {
+        case '0':
+            registerindex = UE_x87_r0;
+            break;
+
+        case '1':
+            registerindex = UE_x87_r1;
+            break;
+
+        case '2':
+            registerindex = UE_x87_r2;
+            break;
+
+        case '3':
+            registerindex = UE_x87_r3;
+            break;
+
+        case '4':
+            registerindex = UE_x87_r4;
+            break;
+
+        case '5':
+            registerindex = UE_x87_r5;
+            break;
+
+        case '6':
+            registerindex = UE_x87_r6;
+            break;
+
+        case '7':
+            registerindex = UE_x87_r7;
+            break;
+
+        default:
+            found = false;
+            break;
+        }
+        if(found)
+            SetContextDataEx(hActiveThread, registerindex, value);
+    }
+    else if(startsWith(MMX_PRE_FIELD_STRING, string))
+    {
+        string += STRLEN_USING_SIZEOF(MMX_PRE_FIELD_STRING);
+        DWORD registerindex;
+        bool found = true;
+        switch(*string)
+        {
+        case '0':
+            registerindex = UE_MMX0;
+            break;
+
+        case '1':
+            registerindex = UE_MMX1;
+            break;
+
+        case '2':
+            registerindex = UE_MMX2;
+            break;
+
+        case '3':
+            registerindex = UE_MMX3;
+            break;
+
+        case '4':
+            registerindex = UE_MMX4;
+            break;
+
+        case '5':
+            registerindex = UE_MMX5;
+            break;
+
+        case '6':
+            registerindex = UE_MMX6;
+            break;
+
+        case '7':
+            registerindex = UE_MMX7;
+            break;
+
+        default:
+            found = false;
+            break;
+        }
+        if(found)
+            SetContextDataEx(hActiveThread, registerindex, value);
+    }
+    else if(startsWith(XMM_PRE_FIELD_STRING, string))
+    {
+        string += STRLEN_USING_SIZEOF(XMM_PRE_FIELD_STRING);
+        DWORD registerindex;
+        bool found = true;
+        switch(atoi(string))
+        {
+        case 0:
+            registerindex = UE_XMM0;
+            break;
+
+        case 1:
+            registerindex = UE_XMM1;
+            break;
+
+        case 2:
+            registerindex = UE_XMM2;
+            break;
+
+        case 3:
+            registerindex = UE_XMM3;
+            break;
+
+        case 4:
+            registerindex = UE_XMM4;
+            break;
+
+        case 5:
+            registerindex = UE_XMM5;
+            break;
+
+        case 6:
+            registerindex = UE_XMM6;
+            break;
+
+        case 7:
+            registerindex = UE_XMM7;
+            break;
+
+        case 8:
+            registerindex = UE_XMM8;
+            break;
+
+        case 9:
+            registerindex = UE_XMM9;
+            break;
+
+        case 10:
+            registerindex = UE_XMM10;
+            break;
+
+        case 11:
+            registerindex = UE_XMM11;
+            break;
+
+        case 12:
+            registerindex = UE_XMM12;
+            break;
+
+        case 13:
+            registerindex = UE_XMM13;
+            break;
+
+        case 14:
+            registerindex = UE_XMM14;
+            break;
+
+        case 15:
+            registerindex = UE_XMM15;
+            break;
+
+        default:
+            found = false;
+            break;
+        }
+        if(found)
+            SetContextDataEx(hActiveThread, registerindex, value);
+    }
+    else if(startsWith(YMM_PRE_FIELD_STRING, string))
+    {
+        string += STRLEN_USING_SIZEOF(YMM_PRE_FIELD_STRING);
+        DWORD registerindex;
+        bool found = true;
+        switch(atoi(string))
+        {
+        case 0:
+            registerindex = UE_YMM0;
+            break;
+
+        case 1:
+            registerindex = UE_YMM1;
+            break;
+
+        case 2:
+            registerindex = UE_YMM2;
+            break;
+
+        case 3:
+            registerindex = UE_YMM3;
+            break;
+
+        case 4:
+            registerindex = UE_YMM4;
+            break;
+
+        case 5:
+            registerindex = UE_YMM5;
+            break;
+
+        case 6:
+            registerindex = UE_YMM6;
+            break;
+
+        case 7:
+            registerindex = UE_YMM7;
+            break;
+
+        case 8:
+            registerindex = UE_YMM8;
+            break;
+
+        case 9:
+            registerindex = UE_YMM9;
+            break;
+
+        case 10:
+            registerindex = UE_YMM10;
+            break;
+
+        case 11:
+            registerindex = UE_YMM11;
+            break;
+
+        case 12:
+            registerindex = UE_YMM12;
+            break;
+
+        case 13:
+            registerindex = UE_YMM13;
+            break;
+
+        case 14:
+            registerindex = UE_YMM14;
+            break;
+
+        case 15:
+            registerindex = UE_YMM15;
+            break;
+
+        default:
+            found = false;
+            break;
+        }
+        if(found)
+            SetContextDataEx(hActiveThread, registerindex, value);
+    }
+}
+
+/**
+ @fn bool valtostring(const char* string, uint* value, bool silent)
+
+ @brief Valtostrings.
+
+ @param string         The string.
+ @param [in,out] value If non-null, the value.
+ @param silent         true to silent.
+
+ @return true if it succeeds, false if it fails.
+ */
+
+bool valtostring(const char* string, uint* value, bool silent)
+{
+    if(!*string or !value)
+        return false;
+    else if(*string == '@' or strstr(string, "[")) //memory location
+    {
+        if(!DbgIsDebugging())
+        {
+            if(!silent)
+                dputs("not debugging");
+            return false;
+        }
+        int len = (int)strlen(string);
+        Memory<char*> newstring(len * 2, "valfromstring:newstring");
+        if(strstr(string, "[")) //memory brackets: []
+        {
+            for(int i = 0, j = 0; i < len; i++)
+            {
+                if(string[i] == ']')
+                    j += sprintf(newstring + j, ")");
+                else if(isdigit(string[i]) and string[i + 1] == ':' and string[i + 2] == '[') //n:[
+                {
+                    j += sprintf(newstring + j, "@%c:(", string[i]);
+                    i += 2;
+                }
+                else if(string[i] == '[')
+                    j += sprintf(newstring + j, "@(");
+                else
+                    j += sprintf(newstring + j, "%c", string[i]);
+            }
+        }
+        else
+            strcpy(newstring, string);
+        int read_size = sizeof(uint);
+        int add = 1;
+        if(newstring[2] == ':' and isdigit((newstring[1])))
+        {
+            add += 2;
+            int new_size = newstring[1] - 0x30;
+            if(new_size < read_size)
+                read_size = new_size;
+        }
+        uint temp;
+        if(!valfromstring(newstring + add, &temp, silent, false))
+        {
+            return false;
+        }
+        if(!mempatch(fdProcessInfo->hProcess, (void*)temp, value, read_size, 0))
+        {
+            if(!silent)
+                dputs("failed to write memory");
+            return false;
+        }
+        GuiUpdateAllViews(); //repaint gui
+        GuiUpdatePatches(); //update patch dialog
+        return true;
+    }
+    else if(isregister(string)) //register
+    {
+        if(!DbgIsDebugging())
+        {
+            if(!silent)
+                dputs("not debugging!");
+            return false;
+        }
+        bool ok = setregister(string, *value);
+        Memory<char*> regName(strlen(string) + 1, "valtostring:regname");
+        strcpy(regName, string);
+        _strlwr(regName);
+        if(strstr(regName, "ip"))
+            DebugUpdateGui(GetContextDataEx(hActiveThread, UE_CIP), false); //update disassembly + register view
+        else if(strstr(regName, "sp")) //update stack
+        {
+            uint csp = GetContextDataEx(hActiveThread, UE_CSP);
+            GuiStackDumpAt(csp, csp);
+            GuiUpdateRegisterView();
+        }
+        else
+            GuiUpdateAllViews(); //repaint gui
+        return ok;
+    }
+    else if((*string == '_'))
+    {
+        if(!DbgIsDebugging())
+        {
+            if(!silent)
+                dputs("not debugging!");
+            return false;
+        }
+        fpustuff(string + 1, * value);
+        GuiUpdateAllViews(); //repaint gui
+
+        return true;
+    }
+    else if(*string == '!' and isflag(string + 1)) //flag
+    {
+        if(!DbgIsDebugging())
+        {
+            if(!silent)
+                dputs("not debugging");
+            return false;
+        }
+        bool set = false;
+        if(*value)
+            set = true;
+        setflag(string + 1, set);
+        GuiUpdateAllViews(); //repaint gui
+        return true;
+    }
+    return varset(string, *value, false); //variable
+}
+
+uint valfileoffsettova(const char* modname, uint offset)
+{
+    char modpath[MAX_PATH] = "";
+    if(modpathfromname(modname, modpath, MAX_PATH))
+    {
+        HANDLE FileHandle;
+        DWORD LoadedSize;
+        HANDLE FileMap;
+        ULONG_PTR FileMapVA;
+        if(StaticFileLoadW(StringUtils::Utf8ToUtf16(modpath).c_str(), UE_ACCESS_READ, false, &FileHandle, &LoadedSize, &FileMap, &FileMapVA))
+        {
+            ULONGLONG rva = ConvertFileOffsetToVA(FileMapVA, //FileMapVA
+                                                  FileMapVA + (ULONG_PTR)offset, //Offset inside FileMapVA
+                                                  false); //Return without ImageBase
+            StaticFileUnloadW(StringUtils::Utf8ToUtf16(modpath).c_str(), true, FileHandle, LoadedSize, FileMap, FileMapVA);
+            return offset < LoadedSize ? (duint)rva + modbasefromname(modname) : 0;
+        }
+    }
+    return 0;
+}
+
+uint valvatofileoffset(uint va)
+{
+    char modpath[MAX_PATH] = "";
+    if(modpathfromaddr(va, modpath, MAX_PATH))
+    {
+        HANDLE FileHandle;
+        DWORD LoadedSize;
+        HANDLE FileMap;
+        ULONG_PTR FileMapVA;
+        if(StaticFileLoadW(StringUtils::Utf8ToUtf16(modpath).c_str(), UE_ACCESS_READ, false, &FileHandle, &LoadedSize, &FileMap, &FileMapVA))
+        {
+            ULONGLONG offset = ConvertVAtoFileOffsetEx(FileMapVA, LoadedSize, 0, va - modbasefromaddr(va), true, false);
+            StaticFileUnloadW(StringUtils::Utf8ToUtf16(modpath).c_str(), true, FileHandle, LoadedSize, FileMap, FileMapVA);
+            return (duint)offset;
+        }
+    }
+    return 0;
 }
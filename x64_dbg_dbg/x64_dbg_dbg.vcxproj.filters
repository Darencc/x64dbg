--- conflicted
+++ resolved
@@ -1,326 +1,324 @@
-﻿<?xml version="1.0" encoding="utf-8"?>
-<Project ToolsVersion="4.0" xmlns="http://schemas.microsoft.com/developer/msbuild/2003">
-  <ItemGroup>
-    <Filter Include="Source Files">
-      <UniqueIdentifier>{4FC737F1-C7A5-4376-A066-2A32D752A2FF}</UniqueIdentifier>
-      <Extensions>cpp;c;cc;cxx;def;odl;idl;hpj;bat;asm;asmx</Extensions>
-    </Filter>
-    <Filter Include="Header Files">
-      <UniqueIdentifier>{93995380-89BD-4b04-88EB-625FBE52EBFB}</UniqueIdentifier>
-      <Extensions>h;hpp;hxx;hm;inl;inc;xsd</Extensions>
-    </Filter>
-    <Filter Include="Resource Files">
-      <UniqueIdentifier>{67DA6AB6-F800-4c08-8B7A-83BB121AAD01}</UniqueIdentifier>
-      <Extensions>rc;ico;cur;bmp;dlg;rc2;rct;bin;rgs;gif;jpg;jpeg;jpe;resx;tiff;tif;png;wav</Extensions>
-    </Filter>
-    <Filter Include="Header Files\BeaEngine">
-      <UniqueIdentifier>{6028af23-e8de-4db7-b1c7-bee2b5a4402b}</UniqueIdentifier>
-    </Filter>
-    <Filter Include="Header Files\dbghelp">
-      <UniqueIdentifier>{5623fb24-3b6d-49a6-a0d3-1cfcc46f87bd}</UniqueIdentifier>
-    </Filter>
-    <Filter Include="Header Files\TitanEngine">
-      <UniqueIdentifier>{23226861-3b20-42db-8dd6-c5d276ba7a83}</UniqueIdentifier>
-    </Filter>
-    <Filter Include="Header Files\XEDParse">
-      <UniqueIdentifier>{6b85ff77-8866-4618-9d46-006d8c349f8f}</UniqueIdentifier>
-    </Filter>
-    <Filter Include="Header Files\DeviceNameResolver">
-      <UniqueIdentifier>{f4eb1487-15d6-4836-9d20-339d0f18c31f}</UniqueIdentifier>
-    </Filter>
-    <Filter Include="Header Files\jansson">
-      <UniqueIdentifier>{b63305e2-2b10-46eb-839f-5e9080fa8ad8}</UniqueIdentifier>
-    </Filter>
-    <Filter Include="Header Files\lz4">
-      <UniqueIdentifier>{6a8d58f0-1417-4bff-aecd-0f9f5e0641f9}</UniqueIdentifier>
-    </Filter>
-    <Filter Include="Header Files\UString">
-      <UniqueIdentifier>{adf51b13-6f3b-4b04-9ba9-21fb7a38150d}</UniqueIdentifier>
-    </Filter>
-    <Filter Include="Source Files\UString">
-      <UniqueIdentifier>{ee24febc-948e-4226-ba0e-68a9b449fb23}</UniqueIdentifier>
-    </Filter>
-    <Filter Include="Source Files\Interfaces/Exports">
-      <UniqueIdentifier>{44fd9eb7-2017-49b8-8d9a-dec680632343}</UniqueIdentifier>
-    </Filter>
-    <Filter Include="Source Files\Core">
-      <UniqueIdentifier>{148408a8-bfe7-4d36-a04a-64d645a3e713}</UniqueIdentifier>
-    </Filter>
-    <Filter Include="Source Files\Information">
-      <UniqueIdentifier>{687e60a0-5c44-481b-9149-9bd4cc41aaf8}</UniqueIdentifier>
-    </Filter>
-    <Filter Include="Source Files\Utilities">
-      <UniqueIdentifier>{abc27485-7d81-4847-8ffe-62b0838f4ba4}</UniqueIdentifier>
-    </Filter>
-    <Filter Include="Source Files\Debugger Core">
-      <UniqueIdentifier>{52e2c3ae-0223-4216-b896-41d9f171f731}</UniqueIdentifier>
-    </Filter>
-  </ItemGroup>
-  <ItemGroup>
-    <ClCompile Include="main.cpp">
-      <Filter>Source Files</Filter>
-    </ClCompile>
-    <ClCompile Include="x64_dbg.cpp">
-      <Filter>Source Files</Filter>
-    </ClCompile>
-    <ClCompile Include="UString\Exception.cpp">
-      <Filter>Source Files\UString</Filter>
-    </ClCompile>
-    <ClCompile Include="UString\String.cpp">
-      <Filter>Source Files\UString</Filter>
-    </ClCompile>
-    <ClCompile Include="UString\UString.cpp">
-      <Filter>Source Files\UString</Filter>
-    </ClCompile>
-    <ClCompile Include="_dbgfunctions.cpp">
-      <Filter>Source Files\Interfaces/Exports</Filter>
-    </ClCompile>
-    <ClCompile Include="_exports.cpp">
-      <Filter>Source Files\Interfaces/Exports</Filter>
-    </ClCompile>
-    <ClCompile Include="_plugins.cpp">
-      <Filter>Source Files\Interfaces/Exports</Filter>
-    </ClCompile>
-    <ClCompile Include="_global.cpp">
-      <Filter>Source Files\Core</Filter>
-    </ClCompile>
-    <ClCompile Include="argument.cpp">
-      <Filter>Source Files\Core</Filter>
-    </ClCompile>
-    <ClCompile Include="command.cpp">
-      <Filter>Source Files\Core</Filter>
-    </ClCompile>
-    <ClCompile Include="console.cpp">
-      <Filter>Source Files\Core</Filter>
-    </ClCompile>
-    <ClCompile Include="math.cpp">
-      <Filter>Source Files\Core</Filter>
-    </ClCompile>
-    <ClCompile Include="murmurhash.cpp">
-      <Filter>Source Files\Core</Filter>
-    </ClCompile>
-    <ClCompile Include="msgqueue.cpp">
-      <Filter>Source Files\Core</Filter>
-    </ClCompile>
-    <ClCompile Include="threading.cpp">
-      <Filter>Source Files\Core</Filter>
-    </ClCompile>
-    <ClCompile Include="value.cpp">
-      <Filter>Source Files\Core</Filter>
-    </ClCompile>
-    <ClCompile Include="variable.cpp">
-      <Filter>Source Files\Core</Filter>
-    </ClCompile>
-    <ClCompile Include="addrinfo.cpp">
-      <Filter>Source Files\Information</Filter>
-    </ClCompile>
-    <ClCompile Include="breakpoint.cpp">
-      <Filter>Source Files\Information</Filter>
-    </ClCompile>
-    <ClCompile Include="assemble.cpp">
-      <Filter>Source Files\Utilities</Filter>
-    </ClCompile>
-    <ClCompile Include="disasm_fast.cpp">
-      <Filter>Source Files\Utilities</Filter>
-    </ClCompile>
-    <ClCompile Include="disasm_helper.cpp">
-      <Filter>Source Files\Utilities</Filter>
-    </ClCompile>
-    <ClCompile Include="memory.cpp">
-      <Filter>Source Files\Utilities</Filter>
-    </ClCompile>
-    <ClCompile Include="plugin_loader.cpp">
-      <Filter>Source Files\Core</Filter>
-    </ClCompile>
-    <ClCompile Include="patches.cpp">
-      <Filter>Source Files\Utilities</Filter>
-    </ClCompile>
-    <ClCompile Include="reference.cpp">
-      <Filter>Source Files\Utilities</Filter>
-    </ClCompile>
-    <ClCompile Include="simplescript.cpp">
-      <Filter>Source Files\Utilities</Filter>
-    </ClCompile>
-    <ClCompile Include="stackinfo.cpp">
-      <Filter>Source Files\Information</Filter>
-    </ClCompile>
-    <ClCompile Include="symbolinfo.cpp">
-      <Filter>Source Files\Information</Filter>
-    </ClCompile>
-    <ClCompile Include="thread.cpp">
-      <Filter>Source Files\Utilities</Filter>
-    </ClCompile>
-    <ClCompile Include="instruction.cpp">
-      <Filter>Source Files\Debugger Core</Filter>
-    </ClCompile>
-    <ClCompile Include="debugger_commands.cpp">
-      <Filter>Source Files\Debugger Core</Filter>
-    </ClCompile>
-    <ClCompile Include="debugger.cpp">
-      <Filter>Source Files\Debugger Core</Filter>
-    </ClCompile>
-    <ClCompile Include="log.cpp">
-      <Filter>Source Files</Filter>
-    </ClCompile>
-  </ItemGroup>
-  <ItemGroup>
-    <ClInclude Include="_exports.h">
-      <Filter>Header Files</Filter>
-    </ClInclude>
-    <ClInclude Include="_global.h">
-      <Filter>Header Files</Filter>
-    </ClInclude>
-    <ClInclude Include="addrinfo.h">
-      <Filter>Header Files</Filter>
-    </ClInclude>
-    <ClInclude Include="argument.h">
-      <Filter>Header Files</Filter>
-    </ClInclude>
-    <ClInclude Include="breakpoint.h">
-      <Filter>Header Files</Filter>
-    </ClInclude>
-    <ClInclude Include="command.h">
-      <Filter>Header Files</Filter>
-    </ClInclude>
-    <ClInclude Include="console.h">
-      <Filter>Header Files</Filter>
-    </ClInclude>
-    <ClInclude Include="data.h">
-      <Filter>Header Files</Filter>
-    </ClInclude>
-    <ClInclude Include="debugger.h">
-      <Filter>Header Files</Filter>
-    </ClInclude>
-    <ClInclude Include="instruction.h">
-      <Filter>Header Files</Filter>
-    </ClInclude>
-    <ClInclude Include="math.h">
-      <Filter>Header Files</Filter>
-    </ClInclude>
-    <ClInclude Include="memory.h">
-      <Filter>Header Files</Filter>
-    </ClInclude>
-    <ClInclude Include="msgqueue.h">
-      <Filter>Header Files</Filter>
-    </ClInclude>
-    <ClInclude Include="simplescript.h">
-      <Filter>Header Files</Filter>
-    </ClInclude>
-    <ClInclude Include="threading.h">
-      <Filter>Header Files</Filter>
-    </ClInclude>
-    <ClInclude Include="value.h">
-      <Filter>Header Files</Filter>
-    </ClInclude>
-    <ClInclude Include="variable.h">
-      <Filter>Header Files</Filter>
-    </ClInclude>
-    <ClInclude Include="x64_dbg.h">
-      <Filter>Header Files</Filter>
-    </ClInclude>
-    <ClInclude Include="plugin_loader.h">
-      <Filter>Header Files</Filter>
-    </ClInclude>
-    <ClInclude Include="_plugins.h">
-      <Filter>Header Files</Filter>
-    </ClInclude>
-    <ClInclude Include="_plugin_types.h">
-      <Filter>Header Files</Filter>
-    </ClInclude>
-    <ClInclude Include="assemble.h">
-      <Filter>Header Files</Filter>
-    </ClInclude>
-    <ClInclude Include="disasm_helper.h">
-      <Filter>Header Files</Filter>
-    </ClInclude>
-    <ClInclude Include="symbolinfo.h">
-      <Filter>Header Files</Filter>
-    </ClInclude>
-    <ClInclude Include="stackinfo.h">
-      <Filter>Header Files</Filter>
-    </ClInclude>
-    <ClInclude Include="thread.h">
-      <Filter>Header Files</Filter>
-    </ClInclude>
-    <ClInclude Include="undocumented.h">
-      <Filter>Header Files</Filter>
-    </ClInclude>
-    <ClInclude Include="disasm_fast.h">
-      <Filter>Header Files</Filter>
-    </ClInclude>
-    <ClInclude Include="reference.h">
-      <Filter>Header Files</Filter>
-    </ClInclude>
-    <ClInclude Include="BeaEngine\basic_types.h">
-      <Filter>Header Files\BeaEngine</Filter>
-    </ClInclude>
-    <ClInclude Include="BeaEngine\BeaEngine.h">
-      <Filter>Header Files\BeaEngine</Filter>
-    </ClInclude>
-    <ClInclude Include="BeaEngine\export.h">
-      <Filter>Header Files\BeaEngine</Filter>
-    </ClInclude>
-    <ClInclude Include="BeaEngine\macros.h">
-      <Filter>Header Files\BeaEngine</Filter>
-    </ClInclude>
-    <ClInclude Include="dbghelp\dbghelp.h">
-      <Filter>Header Files\dbghelp</Filter>
-    </ClInclude>
-    <ClInclude Include="XEDParse\XEDParse.h">
-      <Filter>Header Files\XEDParse</Filter>
-    </ClInclude>
-    <ClInclude Include="TitanEngine\TitanEngine.h">
-      <Filter>Header Files\TitanEngine</Filter>
-    </ClInclude>
-    <ClInclude Include="DeviceNameResolver\DeviceNameResolver.h">
-      <Filter>Header Files\DeviceNameResolver</Filter>
-    </ClInclude>
-    <ClInclude Include="jansson\jansson.h">
-      <Filter>Header Files\jansson</Filter>
-    </ClInclude>
-    <ClInclude Include="jansson\jansson_config.h">
-      <Filter>Header Files\jansson</Filter>
-    </ClInclude>
-    <ClInclude Include="murmurhash.h">
-      <Filter>Header Files</Filter>
-    </ClInclude>
-    <ClInclude Include="lz4\lz4.h">
-      <Filter>Header Files\lz4</Filter>
-    </ClInclude>
-    <ClInclude Include="lz4\lz4file.h">
-      <Filter>Header Files\lz4</Filter>
-    </ClInclude>
-    <ClInclude Include="lz4\lz4hc.h">
-      <Filter>Header Files\lz4</Filter>
-    </ClInclude>
-    <ClInclude Include="_dbgfunctions.h">
-      <Filter>Header Files</Filter>
-    </ClInclude>
-    <ClInclude Include="patches.h">
-      <Filter>Header Files</Filter>
-    </ClInclude>
-    <ClInclude Include="debugger_commands.h">
-      <Filter>Header Files</Filter>
-    </ClInclude>
-    <ClInclude Include="handle.h">
-      <Filter>Header Files</Filter>
-    </ClInclude>
-    <ClInclude Include="dynamicmem.h">
-      <Filter>Header Files</Filter>
-    </ClInclude>
-<<<<<<< HEAD
-    <ClInclude Include="UString\Exception.h">
-      <Filter>Header Files\UString</Filter>
-    </ClInclude>
-    <ClInclude Include="UString\String.h">
-      <Filter>Header Files\UString</Filter>
-    </ClInclude>
-    <ClInclude Include="UString\UString.h">
-      <Filter>Header Files\UString</Filter>
-=======
-    <ClInclude Include="log.h">
-      <Filter>Header Files</Filter>
->>>>>>> 7efd9952
-    </ClInclude>
-  </ItemGroup>
+﻿<?xml version="1.0" encoding="utf-8"?>
+<Project ToolsVersion="4.0" xmlns="http://schemas.microsoft.com/developer/msbuild/2003">
+  <ItemGroup>
+    <Filter Include="Source Files">
+      <UniqueIdentifier>{4FC737F1-C7A5-4376-A066-2A32D752A2FF}</UniqueIdentifier>
+      <Extensions>cpp;c;cc;cxx;def;odl;idl;hpj;bat;asm;asmx</Extensions>
+    </Filter>
+    <Filter Include="Header Files">
+      <UniqueIdentifier>{93995380-89BD-4b04-88EB-625FBE52EBFB}</UniqueIdentifier>
+      <Extensions>h;hpp;hxx;hm;inl;inc;xsd</Extensions>
+    </Filter>
+    <Filter Include="Resource Files">
+      <UniqueIdentifier>{67DA6AB6-F800-4c08-8B7A-83BB121AAD01}</UniqueIdentifier>
+      <Extensions>rc;ico;cur;bmp;dlg;rc2;rct;bin;rgs;gif;jpg;jpeg;jpe;resx;tiff;tif;png;wav</Extensions>
+    </Filter>
+    <Filter Include="Header Files\BeaEngine">
+      <UniqueIdentifier>{6028af23-e8de-4db7-b1c7-bee2b5a4402b}</UniqueIdentifier>
+    </Filter>
+    <Filter Include="Header Files\dbghelp">
+      <UniqueIdentifier>{5623fb24-3b6d-49a6-a0d3-1cfcc46f87bd}</UniqueIdentifier>
+    </Filter>
+    <Filter Include="Header Files\TitanEngine">
+      <UniqueIdentifier>{23226861-3b20-42db-8dd6-c5d276ba7a83}</UniqueIdentifier>
+    </Filter>
+    <Filter Include="Header Files\XEDParse">
+      <UniqueIdentifier>{6b85ff77-8866-4618-9d46-006d8c349f8f}</UniqueIdentifier>
+    </Filter>
+    <Filter Include="Header Files\DeviceNameResolver">
+      <UniqueIdentifier>{f4eb1487-15d6-4836-9d20-339d0f18c31f}</UniqueIdentifier>
+    </Filter>
+    <Filter Include="Header Files\jansson">
+      <UniqueIdentifier>{b63305e2-2b10-46eb-839f-5e9080fa8ad8}</UniqueIdentifier>
+    </Filter>
+    <Filter Include="Header Files\lz4">
+      <UniqueIdentifier>{6a8d58f0-1417-4bff-aecd-0f9f5e0641f9}</UniqueIdentifier>
+    </Filter>
+    <Filter Include="Header Files\UString">
+      <UniqueIdentifier>{adf51b13-6f3b-4b04-9ba9-21fb7a38150d}</UniqueIdentifier>
+    </Filter>
+    <Filter Include="Source Files\UString">
+      <UniqueIdentifier>{ee24febc-948e-4226-ba0e-68a9b449fb23}</UniqueIdentifier>
+    </Filter>
+    <Filter Include="Source Files\Interfaces/Exports">
+      <UniqueIdentifier>{44fd9eb7-2017-49b8-8d9a-dec680632343}</UniqueIdentifier>
+    </Filter>
+    <Filter Include="Source Files\Core">
+      <UniqueIdentifier>{148408a8-bfe7-4d36-a04a-64d645a3e713}</UniqueIdentifier>
+    </Filter>
+    <Filter Include="Source Files\Information">
+      <UniqueIdentifier>{687e60a0-5c44-481b-9149-9bd4cc41aaf8}</UniqueIdentifier>
+    </Filter>
+    <Filter Include="Source Files\Utilities">
+      <UniqueIdentifier>{abc27485-7d81-4847-8ffe-62b0838f4ba4}</UniqueIdentifier>
+    </Filter>
+    <Filter Include="Source Files\Debugger Core">
+      <UniqueIdentifier>{52e2c3ae-0223-4216-b896-41d9f171f731}</UniqueIdentifier>
+    </Filter>
+  </ItemGroup>
+  <ItemGroup>
+    <ClCompile Include="main.cpp">
+      <Filter>Source Files</Filter>
+    </ClCompile>
+    <ClCompile Include="x64_dbg.cpp">
+      <Filter>Source Files</Filter>
+    </ClCompile>
+    <ClCompile Include="UString\Exception.cpp">
+      <Filter>Source Files\UString</Filter>
+    </ClCompile>
+    <ClCompile Include="UString\String.cpp">
+      <Filter>Source Files\UString</Filter>
+    </ClCompile>
+    <ClCompile Include="UString\UString.cpp">
+      <Filter>Source Files\UString</Filter>
+    </ClCompile>
+    <ClCompile Include="_dbgfunctions.cpp">
+      <Filter>Source Files\Interfaces/Exports</Filter>
+    </ClCompile>
+    <ClCompile Include="_exports.cpp">
+      <Filter>Source Files\Interfaces/Exports</Filter>
+    </ClCompile>
+    <ClCompile Include="_plugins.cpp">
+      <Filter>Source Files\Interfaces/Exports</Filter>
+    </ClCompile>
+    <ClCompile Include="_global.cpp">
+      <Filter>Source Files\Core</Filter>
+    </ClCompile>
+    <ClCompile Include="argument.cpp">
+      <Filter>Source Files\Core</Filter>
+    </ClCompile>
+    <ClCompile Include="command.cpp">
+      <Filter>Source Files\Core</Filter>
+    </ClCompile>
+    <ClCompile Include="console.cpp">
+      <Filter>Source Files\Core</Filter>
+    </ClCompile>
+    <ClCompile Include="math.cpp">
+      <Filter>Source Files\Core</Filter>
+    </ClCompile>
+    <ClCompile Include="murmurhash.cpp">
+      <Filter>Source Files\Core</Filter>
+    </ClCompile>
+    <ClCompile Include="msgqueue.cpp">
+      <Filter>Source Files\Core</Filter>
+    </ClCompile>
+    <ClCompile Include="threading.cpp">
+      <Filter>Source Files\Core</Filter>
+    </ClCompile>
+    <ClCompile Include="value.cpp">
+      <Filter>Source Files\Core</Filter>
+    </ClCompile>
+    <ClCompile Include="variable.cpp">
+      <Filter>Source Files\Core</Filter>
+    </ClCompile>
+    <ClCompile Include="addrinfo.cpp">
+      <Filter>Source Files\Information</Filter>
+    </ClCompile>
+    <ClCompile Include="breakpoint.cpp">
+      <Filter>Source Files\Information</Filter>
+    </ClCompile>
+    <ClCompile Include="assemble.cpp">
+      <Filter>Source Files\Utilities</Filter>
+    </ClCompile>
+    <ClCompile Include="disasm_fast.cpp">
+      <Filter>Source Files\Utilities</Filter>
+    </ClCompile>
+    <ClCompile Include="disasm_helper.cpp">
+      <Filter>Source Files\Utilities</Filter>
+    </ClCompile>
+    <ClCompile Include="memory.cpp">
+      <Filter>Source Files\Utilities</Filter>
+    </ClCompile>
+    <ClCompile Include="plugin_loader.cpp">
+      <Filter>Source Files\Core</Filter>
+    </ClCompile>
+    <ClCompile Include="patches.cpp">
+      <Filter>Source Files\Utilities</Filter>
+    </ClCompile>
+    <ClCompile Include="reference.cpp">
+      <Filter>Source Files\Utilities</Filter>
+    </ClCompile>
+    <ClCompile Include="simplescript.cpp">
+      <Filter>Source Files\Utilities</Filter>
+    </ClCompile>
+    <ClCompile Include="stackinfo.cpp">
+      <Filter>Source Files\Information</Filter>
+    </ClCompile>
+    <ClCompile Include="symbolinfo.cpp">
+      <Filter>Source Files\Information</Filter>
+    </ClCompile>
+    <ClCompile Include="thread.cpp">
+      <Filter>Source Files\Utilities</Filter>
+    </ClCompile>
+    <ClCompile Include="instruction.cpp">
+      <Filter>Source Files\Debugger Core</Filter>
+    </ClCompile>
+    <ClCompile Include="debugger_commands.cpp">
+      <Filter>Source Files\Debugger Core</Filter>
+    </ClCompile>
+    <ClCompile Include="debugger.cpp">
+      <Filter>Source Files\Debugger Core</Filter>
+    </ClCompile>
+    <ClCompile Include="log.cpp">
+      <Filter>Source Files</Filter>
+    </ClCompile>
+  </ItemGroup>
+  <ItemGroup>
+    <ClInclude Include="_exports.h">
+      <Filter>Header Files</Filter>
+    </ClInclude>
+    <ClInclude Include="_global.h">
+      <Filter>Header Files</Filter>
+    </ClInclude>
+    <ClInclude Include="addrinfo.h">
+      <Filter>Header Files</Filter>
+    </ClInclude>
+    <ClInclude Include="argument.h">
+      <Filter>Header Files</Filter>
+    </ClInclude>
+    <ClInclude Include="breakpoint.h">
+      <Filter>Header Files</Filter>
+    </ClInclude>
+    <ClInclude Include="command.h">
+      <Filter>Header Files</Filter>
+    </ClInclude>
+    <ClInclude Include="console.h">
+      <Filter>Header Files</Filter>
+    </ClInclude>
+    <ClInclude Include="data.h">
+      <Filter>Header Files</Filter>
+    </ClInclude>
+    <ClInclude Include="debugger.h">
+      <Filter>Header Files</Filter>
+    </ClInclude>
+    <ClInclude Include="instruction.h">
+      <Filter>Header Files</Filter>
+    </ClInclude>
+    <ClInclude Include="math.h">
+      <Filter>Header Files</Filter>
+    </ClInclude>
+    <ClInclude Include="memory.h">
+      <Filter>Header Files</Filter>
+    </ClInclude>
+    <ClInclude Include="msgqueue.h">
+      <Filter>Header Files</Filter>
+    </ClInclude>
+    <ClInclude Include="simplescript.h">
+      <Filter>Header Files</Filter>
+    </ClInclude>
+    <ClInclude Include="threading.h">
+      <Filter>Header Files</Filter>
+    </ClInclude>
+    <ClInclude Include="value.h">
+      <Filter>Header Files</Filter>
+    </ClInclude>
+    <ClInclude Include="variable.h">
+      <Filter>Header Files</Filter>
+    </ClInclude>
+    <ClInclude Include="x64_dbg.h">
+      <Filter>Header Files</Filter>
+    </ClInclude>
+    <ClInclude Include="plugin_loader.h">
+      <Filter>Header Files</Filter>
+    </ClInclude>
+    <ClInclude Include="_plugins.h">
+      <Filter>Header Files</Filter>
+    </ClInclude>
+    <ClInclude Include="_plugin_types.h">
+      <Filter>Header Files</Filter>
+    </ClInclude>
+    <ClInclude Include="assemble.h">
+      <Filter>Header Files</Filter>
+    </ClInclude>
+    <ClInclude Include="disasm_helper.h">
+      <Filter>Header Files</Filter>
+    </ClInclude>
+    <ClInclude Include="symbolinfo.h">
+      <Filter>Header Files</Filter>
+    </ClInclude>
+    <ClInclude Include="stackinfo.h">
+      <Filter>Header Files</Filter>
+    </ClInclude>
+    <ClInclude Include="thread.h">
+      <Filter>Header Files</Filter>
+    </ClInclude>
+    <ClInclude Include="undocumented.h">
+      <Filter>Header Files</Filter>
+    </ClInclude>
+    <ClInclude Include="disasm_fast.h">
+      <Filter>Header Files</Filter>
+    </ClInclude>
+    <ClInclude Include="reference.h">
+      <Filter>Header Files</Filter>
+    </ClInclude>
+    <ClInclude Include="BeaEngine\basic_types.h">
+      <Filter>Header Files\BeaEngine</Filter>
+    </ClInclude>
+    <ClInclude Include="BeaEngine\BeaEngine.h">
+      <Filter>Header Files\BeaEngine</Filter>
+    </ClInclude>
+    <ClInclude Include="BeaEngine\export.h">
+      <Filter>Header Files\BeaEngine</Filter>
+    </ClInclude>
+    <ClInclude Include="BeaEngine\macros.h">
+      <Filter>Header Files\BeaEngine</Filter>
+    </ClInclude>
+    <ClInclude Include="dbghelp\dbghelp.h">
+      <Filter>Header Files\dbghelp</Filter>
+    </ClInclude>
+    <ClInclude Include="XEDParse\XEDParse.h">
+      <Filter>Header Files\XEDParse</Filter>
+    </ClInclude>
+    <ClInclude Include="TitanEngine\TitanEngine.h">
+      <Filter>Header Files\TitanEngine</Filter>
+    </ClInclude>
+    <ClInclude Include="DeviceNameResolver\DeviceNameResolver.h">
+      <Filter>Header Files\DeviceNameResolver</Filter>
+    </ClInclude>
+    <ClInclude Include="jansson\jansson.h">
+      <Filter>Header Files\jansson</Filter>
+    </ClInclude>
+    <ClInclude Include="jansson\jansson_config.h">
+      <Filter>Header Files\jansson</Filter>
+    </ClInclude>
+    <ClInclude Include="murmurhash.h">
+      <Filter>Header Files</Filter>
+    </ClInclude>
+    <ClInclude Include="lz4\lz4.h">
+      <Filter>Header Files\lz4</Filter>
+    </ClInclude>
+    <ClInclude Include="lz4\lz4file.h">
+      <Filter>Header Files\lz4</Filter>
+    </ClInclude>
+    <ClInclude Include="lz4\lz4hc.h">
+      <Filter>Header Files\lz4</Filter>
+    </ClInclude>
+    <ClInclude Include="_dbgfunctions.h">
+      <Filter>Header Files</Filter>
+    </ClInclude>
+    <ClInclude Include="patches.h">
+      <Filter>Header Files</Filter>
+    </ClInclude>
+    <ClInclude Include="debugger_commands.h">
+      <Filter>Header Files</Filter>
+    </ClInclude>
+    <ClInclude Include="handle.h">
+      <Filter>Header Files</Filter>
+    </ClInclude>
+    <ClInclude Include="dynamicmem.h">
+      <Filter>Header Files</Filter>
+    </ClInclude>
+    <ClInclude Include="log.h">
+      <Filter>Header Files</Filter>
+    </ClInclude>
+    <ClInclude Include="UString\Exception.h">
+      <Filter>Header Files\UString</Filter>
+    </ClInclude>
+    <ClInclude Include="UString\String.h">
+      <Filter>Header Files\UString</Filter>
+    </ClInclude>
+    <ClInclude Include="UString\UString.h">
+      <Filter>Header Files\UString</Filter>
+    </ClInclude>
+  </ItemGroup>
 </Project>
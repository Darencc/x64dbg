--- conflicted
+++ resolved
@@ -1,30 +1,19 @@
-#pragma once
-
-#include "_global.h"
-
-<<<<<<< HEAD
-void SymEnum(uint Base, CBSYMBOLENUM EnumCallback, void* UserData);
-bool SymGetModuleList(std::vector<SYMBOLMODULEINFO>* List);
-void SymUpdateModuleList();
-void SymDownloadAllSymbols(const char* SymbolStore);
-bool SymAddrFromName(const char* Name, uint* Address);
-const char* SymGetSymbolicName(uint Address);
-=======
-void symenum(uint base, CBSYMBOLENUM cbSymbolEnum, void* user);
-void symupdatemodulelist();
-void symdownloadallsymbols(const char* szSymbolStore);
-bool symfromname(const char* name, uint* addr);
-const char* symgetsymbolicname(uint addr);
-
-/**
-\brief Gets the source code file name and line from an address.
-\param cip The address to check.
-\param [out] szFileName Source code file. Buffer of MAX_STRING_SIZE length. UTF-8. Can be null.
-\param [out] nLine Line number. Can be null.
-\return true if it succeeds, false if it fails.
-*/
-bool symgetsourceline(uint cip, char* szFileName, int* nLine);
-
-#endif //_SYMBOLINFO_H
-
->>>>>>> 65266cd9
+#pragma once
+
+#include "_global.h"
+
+void SymEnum(uint Base, CBSYMBOLENUM EnumCallback, void* UserData);
+bool SymGetModuleList(std::vector<SYMBOLMODULEINFO>* List);
+void SymUpdateModuleList();
+void SymDownloadAllSymbols(const char* SymbolStore);
+bool SymAddrFromName(const char* Name, uint* Address);
+const char* SymGetSymbolicName(uint Address);
+
+/**
+\brief Gets the source code file name and line from an address.
+\param cip The address to check.
+\param [out] szFileName Source code file. Buffer of MAX_STRING_SIZE length. UTF-8. Can be null.
+\param [out] nLine Line number. Can be null.
+\return true if it succeeds, false if it fails.
+*/
+bool SymGetSourceLine(uint Cip, char* FileName, int* Line);
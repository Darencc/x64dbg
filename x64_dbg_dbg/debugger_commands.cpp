#include "debugger_commands.h"
#include "console.h"
#include "value.h"
#include "thread.h"
#include "memory.h"
#include "threading.h"
#include "variable.h"
#include "argument.h"
#include "plugin_loader.h"
#include "simplescript.h"
#include "symbolinfo.h"
<<<<<<< HEAD
#include "Analysis/AnalysisRunner.h"
#include "Analysis/FunctionDB.h"
=======
#include "assemble.h"
#include "disasm_fast.h"
>>>>>>> 4ce848d2

static bool bScyllaLoaded = false;
uint LoadLibThreadID;
LPVOID DLLNameMem;
LPVOID ASMAddr;
TITAN_ENGINE_CONTEXT_t backupctx = { 0 };

CMDRESULT cbDebugInit(int argc, char* argv[])
{
    if(DbgIsDebugging())
        DbgCmdExecDirect("stop");

    static char arg1[deflen] = "";
    if(!argget(*argv, arg1, 0, false))
        return STATUS_ERROR;
    char szResolvedPath[MAX_PATH] = "";
    if(ResolveShortcut(GuiGetWindowHandle(), StringUtils::Utf8ToUtf16(arg1).c_str(), szResolvedPath, _countof(szResolvedPath)))
    {
        dprintf("resolved shortcut \"%s\"->\"%s\"\n", arg1, szResolvedPath);
        strcpy_s(arg1, szResolvedPath);
    }
    if(!FileExists(arg1))
    {
        dputs("file does not exist!");
        return STATUS_ERROR;
    }
    HANDLE hFile = CreateFileW(StringUtils::Utf8ToUtf16(arg1).c_str(), GENERIC_READ, FILE_SHARE_READ, 0, OPEN_EXISTING, 0, 0);
    if(hFile == INVALID_HANDLE_VALUE)
    {
        dputs("could not open file!");
        return STATUS_ERROR;
    }
    GetFileNameFromHandle(hFile, arg1); //get full path of the file
    CloseHandle(hFile);

    //do some basic checks
    switch(GetFileArchitecture(arg1))
    {
    case invalid:
        dputs("invalid PE file!");
        return STATUS_ERROR;
#ifdef _WIN64
    case x32:
        dputs("use x32_dbg to debug this file!");
#else //x86
    case x64:
        dputs("use x64_dbg to debug this file!");
#endif //_WIN64
        return STATUS_ERROR;
    default:
        break;
    }

    static char arg2[deflen] = "";
    argget(*argv, arg2, 1, true);
    char* commandline = 0;
    if(strlen(arg2))
        commandline = arg2;

    char arg3[deflen] = "";
    argget(*argv, arg3, 2, true);

    static char currentfolder[deflen] = "";
    strcpy(currentfolder, arg1);
    int len = (int)strlen(currentfolder);
    while(currentfolder[len] != '\\' and len != 0)
        len--;
    currentfolder[len] = 0;

    if(DirExists(arg3))
        strcpy(currentfolder, arg3);
    //initialize
    wait(WAITID_STOP); //wait for the debugger to stop
    waitclear(); //clear waiting flags NOTE: thread-unsafe

    static INIT_STRUCT init;
    memset(&init, 0, sizeof(INIT_STRUCT));
    init.exe = arg1;
    init.commandline = commandline;
    if(*currentfolder)
        init.currentfolder = currentfolder;
    CloseHandle(CreateThread(0, 0, threadDebugLoop, &init, 0, 0));
    return STATUS_CONTINUE;
}

CMDRESULT cbStopDebug(int argc, char* argv[])
{
    scriptreset(); //reset the currently-loaded script
    StopDebug();
    unlock(WAITID_RUN);
    wait(WAITID_STOP);
    return STATUS_CONTINUE;
}

CMDRESULT cbDebugRun(int argc, char* argv[])
{
    if(!waitislocked(WAITID_RUN))
    {
        dputs("program is already running");
        return STATUS_ERROR;
    }
    GuiSetDebugState(running);
    unlock(WAITID_RUN);
    PLUG_CB_RESUMEDEBUG callbackInfo;
    callbackInfo.reserved = 0;
    plugincbcall(CB_RESUMEDEBUG, &callbackInfo);
    return STATUS_CONTINUE;
}

CMDRESULT cbDebugErun(int argc, char* argv[])
{
    if(waitislocked(WAITID_RUN))
        dbgsetskipexceptions(true);
    return cbDebugRun(argc, argv);
}

CMDRESULT cbDebugSetBPXOptions(int argc, char* argv[])
{
    char argtype[deflen] = "";
    DWORD type = 0;
    if(!argget(*argv, argtype, 0, false))
        return STATUS_ERROR;
    const char* a = 0;
    uint setting_type;
    if(strstr(argtype, "long"))
    {
        setting_type = 1; //break_int3long
        a = "TYPE_LONG_INT3";
        type = UE_BREAKPOINT_LONG_INT3;
    }
    else if(strstr(argtype, "ud2"))
    {
        setting_type = 2; //break_ud2
        a = "TYPE_UD2";
        type = UE_BREAKPOINT_UD2;
    }
    else if(strstr(argtype, "short"))
    {
        setting_type = 0; //break_int3short
        a = "TYPE_INT3";
        type = UE_BREAKPOINT_INT3;
    }
    else
    {
        dputs("invalid type specified!");
        return STATUS_ERROR;
    }
    SetBPXOptions(type);
    BridgeSettingSetUint("Engine", "BreakpointType", setting_type);
    dprintf("default breakpoint type set to: %s\n", a);
    return STATUS_CONTINUE;
}

CMDRESULT cbDebugSetBPX(int argc, char* argv[]) //bp addr [,name [,type]]
{
    char argaddr[deflen] = "";
    if(!argget(*argv, argaddr, 0, false))
        return STATUS_ERROR;
    char argname[deflen] = "";
    argget(*argv, argname, 1, true);
    char argtype[deflen] = "";
    bool has_arg2 = argget(*argv, argtype, 2, true);
    if(!has_arg2 and (scmp(argname, "ss") or scmp(argname, "long") or scmp(argname, "ud2")))
    {
        strcpy(argtype, argname);
        *argname = 0;
    }
    _strlwr(argtype);
    uint addr = 0;
    if(!valfromstring(argaddr, &addr))
    {
        dprintf("invalid addr: \"%s\"\n", argaddr);
        return STATUS_ERROR;
    }
    int type = 0;
    bool singleshoot = false;
    if(strstr(argtype, "ss"))
    {
        type |= UE_SINGLESHOOT;
        singleshoot = true;
    }
    else
        type |= UE_BREAKPOINT;
    if(strstr(argtype, "long"))
        type |= UE_BREAKPOINT_TYPE_LONG_INT3;
    else if(strstr(argtype, "ud2"))
        type |= UE_BREAKPOINT_TYPE_UD2;
    else if(strstr(argtype, "short"))
        type |= UE_BREAKPOINT_TYPE_INT3;
    short oldbytes;
    const char* bpname = 0;
    if(*argname)
        bpname = argname;
    if(bpget(addr, BPNORMAL, bpname, 0))
    {
        dputs("breakpoint already set!");
        return STATUS_CONTINUE;
    }
    if(IsBPXEnabled(addr))
    {
        dprintf("error setting breakpoint at "fhex"! (IsBPXEnabled)\n", addr);
        return STATUS_ERROR;
    }
    else if(!memread(fdProcessInfo->hProcess, (void*)addr, &oldbytes, sizeof(short), 0))
    {
        dprintf("error setting breakpoint at "fhex"! (memread)\n", addr);
        return STATUS_ERROR;
    }
    else if(!bpnew(addr, true, singleshoot, oldbytes, BPNORMAL, type, bpname))
    {
        dprintf("error setting breakpoint at "fhex"! (bpnew)\n", addr);
        return STATUS_ERROR;
    }
    else if(!SetBPX(addr, type, (void*)cbUserBreakpoint))
    {
        dprintf("error setting breakpoint at "fhex"! (SetBPX)\n", addr);
        return STATUS_ERROR;
    }
    dprintf("breakpoint at "fhex" set!\n", addr);
    GuiUpdateAllViews();
    return STATUS_CONTINUE;
}

CMDRESULT cbDebugDeleteBPX(int argc, char* argv[])
{
    char arg1[deflen] = "";
    if(!argget(*argv, arg1, 0, true)) //delete all breakpoints
    {
        if(!bpgetcount(BPNORMAL))
        {
            dputs("no breakpoints to delete!");
            return STATUS_CONTINUE;
        }
        if(!bpenumall(cbDeleteAllBreakpoints)) //at least one deletion failed
            return STATUS_ERROR;
        dputs("all breakpoints deleted!");
        GuiUpdateAllViews();
        return STATUS_CONTINUE;
    }
    BREAKPOINT found;
    if(bpget(0, BPNORMAL, arg1, &found)) //found a breakpoint with name
    {
        if(!bpdel(found.addr, BPNORMAL))
        {
            dprintf("delete breakpoint failed (bpdel): "fhex"\n", found.addr);
            return STATUS_ERROR;
        }
        else if(found.enabled && !DeleteBPX(found.addr))
        {
            dprintf("delete breakpoint failed (DeleteBPX): "fhex"\n", found.addr);
            GuiUpdateAllViews();
            return STATUS_ERROR;
        }
        return STATUS_CONTINUE;
    }
    uint addr = 0;
    if(!valfromstring(arg1, &addr) or !bpget(addr, BPNORMAL, 0, &found)) //invalid breakpoint
    {
        dprintf("no such breakpoint \"%s\"\n", arg1);
        return STATUS_ERROR;
    }
    if(!bpdel(found.addr, BPNORMAL))
    {
        dprintf("delete breakpoint failed (bpdel): "fhex"\n", found.addr);
        return STATUS_ERROR;
    }
    else if(found.enabled && !DeleteBPX(found.addr))
    {
        dprintf("delete breakpoint failed (DeleteBPX): "fhex"\n", found.addr);
        GuiUpdateAllViews();
        return STATUS_ERROR;
    }
    dputs("breakpoint deleted!");
    GuiUpdateAllViews();
    return STATUS_CONTINUE;
}

CMDRESULT cbDebugEnableBPX(int argc, char* argv[])
{
    char arg1[deflen] = "";
    if(!argget(*argv, arg1, 0, true)) //enable all breakpoints
    {
        if(!bpgetcount(BPNORMAL))
        {
            dputs("no breakpoints to enable!");
            return STATUS_CONTINUE;
        }
        if(!bpenumall(cbEnableAllBreakpoints)) //at least one enable failed
            return STATUS_ERROR;
        dputs("all breakpoints enabled!");
        GuiUpdateAllViews();
        return STATUS_CONTINUE;
    }
    BREAKPOINT found;
    if(bpget(0, BPNORMAL, arg1, &found)) //found a breakpoint with name
    {
        if(!bpenable(found.addr, BPNORMAL, true) or !SetBPX(found.addr, found.titantype, (void*)cbUserBreakpoint))
        {
            dprintf("could not enable breakpoint "fhex"\n", found.addr);
            return STATUS_ERROR;
        }
        GuiUpdateAllViews();
        return STATUS_CONTINUE;
    }
    uint addr = 0;
    if(!valfromstring(arg1, &addr) or !bpget(addr, BPNORMAL, 0, &found)) //invalid breakpoint
    {
        dprintf("no such breakpoint \"%s\"\n", arg1);
        return STATUS_ERROR;
    }
    if(found.enabled)
    {
        dputs("breakpoint already enabled!");
        GuiUpdateAllViews();
        return STATUS_CONTINUE;
    }
    if(!bpenable(found.addr, BPNORMAL, true) or !SetBPX(found.addr, found.titantype, (void*)cbUserBreakpoint))
    {
        dprintf("could not enable breakpoint "fhex"\n", found.addr);
        return STATUS_ERROR;
    }
    dputs("breakpoint enabled!");
    GuiUpdateAllViews();
    return STATUS_CONTINUE;
}

CMDRESULT cbDebugDisableBPX(int argc, char* argv[])
{
    char arg1[deflen] = "";
    if(!argget(*argv, arg1, 0, true)) //delete all breakpoints
    {
        if(!bpgetcount(BPNORMAL))
        {
            dputs("no breakpoints to disable!");
            return STATUS_CONTINUE;
        }
        if(!bpenumall(cbDisableAllBreakpoints)) //at least one deletion failed
            return STATUS_ERROR;
        dputs("all breakpoints disabled!");
        GuiUpdateAllViews();
        return STATUS_CONTINUE;
    }
    BREAKPOINT found;
    if(bpget(0, BPNORMAL, arg1, &found)) //found a breakpoint with name
    {
        if(!bpenable(found.addr, BPNORMAL, false) or !DeleteBPX(found.addr))
        {
            dprintf("could not disable breakpoint "fhex"\n", found.addr);
            return STATUS_ERROR;
        }
        GuiUpdateAllViews();
        return STATUS_CONTINUE;
    }
    uint addr = 0;
    if(!valfromstring(arg1, &addr) or !bpget(addr, BPNORMAL, 0, &found)) //invalid breakpoint
    {
        dprintf("no such breakpoint \"%s\"\n", arg1);
        return STATUS_ERROR;
    }
    if(!found.enabled)
    {
        dputs("breakpoint already disabled!");
        return STATUS_CONTINUE;
    }
    if(!bpenable(found.addr, BPNORMAL, false) or !DeleteBPX(found.addr))
    {
        dprintf("could not disable breakpoint "fhex"\n", found.addr);
        return STATUS_ERROR;
    }
    dputs("breakpoint disabled!");
    GuiUpdateAllViews();
    return STATUS_CONTINUE;
}

CMDRESULT cbDebugBplist(int argc, char* argv[])
{
    bpenumall(cbBreakpointList);
    return STATUS_CONTINUE;
}

CMDRESULT cbDebugStepInto(int argc, char* argv[])
{
    StepInto((void*)cbStep);
    dbgsetstepping(true);
    return cbDebugRun(argc, argv);
}

CMDRESULT cbDebugeStepInto(int argc, char* argv[])
{
    dbgsetskipexceptions(true);
    return cbDebugStepInto(argc, argv);
}

CMDRESULT cbDebugStepOver(int argc, char* argv[])
{
    StepOver((void*)cbStep);
    dbgsetstepping(true);
    return cbDebugRun(argc, argv);
}

CMDRESULT cbDebugeStepOver(int argc, char* argv[])
{
    dbgsetskipexceptions(true);
    return cbDebugStepOver(argc, argv);
}

CMDRESULT cbDebugSingleStep(int argc, char* argv[])
{
    char arg1[deflen] = "";
    uint stepcount = 1;
    if(argget(*argv, arg1, 0, true))
    {
        if(!valfromstring(arg1, &stepcount))
            stepcount = 1;
    }
    SingleStep((DWORD)stepcount, (void*)cbStep);
    dbgsetstepping(true);
    return cbDebugRun(argc, argv);
}

CMDRESULT cbDebugeSingleStep(int argc, char* argv[])
{
    dbgsetskipexceptions(true);
    return cbDebugSingleStep(argc, argv);
}

CMDRESULT cbDebugHide(int argc, char* argv[])
{
    if(HideDebugger(fdProcessInfo->hProcess, UE_HIDE_PEBONLY))
        dputs("debugger hidden");
    else
        dputs("something went wrong");
    return STATUS_CONTINUE;
}

CMDRESULT cbDebugDisasm(int argc, char* argv[])
{
    char arg1[deflen] = "";
    uint addr = GetContextDataEx(hActiveThread, UE_CIP);
    if(argget(*argv, arg1, 0, true))
        if(!valfromstring(arg1, &addr))
            addr = GetContextDataEx(hActiveThread, UE_CIP);
    if(!memisvalidreadptr(fdProcessInfo->hProcess, addr))
        return STATUS_CONTINUE;
    DebugUpdateGui(addr, false);
    return STATUS_CONTINUE;
}

CMDRESULT cbDebugSetMemoryBpx(int argc, char* argv[])
{
    char arg1[deflen] = ""; //addr
    if(!argget(*argv, arg1, 0, false))
        return STATUS_ERROR;
    uint addr;
    if(!valfromstring(arg1, &addr))
        return STATUS_ERROR;
    bool restore = false;
    char arg2[deflen] = ""; //restore
    char arg3[deflen] = ""; //type
    argget(*argv, arg3, 2, true);
    if(argget(*argv, arg2, 1, true))
    {
        if(*arg2 == '1')
            restore = true;
        else if(*arg2 == '0')
            restore = false;
        else
            strcpy(arg3, arg2);
    }
    DWORD type = UE_MEMORY;
    if(*arg3)
    {
        switch(*arg3)
        {
        case 'r':
            type = UE_MEMORY_READ;
            break;
        case 'w':
            type = UE_MEMORY_WRITE;
            break;
        case 'x':
            type = UE_MEMORY_EXECUTE; //EXECUTE
            break;
        default:
            dputs("invalid type (argument ignored)");
            break;
        }
    }
    uint size = 0;
    uint base = memfindbaseaddr(addr, &size, true);
    bool singleshoot = false;
    if(!restore)
        singleshoot = true;
    if(bpget(base, BPMEMORY, 0, 0))
    {
        dputs("hardware breakpoint already set!");
        return STATUS_CONTINUE;
    }
    if(!bpnew(base, true, singleshoot, 0, BPMEMORY, type, 0) or !SetMemoryBPXEx(base, size, type, restore, (void*)cbMemoryBreakpoint))
    {
        dputs("error setting memory breakpoint!");
        return STATUS_ERROR;
    }
    dprintf("memory breakpoint at "fhex" set!\n", addr);
    GuiUpdateAllViews();
    return STATUS_CONTINUE;
}

CMDRESULT cbDebugDeleteMemoryBreakpoint(int argc, char* argv[])
{
    char arg1[deflen] = "";
    if(!argget(*argv, arg1, 0, true)) //delete all breakpoints
    {
        if(!bpgetcount(BPMEMORY))
        {
            dputs("no memory breakpoints to delete!");
            return STATUS_CONTINUE;
        }
        if(!bpenumall(cbDeleteAllMemoryBreakpoints)) //at least one deletion failed
            return STATUS_ERROR;
        dputs("all memory breakpoints deleted!");
        GuiUpdateAllViews();
        return STATUS_CONTINUE;
    }
    BREAKPOINT found;
    if(bpget(0, BPMEMORY, arg1, &found)) //found a breakpoint with name
    {
        uint size;
        memfindbaseaddr(found.addr, &size);
        if(!bpdel(found.addr, BPMEMORY) or !RemoveMemoryBPX(found.addr, size))
        {
            dprintf("delete memory breakpoint failed: "fhex"\n", found.addr);
            return STATUS_ERROR;
        }
        return STATUS_CONTINUE;
    }
    uint addr = 0;
    if(!valfromstring(arg1, &addr) or !bpget(addr, BPMEMORY, 0, &found)) //invalid breakpoint
    {
        dprintf("no such memory breakpoint \"%s\"\n", arg1);
        return STATUS_ERROR;
    }
    uint size;
    memfindbaseaddr(found.addr, &size);
    if(!bpdel(found.addr, BPMEMORY) or !RemoveMemoryBPX(found.addr, size))
    {
        dprintf("delete memory breakpoint failed: "fhex"\n", found.addr);
        return STATUS_ERROR;
    }
    dputs("memory breakpoint deleted!");
    GuiUpdateAllViews();
    return STATUS_CONTINUE;
}

CMDRESULT cbDebugRtr(int argc, char* argv[])
{
    StepOver((void*)cbRtrStep);
    cbDebugRun(argc, argv);
    return STATUS_CONTINUE;
}

CMDRESULT cbDebugeRtr(int argc, char* argv[])
{
    dbgsetskipexceptions(true);
    return cbDebugRtr(argc, argv);
}

CMDRESULT cbDebugSetHardwareBreakpoint(int argc, char* argv[])
{
    char arg1[deflen] = ""; //addr
    if(!argget(*argv, arg1, 0, false))
        return STATUS_ERROR;
    uint addr;
    if(!valfromstring(arg1, &addr))
        return STATUS_ERROR;
    DWORD type = UE_HARDWARE_EXECUTE;
    char arg2[deflen] = ""; //type
    if(argget(*argv, arg2, 1, true))
    {
        switch(*arg2)
        {
        case 'r':
            type = UE_HARDWARE_READWRITE;
            break;
        case 'w':
            type = UE_HARDWARE_WRITE;
            break;
        case 'x':
            break;
        default:
            dputs("invalid type, assuming 'x'");
            break;
        }
    }
    char arg3[deflen] = ""; //size
    uint size = UE_HARDWARE_SIZE_1;
    if(argget(*argv, arg3, 2, true))
    {
        if(!valfromstring(arg3, &size))
            return STATUS_ERROR;
        switch(size)
        {
        case 2:
            size = UE_HARDWARE_SIZE_2;
            break;
        case 4:
            size = UE_HARDWARE_SIZE_4;
            break;
#ifdef _WIN64
        case 8:
            size = UE_HARDWARE_SIZE_8;
            break;
#endif // _WIN64
        default:
            dputs("invalid size, using 1");
            break;
        }
        if((addr % size) != 0)
        {
            dprintf("address not aligned to %d\n", size);
            return STATUS_ERROR;
        }
    }
    DWORD drx = 0;
    if(!GetUnusedHardwareBreakPointRegister(&drx))
    {
        dputs("you can only set 4 hardware breakpoints");
        return STATUS_ERROR;
    }
    int titantype = 0;
    TITANSETDRX(titantype, drx);
    TITANSETTYPE(titantype, type);
    TITANSETSIZE(titantype, size);
    //TODO: hwbp in multiple threads TEST
    if(bpget(addr, BPHARDWARE, 0, 0))
    {
        dputs("hardware breakpoint already set!");
        return STATUS_CONTINUE;
    }
    if(!bpnew(addr, true, false, 0, BPHARDWARE, titantype, 0) or !SetHardwareBreakPoint(addr, drx, type, (DWORD)size, (void*)cbHardwareBreakpoint))
    {
        dputs("error setting hardware breakpoint!");
        return STATUS_ERROR;
    }
    dprintf("hardware breakpoint at "fhex" set!\n", addr);
    GuiUpdateAllViews();
    return STATUS_CONTINUE;
}

CMDRESULT cbDebugDeleteHardwareBreakpoint(int argc, char* argv[])
{
    char arg1[deflen] = "";
    if(!argget(*argv, arg1, 0, true)) //delete all breakpoints
    {
        if(!bpgetcount(BPHARDWARE))
        {
            dputs("no hardware breakpoints to delete!");
            return STATUS_CONTINUE;
        }
        if(!bpenumall(cbDeleteAllHardwareBreakpoints)) //at least one deletion failed
            return STATUS_ERROR;
        dputs("all hardware breakpoints deleted!");
        GuiUpdateAllViews();
        return STATUS_CONTINUE;
    }
    BREAKPOINT found;
    if(bpget(0, BPHARDWARE, arg1, &found)) //found a breakpoint with name
    {
        if(!bpdel(found.addr, BPHARDWARE) or !DeleteHardwareBreakPoint(TITANGETDRX(found.titantype)))
        {
            dprintf("delete hardware breakpoint failed: "fhex"\n", found.addr);
            return STATUS_ERROR;
        }
        return STATUS_CONTINUE;
    }
    uint addr = 0;
    if(!valfromstring(arg1, &addr) or !bpget(addr, BPHARDWARE, 0, &found)) //invalid breakpoint
    {
        dprintf("no such hardware breakpoint \"%s\"\n", arg1);
        return STATUS_ERROR;
    }
    if(!bpdel(found.addr, BPHARDWARE) or !DeleteHardwareBreakPoint(TITANGETDRX(found.titantype)))
    {
        dprintf("delete hardware breakpoint failed: "fhex"\n", found.addr);
        return STATUS_ERROR;
    }
    dputs("hardware breakpoint deleted!");
    GuiUpdateAllViews();
    return STATUS_CONTINUE;
}

CMDRESULT cbDebugAlloc(int argc, char* argv[])
{
    char arg1[deflen] = ""; //size
    uint size = 0x1000;
    if(argget(*argv, arg1, 0, true))
        if(!valfromstring(arg1, &size, false))
            return STATUS_ERROR;
    uint mem = (uint)memalloc(fdProcessInfo->hProcess, 0, size, PAGE_EXECUTE_READWRITE);
    if(!mem)
        dputs("VirtualAllocEx failed");
    else
        dprintf(fhex"\n", mem);
    if(mem)
        varset("$lastalloc", mem, true);
    dbggetprivateusage(fdProcessInfo->hProcess, true);
    memupdatemap(fdProcessInfo->hProcess);
    GuiUpdateMemoryView();
    varset("$res", mem, false);
    return STATUS_CONTINUE;
}

CMDRESULT cbDebugFree(int argc, char* argv[])
{
    uint lastalloc;
    varget("$lastalloc", &lastalloc, 0, 0);
    char arg1[deflen] = ""; //addr
    uint addr = lastalloc;
    if(argget(*argv, arg1, 0, true))
    {
        if(!valfromstring(arg1, &addr, false))
            return STATUS_ERROR;
    }
    else if(!lastalloc)
    {
        dputs("lastalloc is zero, provide a page address");
        return STATUS_ERROR;
    }
    if(addr == lastalloc)
        varset("$lastalloc", (uint)0, true);
    bool ok = !!VirtualFreeEx(fdProcessInfo->hProcess, (void*)addr, 0, MEM_RELEASE);
    if(!ok)
        dputs("VirtualFreeEx failed");
    dbggetprivateusage(fdProcessInfo->hProcess, true);
    memupdatemap(fdProcessInfo->hProcess);
    GuiUpdateMemoryView();
    varset("$res", ok, false);
    return STATUS_CONTINUE;
}

CMDRESULT cbDebugMemset(int argc, char* argv[])
{
    char arg3[deflen] = ""; //size
    uint addr;
    uint value;
    uint size;
    if(argc < 3)
    {
        dputs("not enough arguments");
        return STATUS_ERROR;
    }
    if(!valfromstring(argv[1], &addr, false) or !valfromstring(argv[2], &value, false))
        return STATUS_ERROR;
    if(argget(*argv, arg3, 2, true))
    {
        if(!valfromstring(arg3, &size, false))
            return STATUS_ERROR;
    }
    else
    {
        uint base = memfindbaseaddr(addr, &size, true);
        if(!base)
        {
            dputs("invalid address specified");
            return STATUS_ERROR;
        }
        uint diff = addr - base;
        addr = base + diff;
        size -= diff;
    }
    BYTE fi = value & 0xFF;
    if(!Fill((void*)addr, size & 0xFFFFFFFF, &fi))
        dputs("memset failed");
    else
        dprintf("memory "fhex" (size: %.8X) set to %.2X\n", addr, size & 0xFFFFFFFF, value & 0xFF);
    return STATUS_CONTINUE;
}

CMDRESULT cbDebugBenchmark(int argc, char* argv[])
{
    uint addr = memfindbaseaddr(GetContextDataEx(hActiveThread, UE_CIP), 0);
    DWORD ticks = GetTickCount();
    char comment[MAX_COMMENT_SIZE] = "";
    for(uint i = addr; i < addr + 100000; i++)
    {
        commentset(i, "test", false);
        labelset(i, "test", false);
        bookmarkset(i, false);
        functionadd(i, i, false);
    }
    dprintf("%ums\n", GetTickCount() - ticks);
    return STATUS_CONTINUE;
}

CMDRESULT cbDebugPause(int argc, char* argv[])
{
    if(waitislocked(WAITID_RUN))
    {
        dputs("program is not running");
        return STATUS_ERROR;
    }
    dbgsetispausedbyuser(true);
    DebugBreakProcess(fdProcessInfo->hProcess);
    return STATUS_CONTINUE;
}

static DWORD WINAPI scyllaThread(void* lpParam)
{
    typedef INT (WINAPI * SCYLLASTARTGUI)(DWORD pid, HINSTANCE mod);
    SCYLLASTARTGUI ScyllaStartGui = 0;
    HINSTANCE hScylla = LoadLibraryW(L"Scylla.dll");
    if(!hScylla)
    {
        dputs("error loading Scylla.dll!");
        bScyllaLoaded = false;
        FreeLibrary(hScylla);
        return 0;
    }
    ScyllaStartGui = (SCYLLASTARTGUI)GetProcAddress(hScylla, "ScyllaStartGui");
    if(!ScyllaStartGui)
    {
        dputs("could not find export 'ScyllaStartGui' inside Scylla.dll");
        bScyllaLoaded = false;
        FreeLibrary(hScylla);
        return 0;
    }
    if(dbgisdll())
        ScyllaStartGui(fdProcessInfo->dwProcessId, (HINSTANCE)dbgdebuggedbase());
    else
        ScyllaStartGui(fdProcessInfo->dwProcessId, 0);
    FreeLibrary(hScylla);
    bScyllaLoaded = false;
    return 0;
}

CMDRESULT cbDebugStartScylla(int argc, char* argv[])
{
    if(bScyllaLoaded)
    {
        dputs("Scylla is already loaded");
        return STATUS_ERROR;
    }
    bScyllaLoaded = true;
    CloseHandle(CreateThread(0, 0, scyllaThread, 0, 0, 0));
    return STATUS_CONTINUE;
}

CMDRESULT cbDebugAttach(int argc, char* argv[])
{
    if(argc < 2)
    {
        dputs("not enough arguments!");
        return STATUS_ERROR;
    }
    uint pid = 0;
    if(!valfromstring(argv[1], &pid, false))
        return STATUS_ERROR;
    if(argc > 2)
    {
        uint eventHandle = 0;
        if(!valfromstring(argv[2], &eventHandle, false))
            return STATUS_ERROR;
        dbgsetattachevent((HANDLE)eventHandle);
    }
    if(DbgIsDebugging())
        DbgCmdExecDirect("stop");
    Handle hProcess = TitanOpenProcess(PROCESS_ALL_ACCESS, false, (DWORD)pid);
    if(!hProcess)
    {
        dprintf("could not open process %X!\n", pid);
        return STATUS_ERROR;
    }
    BOOL wow64 = false, mewow64 = false;
    if(!IsWow64Process(hProcess, &wow64) or !IsWow64Process(GetCurrentProcess(), &mewow64))
    {
        dputs("IsWow64Process failed!");
        return STATUS_ERROR;
    }
    if((mewow64 and !wow64) or (!mewow64 and wow64))
    {
#ifdef _WIN64
        dputs("Use x32_dbg to debug this process!");
#else
        dputs("Use x64_dbg to debug this process!");
#endif // _WIN64
        return STATUS_ERROR;
    }
    wchar_t wszFileName[MAX_PATH] = L"";
    if(!GetModuleFileNameExW(hProcess, 0, wszFileName, MAX_PATH))
    {
        dprintf("could not get module filename %X!\n", pid);
        return STATUS_ERROR;
    }
    strcpy_s(szFileName, StringUtils::Utf16ToUtf8(wszFileName).c_str());
    CloseHandle(CreateThread(0, 0, threadAttachLoop, (void*)pid, 0, 0));
    return STATUS_CONTINUE;
}

CMDRESULT cbDebugDetach(int argc, char* argv[])
{
    unlock(WAITID_RUN); //run
    dbgsetisdetachedbyuser(true); //detach when paused
    StepInto((void*)cbDetach);
    DebugBreakProcess(fdProcessInfo->hProcess);
    return STATUS_CONTINUE;
}

CMDRESULT cbDebugDump(int argc, char* argv[])
{
    if(argc < 2)
    {
        dputs("not enough arguments!");
        return STATUS_ERROR;
    }
    duint addr = 0;
    if(!valfromstring(argv[1], &addr))
    {
        dprintf("invalid address \"%s\"!\n", argv[1]);
        return STATUS_ERROR;
    }
    GuiDumpAt(addr);
    return STATUS_CONTINUE;
}

CMDRESULT cbDebugStackDump(int argc, char* argv[])
{
    duint addr = 0;
    if(argc < 2)
        addr = GetContextDataEx(hActiveThread, UE_CSP);
    else if(!valfromstring(argv[1], &addr))
    {
        dprintf("invalid address \"%s\"!\n", argv[1]);
        return STATUS_ERROR;
    }
    duint csp = GetContextDataEx(hActiveThread, UE_CSP);
    duint size = 0;
    duint base = memfindbaseaddr(csp, &size);
    if(base && addr >= base && addr < (base + size))
        GuiStackDumpAt(addr, csp);
    else
        dputs("invalid stack address!");
    return STATUS_CONTINUE;
}

CMDRESULT cbDebugContinue(int argc, char* argv[])
{
    if(argc < 2)
    {
        SetNextDbgContinueStatus(DBG_CONTINUE);
        dputs("exception will be swallowed");
    }
    else
    {
        SetNextDbgContinueStatus(DBG_EXCEPTION_NOT_HANDLED);
        dputs("exception will be thrown in the program");
    }
    return STATUS_CONTINUE;
}

CMDRESULT cbDebugBpDll(int argc, char* argv[])
{
    if(argc < 2)
    {
        dputs("not enough arguments!");
        return STATUS_ERROR;
    }
    DWORD type = UE_ON_LIB_ALL;
    if(argc > 2)
    {
        switch(*argv[2])
        {
        case 'l':
            type = UE_ON_LIB_LOAD;
            break;
        case 'u':
            type = UE_ON_LIB_UNLOAD;
            break;
        }
    }
    bool singleshoot = true;
    if(argc > 3)
        singleshoot = false;
    LibrarianSetBreakPoint(argv[1], type, singleshoot, (void*)cbLibrarianBreakpoint);
    dprintf("dll breakpoint set on \"%s\"!\n", argv[1]);
    return STATUS_CONTINUE;
}

CMDRESULT cbDebugBcDll(int argc, char* argv[])
{
    if(argc < 2)
    {
        dputs("not enough arguments");
        return STATUS_ERROR;
    }
    if(!LibrarianRemoveBreakPoint(argv[1], UE_ON_LIB_ALL))
    {
        dputs("failed to remove dll breakpoint...");
        return STATUS_ERROR;
    }
    dputs("dll breakpoint removed!");
    return STATUS_CONTINUE;
}
CMDRESULT cbDebugAnalyse(int argc, char* argv[])
{

    fa::FunctionDB* db = new fa::FunctionDB();
    dputs("init analysis");
    uint cipAddr = GetContextData(UE_CIP);
    uint oep = modentryfromaddr(cipAddr);
    if(!oep)
        oep = cipAddr;

    uint size;
    uint base = memfindbaseaddr(cipAddr, &size);
    if(!base)
    {
        dprintf("invalid address "fhex"!\n", base);
        return STATUS_ERROR;
    }

    dprintf("start analysis, assuming oep="fhex", baseaddr="fhex", size="fhex"!\n", oep, base, size);


    //     tr4ce::ApiDB* db = new tr4ce::ApiDB();
    fa::AnalysisRunner AR(cipAddr, base, size, db);
    AR.start();
    //     AR.setFunctionInformation(db);
    //     AR.start();


    //GuiAnalyseCode(base, size);
    return STATUS_CONTINUE;
}

CMDRESULT cbDebugSwitchthread(int argc, char* argv[])
{
    uint threadid = fdProcessInfo->dwThreadId; //main thread
    if(argc > 1)
        if(!valfromstring(argv[1], &threadid, false))
            return STATUS_ERROR;
    if(!threadisvalid((DWORD)threadid)) //check if the thread is valid
    {
        dprintf("invalid thread %X\n", threadid);
        return STATUS_ERROR;
    }
    //switch thread
    hActiveThread = threadgethandle((DWORD)threadid);
    DebugUpdateGui(GetContextDataEx(hActiveThread, UE_CIP), true);
    dputs("thread switched!");
    return STATUS_CONTINUE;
}

CMDRESULT cbDebugSuspendthread(int argc, char* argv[])
{
    uint threadid = fdProcessInfo->dwThreadId;
    if(argc > 1)
        if(!valfromstring(argv[1], &threadid, false))
            return STATUS_ERROR;
    if(!threadisvalid((DWORD)threadid)) //check if the thread is valid
    {
        dprintf("invalid thread %X\n", threadid);
        return STATUS_ERROR;
    }
    //suspend thread
    if(SuspendThread(threadgethandle((DWORD)threadid)) == -1)
    {
        dputs("error suspending thread");
        return STATUS_ERROR;
    }
    dputs("thread suspended");
    GuiUpdateAllViews();
    return STATUS_CONTINUE;
}

CMDRESULT cbDebugResumethread(int argc, char* argv[])
{
    uint threadid = fdProcessInfo->dwThreadId;
    if(argc > 1)
        if(!valfromstring(argv[1], &threadid, false))
            return STATUS_ERROR;
    if(!threadisvalid((DWORD)threadid)) //check if the thread is valid
    {
        dprintf("invalid thread %X\n", threadid);
        return STATUS_ERROR;
    }
    //resume thread
    if(ResumeThread(threadgethandle((DWORD)threadid)) == -1)
    {
        dputs("error resuming thread");
        return STATUS_ERROR;
    }
    dputs("thread resumed!");
    GuiUpdateAllViews();
    return STATUS_CONTINUE;
}

CMDRESULT cbDebugKillthread(int argc, char* argv[])
{
    uint threadid = fdProcessInfo->dwThreadId;
    if(argc > 1)
        if(!valfromstring(argv[1], &threadid, false))
            return STATUS_ERROR;
    uint exitcode = 0;
    if(argc > 2)
        if(!valfromstring(argv[2], &exitcode, false))
            return STATUS_ERROR;
    if(!threadisvalid((DWORD)threadid)) //check if the thread is valid
    {
        dprintf("invalid thread %X\n", threadid);
        return STATUS_ERROR;
    }
    //terminate thread
    if(TerminateThread(threadgethandle((DWORD)threadid), (DWORD)exitcode) != 0)
    {
        GuiUpdateAllViews();
        dputs("thread terminated");
        return STATUS_CONTINUE;
    }
    dputs("error terminating thread!");
    return STATUS_ERROR;
}

CMDRESULT cbDebugSuspendAllThreads(int argc, char* argv[])
{
    int threadCount = threadgetcount();
    int suspendedCount = threadsuspendall();
    dprintf("%d/%d thread(s) suspended\n", suspendedCount, threadCount);
    GuiUpdateAllViews();
    return STATUS_CONTINUE;
}

CMDRESULT cbDebugResumeAllThreads(int argc, char* argv[])
{
    int threadCount = threadgetcount();
    int resumeCount = threadresumeall();
    dprintf("%d/%d thread(s) resumed\n", resumeCount, threadCount);
    GuiUpdateAllViews();
    return STATUS_CONTINUE;
}

CMDRESULT cbDebugSetPriority(int argc, char* argv[])
{
    if(argc < 3)
    {
        dputs("not enough arguments!");
        return STATUS_ERROR;
    }
    uint threadid;
    if(!valfromstring(argv[1], &threadid, false))
        return STATUS_ERROR;
    uint priority;
    if(!valfromstring(argv[2], &priority))
    {
        if(_strcmpi(argv[2], "Normal") == 0)
            priority = THREAD_PRIORITY_NORMAL;
        else if(_strcmpi(argv[2], "AboveNormal") == 0)
            priority = THREAD_PRIORITY_ABOVE_NORMAL;
        else if(_strcmpi(argv[2], "TimeCritical") == 0)
            priority = THREAD_PRIORITY_TIME_CRITICAL;
        else if(_strcmpi(argv[2], "Idle") == 0)
            priority = THREAD_PRIORITY_IDLE;
        else if(_strcmpi(argv[2], "BelowNormal") == 0)
            priority = THREAD_PRIORITY_BELOW_NORMAL;
        else if(_strcmpi(argv[2], "Highest") == 0)
            priority = THREAD_PRIORITY_HIGHEST;
        else if(_strcmpi(argv[2], "Lowest") == 0)
            priority = THREAD_PRIORITY_LOWEST;
        else
        {
            dputs("unknown priority value, read the help!");
            return STATUS_ERROR;
        }
    }
    else
    {
        switch(priority) //check if the priority value is valid
        {
        case THREAD_PRIORITY_NORMAL:
        case THREAD_PRIORITY_ABOVE_NORMAL:
        case THREAD_PRIORITY_TIME_CRITICAL:
        case THREAD_PRIORITY_IDLE:
        case THREAD_PRIORITY_BELOW_NORMAL:
        case THREAD_PRIORITY_HIGHEST:
        case THREAD_PRIORITY_LOWEST:
            break;
        default:
            dputs("unknown priority value, read the help!");
            return STATUS_ERROR;
        }
    }
    if(!threadisvalid((DWORD)threadid)) //check if the thread is valid
    {
        dprintf("invalid thread %X\n", threadid);
        return STATUS_ERROR;
    }
    //set thread priority
    if(SetThreadPriority(threadgethandle((DWORD)threadid), (int)priority) == 0)
    {
        dputs("error setting thread priority");
        return STATUS_ERROR;
    }
    dputs("thread priority changed!");
    GuiUpdateAllViews();
    return STATUS_CONTINUE;
}

CMDRESULT cbDebugEnableHardwareBreakpoint(int argc, char* argv[])
{
    char arg1[deflen] = "";
    DWORD drx = 0;
    if(!GetUnusedHardwareBreakPointRegister(&drx))
    {
        dputs("you can only set 4 hardware breakpoints");
        return STATUS_ERROR;
    }
    if(!argget(*argv, arg1, 0, true)) //enable all hardware breakpoints
    {
        if(!bpgetcount(BPHARDWARE))
        {
            dputs("no hardware breakpoints to enable!");
            return STATUS_CONTINUE;
        }
        if(!bpenumall(cbEnableAllHardwareBreakpoints)) //at least one enable failed
            return STATUS_ERROR;
        dputs("all hardware breakpoints enabled!");
        GuiUpdateAllViews();
        return STATUS_CONTINUE;
    }
    BREAKPOINT found;
    uint addr = 0;
    if(!valfromstring(arg1, &addr) or !bpget(addr, BPHARDWARE, 0, &found)) //invalid hardware breakpoint
    {
        dprintf("no such hardware breakpoint \"%s\"\n", arg1);
        return STATUS_ERROR;
    }
    if(found.enabled)
    {
        dputs("hardware breakpoint already enabled!");
        GuiUpdateAllViews();
        return STATUS_CONTINUE;
    }
    TITANSETDRX(found.titantype, drx);
    bpsettitantype(found.addr, BPHARDWARE, found.titantype);
    if(!bpenable(found.addr, BPHARDWARE, true) or !SetHardwareBreakPoint(found.addr, drx, TITANGETTYPE(found.titantype), TITANGETSIZE(found.titantype), (void*)cbHardwareBreakpoint))
    {
        dprintf("could not enable hardware breakpoint "fhex"\n", found.addr);
        return STATUS_ERROR;
    }
    dputs("hardware breakpoint enabled!");
    GuiUpdateAllViews();
    return STATUS_CONTINUE;
}

CMDRESULT cbDebugDisableHardwareBreakpoint(int argc, char* argv[])
{
    char arg1[deflen] = "";
    if(!argget(*argv, arg1, 0, true)) //delete all hardware breakpoints
    {
        if(!bpgetcount(BPHARDWARE))
        {
            dputs("no hardware breakpoints to disable!");
            return STATUS_CONTINUE;
        }
        if(!bpenumall(cbDisableAllHardwareBreakpoints)) //at least one deletion failed
            return STATUS_ERROR;
        dputs("all hardware breakpoints disabled!");
        GuiUpdateAllViews();
        return STATUS_CONTINUE;
    }
    BREAKPOINT found;
    uint addr = 0;
    if(!valfromstring(arg1, &addr) or !bpget(addr, BPHARDWARE, 0, &found)) //invalid hardware breakpoint
    {
        dprintf("no such hardware breakpoint \"%s\"\n", arg1);
        return STATUS_ERROR;
    }
    if(!found.enabled)
    {
        dputs("hardware breakpoint already disabled!");
        return STATUS_CONTINUE;
    }
    if(!bpenable(found.addr, BPHARDWARE, false) or !DeleteHardwareBreakPoint(TITANGETDRX(found.titantype)))
    {
        dprintf("could not disable hardware breakpoint "fhex"\n", found.addr);
        return STATUS_ERROR;
    }
    dputs("hardware breakpoint disabled!");
    GuiUpdateAllViews();
    return STATUS_CONTINUE;
}

CMDRESULT cbDebugEnableMemoryBreakpoint(int argc, char* argv[])
{
    char arg1[deflen] = "";
    DWORD drx = 0;
    if(!GetUnusedHardwareBreakPointRegister(0))
    {
        dputs("you can only set 4 hardware breakpoints");
        return STATUS_ERROR;
    }
    if(!argget(*argv, arg1, 0, true)) //enable all memory breakpoints
    {
        if(!bpgetcount(BPMEMORY))
        {
            dputs("no hardware breakpoints to enable!");
            return STATUS_CONTINUE;
        }
        if(!bpenumall(cbEnableAllHardwareBreakpoints)) //at least one enable failed
            return STATUS_ERROR;
        dputs("all memory breakpoints enabled!");
        GuiUpdateAllViews();
        return STATUS_CONTINUE;
    }
    BREAKPOINT found;
    uint addr = 0;
    if(!valfromstring(arg1, &addr) or !bpget(addr, BPMEMORY, 0, &found)) //invalid memory breakpoint
    {
        dprintf("no such memory breakpoint \"%s\"\n", arg1);
        return STATUS_ERROR;
    }
    if(found.enabled)
    {
        dputs("hardware memory already enabled!");
        GuiUpdateAllViews();
        return STATUS_CONTINUE;
    }
    uint size = 0;
    memfindbaseaddr(found.addr, &size);
    if(!bpenable(found.addr, BPMEMORY, true) or !SetMemoryBPXEx(found.addr, size, found.titantype, !found.singleshoot, (void*)cbMemoryBreakpoint))
    {
        dprintf("could not enable memory breakpoint "fhex"\n", found.addr);
        return STATUS_ERROR;
    }
    dputs("memory breakpoint enabled!");
    GuiUpdateAllViews();
    return STATUS_CONTINUE;
}

CMDRESULT cbDebugDisableMemoryBreakpoint(int argc, char* argv[])
{
    char arg1[deflen] = "";
    if(!argget(*argv, arg1, 0, true)) //delete all memory breakpoints
    {
        if(!bpgetcount(BPMEMORY))
        {
            dputs("no memory breakpoints to disable!");
            return STATUS_CONTINUE;
        }
        if(!bpenumall(cbDisableAllMemoryBreakpoints)) //at least one deletion failed
            return STATUS_ERROR;
        dputs("all memory breakpoints disabled!");
        GuiUpdateAllViews();
        return STATUS_CONTINUE;
    }
    BREAKPOINT found;
    uint addr = 0;
    if(!valfromstring(arg1, &addr) or !bpget(addr, BPMEMORY, 0, &found)) //invalid memory breakpoint
    {
        dprintf("no such memory breakpoint \"%s\"\n", arg1);
        return STATUS_ERROR;
    }
    if(!found.enabled)
    {
        dputs("memory breakpoint already disabled!");
        return STATUS_CONTINUE;
    }
    uint size = 0;
    memfindbaseaddr(found.addr, &size);
    if(!bpenable(found.addr, BPMEMORY, false) or !RemoveMemoryBPX(found.addr, size))
    {
        dprintf("could not disable memory breakpoint "fhex"\n", found.addr);
        return STATUS_ERROR;
    }
    dputs("memory breakpoint disabled!");
    GuiUpdateAllViews();
    return STATUS_CONTINUE;
}

CMDRESULT cbDebugDownloadSymbol(int argc, char* argv[])
{
    char szDefaultStore[MAX_SETTING_SIZE] = "";
    const char* szSymbolStore = szDefaultStore;
    if(!BridgeSettingGet("Symbols", "DefaultStore", szDefaultStore)) //get default symbol store from settings
    {
        strcpy(szDefaultStore, "http://msdl.microsoft.com/download/symbols");
        BridgeSettingSet("Symbols", "DefaultStore", szDefaultStore);
    }
    if(argc < 2) //no arguments
    {
        symdownloadallsymbols(szSymbolStore); //download symbols for all modules
        GuiSymbolRefreshCurrent();
        dputs("done! See symbol log for more information");
        return STATUS_CONTINUE;
    }
    //get some module information
    uint modbase = modbasefromname(argv[1]);
    if(!modbase)
    {
        dprintf("invalid module \"%s\"!\n", argv[1]);
        return STATUS_ERROR;
    }
    wchar_t wszModulePath[MAX_PATH] = L"";
    if(!GetModuleFileNameExW(fdProcessInfo->hProcess, (HMODULE)modbase, wszModulePath, MAX_PATH))
    {
        dputs("GetModuleFileNameExA failed!");
        return STATUS_ERROR;
    }
    char szModulePath[MAX_PATH] = "";
    strcpy_s(szModulePath, StringUtils::Utf16ToUtf8(wszModulePath).c_str());
    char szOldSearchPath[MAX_PATH] = "";
    if(!SymGetSearchPath(fdProcessInfo->hProcess, szOldSearchPath, MAX_PATH)) //backup current search path
    {
        dputs("SymGetSearchPath failed!");
        return STATUS_ERROR;
    }
    char szServerSearchPath[MAX_PATH * 2] = "";
    if(argc > 2)
        szSymbolStore = argv[2];
    sprintf_s(szServerSearchPath, "SRV*%s*%s", szSymbolCachePath, szSymbolStore);
    if(!SymSetSearchPath(fdProcessInfo->hProcess, szServerSearchPath)) //set new search path
    {
        dputs("SymSetSearchPath (1) failed!");
        return STATUS_ERROR;
    }
    if(!SymUnloadModule64(fdProcessInfo->hProcess, (DWORD64)modbase)) //unload module
    {
        SymSetSearchPath(fdProcessInfo->hProcess, szOldSearchPath);
        dputs("SymUnloadModule64 failed!");
        return STATUS_ERROR;
    }
    if(!SymLoadModuleEx(fdProcessInfo->hProcess, 0, szModulePath, 0, (DWORD64)modbase, 0, 0, 0)) //load module
    {
        dputs("SymLoadModuleEx failed!");
        SymSetSearchPath(fdProcessInfo->hProcess, szOldSearchPath);
        return STATUS_ERROR;
    }
    if(!SymSetSearchPath(fdProcessInfo->hProcess, szOldSearchPath))
    {
        dputs("SymSetSearchPath (2) failed!");
        return STATUS_ERROR;
    }
    GuiSymbolRefreshCurrent();
    dputs("done! See symbol log for more information");
    return STATUS_CONTINUE;
}

CMDRESULT cbDebugGetJITAuto(int argc, char* argv[])
{
    bool jit_auto = false;
    arch actual_arch = invalid;

    if(argc == 1)
    {
        if(!dbggetjitauto(&jit_auto, notfound, & actual_arch, NULL))
        {
            dprintf("Error getting JIT auto %s\n", (actual_arch == x64) ? "x64" : "x32");
            return STATUS_ERROR;
        }
    }
    else if(argc == 2)
    {
        readwritejitkey_error_t rw_error;
        if(_strcmpi(argv[1], "x64") == 0)
            actual_arch = x64;
        else if(_strcmpi(argv[1], "x32") == 0)
            actual_arch = x32;
        else
        {
            dputs("Unknown JIT auto entry type. Use x64 or x32 as parameter.");
            return STATUS_ERROR;
        }

        if(!dbggetjitauto(& jit_auto, actual_arch, NULL, & rw_error))
        {
            if(rw_error == ERROR_RW_NOTWOW64)
                dprintf("Error using x64 arg the debugger is not a WOW64 process\n");
            else
                dprintf("Error getting JIT auto %s\n", argv[1]);
            return STATUS_ERROR;
        }
    }
    else
    {
        dputs("Unknown JIT auto entry type. Use x64 or x32 as parameter");
    }

    dprintf("JIT auto %s: %s\n", (actual_arch == x64) ? "x64" : "x32", jit_auto ? "ON" : "OFF");

    return STATUS_CONTINUE;
}

CMDRESULT cbDebugSetJITAuto(int argc, char* argv[])
{
    arch actual_arch;
    bool set_jit_auto;
    if(!IsProcessElevated())
    {
        dprintf("Error run the debugger as Admin to setjitauto\n");
        return STATUS_ERROR;
    }
    if(argc < 2)
    {
        dprintf("Error setting JIT Auto. Use ON:1 or OFF:0 arg or x64/x32, ON:1 or OFF:0.\n");
        return STATUS_ERROR;
    }
    else if(argc == 2)
    {
        if(_strcmpi(argv[1], "1") == 0 || _strcmpi(argv[1], "ON") == 0)
            set_jit_auto = true;
        else if(_strcmpi(argv[1], "0") == 0 || _strcmpi(argv[1], "OFF") == 0)
            set_jit_auto = false;
        else
        {
            dputs("Error unknown parameters. Use ON:1 or OFF:0");
            return STATUS_ERROR;
        }

        if(!dbgsetjitauto(set_jit_auto, notfound, & actual_arch, NULL))
        {
            dprintf("Error setting JIT auto %s\n", (actual_arch == x64) ? "x64" : "x32");
            return STATUS_ERROR;
        }
    }
    else if(argc == 3)
    {
        readwritejitkey_error_t rw_error;
        actual_arch = x64;

        if(_strcmpi(argv[1], "x64") == 0)
            actual_arch = x64;
        else if(_strcmpi(argv[1], "x32") == 0)
            actual_arch = x32;
        else
        {
            dputs("Unknown JIT auto entry type. Use x64 or x32 as parameter");
            return STATUS_ERROR;
        }

        if(_strcmpi(argv[2], "1") == 0 || _strcmpi(argv[2], "ON") == 0)
            set_jit_auto = true;
        else if(_strcmpi(argv[2], "0") == 0 || _strcmpi(argv[2], "OFF") == 0)
            set_jit_auto = false;
        else
        {
            return STATUS_ERROR;
            dputs("Error unknown parameters. Use x86 or x64 and ON:1 or OFF:0\n");
        }

        if(!dbgsetjitauto(set_jit_auto, actual_arch, NULL, & rw_error))
        {
            if(rw_error == ERROR_RW_NOTWOW64)
                dprintf("Error using x64 arg the debugger is not a WOW64 process\n");
            else

                dprintf("Error getting JIT auto %s\n", (actual_arch == x64) ? "x64" : "x32");
            return STATUS_ERROR;
        }
    }
    else
    {
        dputs("Error unknown parameters use x86 or x64, ON/1 or OFF/0\n");
        return STATUS_ERROR;
    }

    dprintf("New JIT auto %s: %s\n", (actual_arch == x64) ? "x64" : "x32", set_jit_auto ? "ON" : "OFF");

    return STATUS_CONTINUE;
}


CMDRESULT cbDebugSetJIT(int argc, char* argv[])
{
    arch actual_arch = invalid;
    char* jit_debugger_cmd = "";
    char oldjit[MAX_SETTING_SIZE] = "";
    char path[JIT_ENTRY_DEF_SIZE];
    if(!IsProcessElevated())
    {
        dprintf("Error run the debugger as Admin to setjit\n");
        return STATUS_ERROR;
    }
    if(argc < 2)
    {
        dbggetdefjit(path);

        jit_debugger_cmd = path;
        if(!dbgsetjit(jit_debugger_cmd, notfound, & actual_arch, NULL))
        {
            dprintf("Error setting JIT %s\n", (actual_arch == x64) ? "x64" : "x32");
            return STATUS_ERROR;
        }
    }
    else if(argc == 2)
    {
        if(!_strcmpi(argv[1], "old"))
        {
            jit_debugger_cmd = oldjit;
            if(!BridgeSettingGet("JIT", "Old", jit_debugger_cmd))
            {
                dputs("Error there is no old JIT entry stored.");
                return STATUS_ERROR;
            }

            if(!dbgsetjit(jit_debugger_cmd, notfound, & actual_arch, NULL))
            {
                dprintf("Error setting JIT %s\n", (actual_arch == x64) ? "x64" : "x32");
                return STATUS_ERROR;
            }
        }
        else if(!_strcmpi(argv[1], "oldsave"))
        {
            char path[JIT_ENTRY_DEF_SIZE];
            dbggetdefjit(path);
            char get_entry[JIT_ENTRY_MAX_SIZE] = "";
            bool get_last_jit = true;

            if(!dbggetjit(get_entry, notfound, & actual_arch, NULL))
                get_last_jit = false;
            else
                strcpy_s(oldjit, get_entry);

            jit_debugger_cmd = path;
            if(!dbgsetjit(jit_debugger_cmd, notfound, & actual_arch, NULL))
            {
                dprintf("Error setting JIT %s\n", (actual_arch == x64) ? "x64" : "x32");
                return STATUS_ERROR;
            }
            if(get_last_jit)
            {
                if(_stricmp(oldjit, path))
                    BridgeSettingSet("JIT", "Old", oldjit);
            }
        }
        else if(!_strcmpi(argv[1], "restore"))
        {
            jit_debugger_cmd = oldjit;

            if(!BridgeSettingGet("JIT", "Old", jit_debugger_cmd))
            {
                dputs("Error there is no old JIT entry stored.");
                return STATUS_ERROR;
            }

            if(!dbgsetjit(jit_debugger_cmd, notfound, & actual_arch, NULL))
            {
                dprintf("Error setting JIT %s\n", (actual_arch == x64) ? "x64" : "x32");
                return STATUS_ERROR;
            }
            BridgeSettingSet("JIT", 0, 0);
        }
        else
        {
            jit_debugger_cmd = argv[1];
            if(!dbgsetjit(jit_debugger_cmd, notfound, & actual_arch, NULL))
            {
                dprintf("Error setting JIT %s\n", (actual_arch == x64) ? "x64" : "x32");
                return STATUS_ERROR;
            }
        }
    }
    else if(argc == 3)
    {
        readwritejitkey_error_t rw_error;

        if(!_strcmpi(argv[1], "old"))
        {
            BridgeSettingSet("JIT", "Old", argv[2]);

            dprintf("New OLD JIT stored: %s\n", argv[2]);

            return STATUS_CONTINUE;
        }

        else if(_strcmpi(argv[1], "x64") == 0)
            actual_arch = x64;
        else if(_strcmpi(argv[1], "x32") == 0)
            actual_arch = x32;
        else
        {
            dputs("Unknown JIT entry type. Use OLD, x64 or x32 as parameter.");
            return STATUS_ERROR;
        }

        jit_debugger_cmd = argv[2];
        if(!dbgsetjit(jit_debugger_cmd, actual_arch, NULL, & rw_error))
        {
            if(rw_error == ERROR_RW_NOTWOW64)
                dprintf("Error using x64 arg. The debugger is not a WOW64 process\n");
            else
                dprintf("Error setting JIT %s\n", (actual_arch == x64) ? "x64" : "x32");
            return STATUS_ERROR;
        }
    }
    else
    {
        dputs("Error unknown parameters. Use old, oldsave, restore, x86 or x64 as parameter.");
        return STATUS_ERROR;
    }

    dprintf("New JIT %s: %s\n", (actual_arch == x64) ? "x64" : "x32", jit_debugger_cmd);

    return STATUS_CONTINUE;
}

CMDRESULT cbDebugGetJIT(int argc, char* argv[])
{
    char get_entry[JIT_ENTRY_MAX_SIZE] = "";
    arch actual_arch;

    if(argc < 2)
    {
        if(!dbggetjit(get_entry, notfound, & actual_arch, NULL))
        {
            dprintf("Error getting JIT %s\n", (actual_arch == x64) ? "x64" : "x32");
            return STATUS_ERROR;
        }
    }
    else
    {
        readwritejitkey_error_t rw_error;
        char oldjit[MAX_SETTING_SIZE] = "";
        if(_strcmpi(argv[1], "OLD") == 0)
        {
            if(!BridgeSettingGet("JIT", "Old", (char*) & oldjit))
            {
                dputs("Error: there is not an OLD JIT entry stored yet.");
                return STATUS_ERROR;
            }
            else
            {
                dprintf("OLD JIT entry stored: %s\n", oldjit);
                return STATUS_CONTINUE;
            }
        }
        else if(_strcmpi(argv[1], "x64") == 0)
            actual_arch = x64;
        else if(_strcmpi(argv[1], "x32") == 0)
            actual_arch = x32;
        else
        {
            dputs("Unknown JIT entry type. Use OLD, x64 or x32 as parameter.");
            return STATUS_ERROR;
        }

        if(!dbggetjit(get_entry, actual_arch, NULL, & rw_error))
        {
            if(rw_error == ERROR_RW_NOTWOW64)
                dprintf("Error using x64 arg. The debugger is not a WOW64 process\n");
            else
                dprintf("Error getting JIT %s\n", argv[1]);
            return STATUS_ERROR;
        }
    }

    dprintf("JIT %s: %s\n", (actual_arch == x64) ? "x64" : "x32", get_entry);

    return STATUS_CONTINUE;
}

CMDRESULT cbDebugGetPageRights(int argc, char* argv[])
{
    uint addr = 0;
    char rights[RIGHTS_STRING_SIZE];

    if(argc != 2 || !valfromstring(argv[1], &addr))
    {
        dprintf("Error: using an address as arg1\n");
        return STATUS_ERROR;
    }

    if(!dbggetpagerights(addr, rights))
    {
        dprintf("Error getting rights of page: %s\n", argv[1]);
        return STATUS_ERROR;
    }

    dprintf("Page: "fhex", Rights: %s\n", addr, rights);

    return STATUS_CONTINUE;
}

CMDRESULT cbDebugSetPageRights(int argc, char* argv[])
{
    uint addr = 0;
    char rights[RIGHTS_STRING_SIZE];

    if(argc < 3 || !valfromstring(argv[1], &addr))
    {
        dprintf("Error: using an address as arg1 and as arg2: Execute, ExecuteRead, ExecuteReadWrite, ExecuteWriteCopy, NoAccess, ReadOnly, ReadWrite, WriteCopy. You can add a G at first for add PAGE GUARD, example: GReadOnly\n");
        return STATUS_ERROR;
    }

    if(!dbgsetpagerights(addr, argv[2]))
    {
        dprintf("Error: Set rights of "fhex" with Rights: %s\n", addr, argv[2]);
        return STATUS_ERROR;
    }

    if(!dbggetpagerights(addr, rights))
    {
        dprintf("Error getting rights of page: %s\n", argv[1]);
        return STATUS_ERROR;
    }

    //update the memory map
    dbggetprivateusage(fdProcessInfo->hProcess, true);
    memupdatemap(fdProcessInfo->hProcess);
    GuiUpdateMemoryView();

    dprintf("New rights of "fhex": %s\n", addr, rights);

    return STATUS_CONTINUE;
}

CMDRESULT cbDebugLoadLib(int argc, char* argv[])
{
    if(argc < 2)
    {
        dprintf("Error: you must specify the name of the DLL to load\n");
        return STATUS_ERROR;
    }

    LoadLibThreadID = fdProcessInfo->dwThreadId;
    HANDLE LoadLibThread = threadgethandle((DWORD)LoadLibThreadID);

    DLLNameMem = VirtualAllocEx(fdProcessInfo->hProcess, NULL, strlen(argv[1]) + 1,  MEM_RESERVE | MEM_COMMIT, PAGE_READWRITE);
    ASMAddr = VirtualAllocEx(fdProcessInfo->hProcess, NULL, 0x1000,  MEM_RESERVE | MEM_COMMIT, PAGE_EXECUTE_READWRITE);

    if(!DLLNameMem || !ASMAddr)
    {
        dprintf("Error: couldn't allocate memory in debuggee");
        return STATUS_ERROR;
    }

    if(!memwrite(fdProcessInfo->hProcess, DLLNameMem, argv[1],  strlen(argv[1]), NULL))
    {
        dprintf("Error: couldn't write process memory");
        return STATUS_ERROR;
    }

    int size = 0;
    int counter = 0;
    uint LoadLibraryA = 0;
    char command[50] = "";
    char error[256] = "";

    GetFullContextDataEx(LoadLibThread, &backupctx);

    valfromstring("kernel32:LoadLibraryA", &LoadLibraryA, false);

    // Arch specific asm code
#ifdef _WIN64
    sprintf(command, "mov rcx, "fhex, DLLNameMem);
#else
    sprintf(command, "push "fhex, DLLNameMem);
#endif // _WIN64

    assembleat((uint)ASMAddr, command, &size, error, true);
    counter += size;

#ifdef _WIN64
    sprintf(command, "mov rax, "fhex, LoadLibraryA);
    assembleat((uint)ASMAddr + counter, command, &size, error, true);
    counter += size;
    sprintf(command, "call rax");
#else
    sprintf(command, "call "fhex, LoadLibraryA);
#endif // _WIN64

    assembleat((uint)ASMAddr + counter, command, &size, error, true);
    counter += size;

    SetContextDataEx(LoadLibThread, UE_CIP, (uint)ASMAddr);
    SetBPX((uint)ASMAddr + counter, UE_SINGLESHOOT | UE_BREAKPOINT_TYPE_INT3, (void*)cbLoadLibBPX);

    threadsuspendall();
    ResumeThread(LoadLibThread);

    unlock(WAITID_RUN);

    return STATUS_CONTINUE;
}

void cbLoadLibBPX()
{
    uint LibAddr = 0;
    HANDLE LoadLibThread = threadgethandle((DWORD)LoadLibThreadID);
#ifdef _WIN64
    LibAddr = GetContextDataEx(LoadLibThread, UE_RAX);
#else
    LibAddr = GetContextDataEx(LoadLibThread, UE_EAX);
#endif //_WIN64
    varset("$result", LibAddr, false);
    backupctx.eflags &= ~0x100;
    SetFullContextDataEx(LoadLibThread, &backupctx);
    VirtualFreeEx(fdProcessInfo->hProcess, DLLNameMem, 0, MEM_RELEASE);
    VirtualFreeEx(fdProcessInfo->hProcess, ASMAddr, 0, MEM_RELEASE);
    threadresumeall();
    //update GUI
    GuiSetDebugState(paused);
    DebugUpdateGui(GetContextDataEx(hActiveThread, UE_CIP), true);
    //lock
    lock(WAITID_RUN);
    SetForegroundWindow(GuiGetWindowHandle());
    PLUG_CB_PAUSEDEBUG pauseInfo;
    pauseInfo.reserved = 0;
    plugincbcall(CB_PAUSEDEBUG, &pauseInfo);
    wait(WAITID_RUN);
}

void showcommandlineerror(cmdline_error_t* cmdline_error)
{
    bool unkown = false;

    switch(cmdline_error->type)
    {
    case CMDL_ERR_ALLOC:
        dprintf("Error allocating memory for cmdline");
        break;
    case CMDL_ERR_CONVERTUNICODE:
        dprintf("Error converting UNICODE cmdline");
        break;
    case CMDL_ERR_READ_PEBBASE:
        dprintf("Error reading PEB base addres");
        break;
    case CMDL_ERR_READ_PROCPARM_CMDLINE:
        dprintf("Error reading PEB -> ProcessParameters -> CommandLine UNICODE_STRING");
        break;
    case CMDL_ERR_READ_PROCPARM_PTR:
        dprintf("Error reading PEB -> ProcessParameters pointer address");
        break;
    case CMDL_ERR_GET_PEB:
        dprintf("Error Getting remote PEB address");
        break;
    case CMDL_ERR_READ_GETCOMMANDLINEBASE:
        dprintf("Error Getting command line base address");
        break;
    case CMDL_ERR_CHECK_GETCOMMANDLINESTORED:
        dprintf("Error checking the pattern of the commandline stored");
        break;
    case CMDL_ERR_WRITE_GETCOMMANDLINESTORED:
        dprintf("Error writing the new command line stored");
        break;
    case CMDL_ERR_GET_GETCOMMANDLINE:
        dprintf("Error getting getcommandline");
        break;
    case CMDL_ERR_ALLOC_UNICODEANSI_COMMANDLINE:
        dprintf("Error allocating the page with UNICODE and ANSI command lines");
        break;
    case CMDL_ERR_WRITE_ANSI_COMMANDLINE:
        dprintf("Error writing the ANSI command line in the page");
        break;
    case CMDL_ERR_WRITE_UNICODE_COMMANDLINE:
        dprintf("Error writing the UNICODE command line in the page");
        break;
    case CMDL_ERR_WRITE_PEBUNICODE_COMMANDLINE:
        dprintf("Error writing command line UNICODE in PEB");
        break;
    default:
        unkown = true;
        dputs("Error getting cmdline");
        break;
    }

    if(!unkown)
    {
        if(cmdline_error->addr != 0)
            dprintf(" (Address: "fhex")", cmdline_error->addr);
        dputs("");
    }
}

CMDRESULT cbDebugGetCmdline(int argc, char* argv[])
{
    char* cmd_line;
    cmdline_error_t cmdline_error = {(cmdline_error_type_t) 0, 0};

    if(!dbggetcmdline(& cmd_line, & cmdline_error))
    {
        showcommandlineerror(& cmdline_error);
        return STATUS_ERROR;
    }

    dprintf("Command line: %s\n", cmd_line);

    efree(cmd_line);

    return STATUS_CONTINUE;
}

CMDRESULT cbDebugSetCmdline(int argc, char* argv[])
{
    cmdline_error_t cmdline_error = {(cmdline_error_type_t) 0, 0};

    if(argc != 2)
    {
        dputs("Error: write the arg1 with the new command line of the process debugged");
        return STATUS_ERROR;
    }

    if(!dbgsetcmdline(argv[1], &cmdline_error))
    {
        showcommandlineerror(&cmdline_error);
        return STATUS_ERROR;
    }

    //update the memory map
    dbggetprivateusage(fdProcessInfo->hProcess, true);
    memupdatemap(fdProcessInfo->hProcess);
    GuiUpdateMemoryView();

    dprintf("New command line: %s\n", argv[1]);

    return STATUS_CONTINUE;
}

CMDRESULT cbDebugSkip(int argc, char* argv[])
{
    SetNextDbgContinueStatus(DBG_CONTINUE); //swallow the exception
    uint cip = GetContextDataEx(hActiveThread, UE_CIP);
    BASIC_INSTRUCTION_INFO basicinfo;
    memset(&basicinfo, 0, sizeof(basicinfo));
    disasmfast(cip, &basicinfo);
    cip += basicinfo.size;
    SetContextDataEx(hActiveThread, UE_CIP, cip);
    DebugUpdateGui(cip, false); //update GUI
    return STATUS_CONTINUE;
}
<|MERGE_RESOLUTION|>--- conflicted
+++ resolved
@@ -1,2046 +1,2043 @@
-#include "debugger_commands.h"
-#include "console.h"
-#include "value.h"
-#include "thread.h"
-#include "memory.h"
-#include "threading.h"
-#include "variable.h"
-#include "argument.h"
-#include "plugin_loader.h"
-#include "simplescript.h"
-#include "symbolinfo.h"
-<<<<<<< HEAD
-#include "Analysis/AnalysisRunner.h"
-#include "Analysis/FunctionDB.h"
-=======
-#include "assemble.h"
-#include "disasm_fast.h"
->>>>>>> 4ce848d2
-
-static bool bScyllaLoaded = false;
-uint LoadLibThreadID;
-LPVOID DLLNameMem;
-LPVOID ASMAddr;
-TITAN_ENGINE_CONTEXT_t backupctx = { 0 };
-
-CMDRESULT cbDebugInit(int argc, char* argv[])
-{
-    if(DbgIsDebugging())
-        DbgCmdExecDirect("stop");
-
-    static char arg1[deflen] = "";
-    if(!argget(*argv, arg1, 0, false))
-        return STATUS_ERROR;
-    char szResolvedPath[MAX_PATH] = "";
-    if(ResolveShortcut(GuiGetWindowHandle(), StringUtils::Utf8ToUtf16(arg1).c_str(), szResolvedPath, _countof(szResolvedPath)))
-    {
-        dprintf("resolved shortcut \"%s\"->\"%s\"\n", arg1, szResolvedPath);
-        strcpy_s(arg1, szResolvedPath);
-    }
-    if(!FileExists(arg1))
-    {
-        dputs("file does not exist!");
-        return STATUS_ERROR;
-    }
-    HANDLE hFile = CreateFileW(StringUtils::Utf8ToUtf16(arg1).c_str(), GENERIC_READ, FILE_SHARE_READ, 0, OPEN_EXISTING, 0, 0);
-    if(hFile == INVALID_HANDLE_VALUE)
-    {
-        dputs("could not open file!");
-        return STATUS_ERROR;
-    }
-    GetFileNameFromHandle(hFile, arg1); //get full path of the file
-    CloseHandle(hFile);
-
-    //do some basic checks
-    switch(GetFileArchitecture(arg1))
-    {
-    case invalid:
-        dputs("invalid PE file!");
-        return STATUS_ERROR;
-#ifdef _WIN64
-    case x32:
-        dputs("use x32_dbg to debug this file!");
-#else //x86
-    case x64:
-        dputs("use x64_dbg to debug this file!");
-#endif //_WIN64
-        return STATUS_ERROR;
-    default:
-        break;
-    }
-
-    static char arg2[deflen] = "";
-    argget(*argv, arg2, 1, true);
-    char* commandline = 0;
-    if(strlen(arg2))
-        commandline = arg2;
-
-    char arg3[deflen] = "";
-    argget(*argv, arg3, 2, true);
-
-    static char currentfolder[deflen] = "";
-    strcpy(currentfolder, arg1);
-    int len = (int)strlen(currentfolder);
-    while(currentfolder[len] != '\\' and len != 0)
-        len--;
-    currentfolder[len] = 0;
-
-    if(DirExists(arg3))
-        strcpy(currentfolder, arg3);
-    //initialize
-    wait(WAITID_STOP); //wait for the debugger to stop
-    waitclear(); //clear waiting flags NOTE: thread-unsafe
-
-    static INIT_STRUCT init;
-    memset(&init, 0, sizeof(INIT_STRUCT));
-    init.exe = arg1;
-    init.commandline = commandline;
-    if(*currentfolder)
-        init.currentfolder = currentfolder;
-    CloseHandle(CreateThread(0, 0, threadDebugLoop, &init, 0, 0));
-    return STATUS_CONTINUE;
-}
-
-CMDRESULT cbStopDebug(int argc, char* argv[])
-{
-    scriptreset(); //reset the currently-loaded script
-    StopDebug();
-    unlock(WAITID_RUN);
-    wait(WAITID_STOP);
-    return STATUS_CONTINUE;
-}
-
-CMDRESULT cbDebugRun(int argc, char* argv[])
-{
-    if(!waitislocked(WAITID_RUN))
-    {
-        dputs("program is already running");
-        return STATUS_ERROR;
-    }
-    GuiSetDebugState(running);
-    unlock(WAITID_RUN);
-    PLUG_CB_RESUMEDEBUG callbackInfo;
-    callbackInfo.reserved = 0;
-    plugincbcall(CB_RESUMEDEBUG, &callbackInfo);
-    return STATUS_CONTINUE;
-}
-
-CMDRESULT cbDebugErun(int argc, char* argv[])
-{
-    if(waitislocked(WAITID_RUN))
-        dbgsetskipexceptions(true);
-    return cbDebugRun(argc, argv);
-}
-
-CMDRESULT cbDebugSetBPXOptions(int argc, char* argv[])
-{
-    char argtype[deflen] = "";
-    DWORD type = 0;
-    if(!argget(*argv, argtype, 0, false))
-        return STATUS_ERROR;
-    const char* a = 0;
-    uint setting_type;
-    if(strstr(argtype, "long"))
-    {
-        setting_type = 1; //break_int3long
-        a = "TYPE_LONG_INT3";
-        type = UE_BREAKPOINT_LONG_INT3;
-    }
-    else if(strstr(argtype, "ud2"))
-    {
-        setting_type = 2; //break_ud2
-        a = "TYPE_UD2";
-        type = UE_BREAKPOINT_UD2;
-    }
-    else if(strstr(argtype, "short"))
-    {
-        setting_type = 0; //break_int3short
-        a = "TYPE_INT3";
-        type = UE_BREAKPOINT_INT3;
-    }
-    else
-    {
-        dputs("invalid type specified!");
-        return STATUS_ERROR;
-    }
-    SetBPXOptions(type);
-    BridgeSettingSetUint("Engine", "BreakpointType", setting_type);
-    dprintf("default breakpoint type set to: %s\n", a);
-    return STATUS_CONTINUE;
-}
-
-CMDRESULT cbDebugSetBPX(int argc, char* argv[]) //bp addr [,name [,type]]
-{
-    char argaddr[deflen] = "";
-    if(!argget(*argv, argaddr, 0, false))
-        return STATUS_ERROR;
-    char argname[deflen] = "";
-    argget(*argv, argname, 1, true);
-    char argtype[deflen] = "";
-    bool has_arg2 = argget(*argv, argtype, 2, true);
-    if(!has_arg2 and (scmp(argname, "ss") or scmp(argname, "long") or scmp(argname, "ud2")))
-    {
-        strcpy(argtype, argname);
-        *argname = 0;
-    }
-    _strlwr(argtype);
-    uint addr = 0;
-    if(!valfromstring(argaddr, &addr))
-    {
-        dprintf("invalid addr: \"%s\"\n", argaddr);
-        return STATUS_ERROR;
-    }
-    int type = 0;
-    bool singleshoot = false;
-    if(strstr(argtype, "ss"))
-    {
-        type |= UE_SINGLESHOOT;
-        singleshoot = true;
-    }
-    else
-        type |= UE_BREAKPOINT;
-    if(strstr(argtype, "long"))
-        type |= UE_BREAKPOINT_TYPE_LONG_INT3;
-    else if(strstr(argtype, "ud2"))
-        type |= UE_BREAKPOINT_TYPE_UD2;
-    else if(strstr(argtype, "short"))
-        type |= UE_BREAKPOINT_TYPE_INT3;
-    short oldbytes;
-    const char* bpname = 0;
-    if(*argname)
-        bpname = argname;
-    if(bpget(addr, BPNORMAL, bpname, 0))
-    {
-        dputs("breakpoint already set!");
-        return STATUS_CONTINUE;
-    }
-    if(IsBPXEnabled(addr))
-    {
-        dprintf("error setting breakpoint at "fhex"! (IsBPXEnabled)\n", addr);
-        return STATUS_ERROR;
-    }
-    else if(!memread(fdProcessInfo->hProcess, (void*)addr, &oldbytes, sizeof(short), 0))
-    {
-        dprintf("error setting breakpoint at "fhex"! (memread)\n", addr);
-        return STATUS_ERROR;
-    }
-    else if(!bpnew(addr, true, singleshoot, oldbytes, BPNORMAL, type, bpname))
-    {
-        dprintf("error setting breakpoint at "fhex"! (bpnew)\n", addr);
-        return STATUS_ERROR;
-    }
-    else if(!SetBPX(addr, type, (void*)cbUserBreakpoint))
-    {
-        dprintf("error setting breakpoint at "fhex"! (SetBPX)\n", addr);
-        return STATUS_ERROR;
-    }
-    dprintf("breakpoint at "fhex" set!\n", addr);
-    GuiUpdateAllViews();
-    return STATUS_CONTINUE;
-}
-
-CMDRESULT cbDebugDeleteBPX(int argc, char* argv[])
-{
-    char arg1[deflen] = "";
-    if(!argget(*argv, arg1, 0, true)) //delete all breakpoints
-    {
-        if(!bpgetcount(BPNORMAL))
-        {
-            dputs("no breakpoints to delete!");
-            return STATUS_CONTINUE;
-        }
-        if(!bpenumall(cbDeleteAllBreakpoints)) //at least one deletion failed
-            return STATUS_ERROR;
-        dputs("all breakpoints deleted!");
-        GuiUpdateAllViews();
-        return STATUS_CONTINUE;
-    }
-    BREAKPOINT found;
-    if(bpget(0, BPNORMAL, arg1, &found)) //found a breakpoint with name
-    {
-        if(!bpdel(found.addr, BPNORMAL))
-        {
-            dprintf("delete breakpoint failed (bpdel): "fhex"\n", found.addr);
-            return STATUS_ERROR;
-        }
-        else if(found.enabled && !DeleteBPX(found.addr))
-        {
-            dprintf("delete breakpoint failed (DeleteBPX): "fhex"\n", found.addr);
-            GuiUpdateAllViews();
-            return STATUS_ERROR;
-        }
-        return STATUS_CONTINUE;
-    }
-    uint addr = 0;
-    if(!valfromstring(arg1, &addr) or !bpget(addr, BPNORMAL, 0, &found)) //invalid breakpoint
-    {
-        dprintf("no such breakpoint \"%s\"\n", arg1);
-        return STATUS_ERROR;
-    }
-    if(!bpdel(found.addr, BPNORMAL))
-    {
-        dprintf("delete breakpoint failed (bpdel): "fhex"\n", found.addr);
-        return STATUS_ERROR;
-    }
-    else if(found.enabled && !DeleteBPX(found.addr))
-    {
-        dprintf("delete breakpoint failed (DeleteBPX): "fhex"\n", found.addr);
-        GuiUpdateAllViews();
-        return STATUS_ERROR;
-    }
-    dputs("breakpoint deleted!");
-    GuiUpdateAllViews();
-    return STATUS_CONTINUE;
-}
-
-CMDRESULT cbDebugEnableBPX(int argc, char* argv[])
-{
-    char arg1[deflen] = "";
-    if(!argget(*argv, arg1, 0, true)) //enable all breakpoints
-    {
-        if(!bpgetcount(BPNORMAL))
-        {
-            dputs("no breakpoints to enable!");
-            return STATUS_CONTINUE;
-        }
-        if(!bpenumall(cbEnableAllBreakpoints)) //at least one enable failed
-            return STATUS_ERROR;
-        dputs("all breakpoints enabled!");
-        GuiUpdateAllViews();
-        return STATUS_CONTINUE;
-    }
-    BREAKPOINT found;
-    if(bpget(0, BPNORMAL, arg1, &found)) //found a breakpoint with name
-    {
-        if(!bpenable(found.addr, BPNORMAL, true) or !SetBPX(found.addr, found.titantype, (void*)cbUserBreakpoint))
-        {
-            dprintf("could not enable breakpoint "fhex"\n", found.addr);
-            return STATUS_ERROR;
-        }
-        GuiUpdateAllViews();
-        return STATUS_CONTINUE;
-    }
-    uint addr = 0;
-    if(!valfromstring(arg1, &addr) or !bpget(addr, BPNORMAL, 0, &found)) //invalid breakpoint
-    {
-        dprintf("no such breakpoint \"%s\"\n", arg1);
-        return STATUS_ERROR;
-    }
-    if(found.enabled)
-    {
-        dputs("breakpoint already enabled!");
-        GuiUpdateAllViews();
-        return STATUS_CONTINUE;
-    }
-    if(!bpenable(found.addr, BPNORMAL, true) or !SetBPX(found.addr, found.titantype, (void*)cbUserBreakpoint))
-    {
-        dprintf("could not enable breakpoint "fhex"\n", found.addr);
-        return STATUS_ERROR;
-    }
-    dputs("breakpoint enabled!");
-    GuiUpdateAllViews();
-    return STATUS_CONTINUE;
-}
-
-CMDRESULT cbDebugDisableBPX(int argc, char* argv[])
-{
-    char arg1[deflen] = "";
-    if(!argget(*argv, arg1, 0, true)) //delete all breakpoints
-    {
-        if(!bpgetcount(BPNORMAL))
-        {
-            dputs("no breakpoints to disable!");
-            return STATUS_CONTINUE;
-        }
-        if(!bpenumall(cbDisableAllBreakpoints)) //at least one deletion failed
-            return STATUS_ERROR;
-        dputs("all breakpoints disabled!");
-        GuiUpdateAllViews();
-        return STATUS_CONTINUE;
-    }
-    BREAKPOINT found;
-    if(bpget(0, BPNORMAL, arg1, &found)) //found a breakpoint with name
-    {
-        if(!bpenable(found.addr, BPNORMAL, false) or !DeleteBPX(found.addr))
-        {
-            dprintf("could not disable breakpoint "fhex"\n", found.addr);
-            return STATUS_ERROR;
-        }
-        GuiUpdateAllViews();
-        return STATUS_CONTINUE;
-    }
-    uint addr = 0;
-    if(!valfromstring(arg1, &addr) or !bpget(addr, BPNORMAL, 0, &found)) //invalid breakpoint
-    {
-        dprintf("no such breakpoint \"%s\"\n", arg1);
-        return STATUS_ERROR;
-    }
-    if(!found.enabled)
-    {
-        dputs("breakpoint already disabled!");
-        return STATUS_CONTINUE;
-    }
-    if(!bpenable(found.addr, BPNORMAL, false) or !DeleteBPX(found.addr))
-    {
-        dprintf("could not disable breakpoint "fhex"\n", found.addr);
-        return STATUS_ERROR;
-    }
-    dputs("breakpoint disabled!");
-    GuiUpdateAllViews();
-    return STATUS_CONTINUE;
-}
-
-CMDRESULT cbDebugBplist(int argc, char* argv[])
-{
-    bpenumall(cbBreakpointList);
-    return STATUS_CONTINUE;
-}
-
-CMDRESULT cbDebugStepInto(int argc, char* argv[])
-{
-    StepInto((void*)cbStep);
-    dbgsetstepping(true);
-    return cbDebugRun(argc, argv);
-}
-
-CMDRESULT cbDebugeStepInto(int argc, char* argv[])
-{
-    dbgsetskipexceptions(true);
-    return cbDebugStepInto(argc, argv);
-}
-
-CMDRESULT cbDebugStepOver(int argc, char* argv[])
-{
-    StepOver((void*)cbStep);
-    dbgsetstepping(true);
-    return cbDebugRun(argc, argv);
-}
-
-CMDRESULT cbDebugeStepOver(int argc, char* argv[])
-{
-    dbgsetskipexceptions(true);
-    return cbDebugStepOver(argc, argv);
-}
-
-CMDRESULT cbDebugSingleStep(int argc, char* argv[])
-{
-    char arg1[deflen] = "";
-    uint stepcount = 1;
-    if(argget(*argv, arg1, 0, true))
-    {
-        if(!valfromstring(arg1, &stepcount))
-            stepcount = 1;
-    }
-    SingleStep((DWORD)stepcount, (void*)cbStep);
-    dbgsetstepping(true);
-    return cbDebugRun(argc, argv);
-}
-
-CMDRESULT cbDebugeSingleStep(int argc, char* argv[])
-{
-    dbgsetskipexceptions(true);
-    return cbDebugSingleStep(argc, argv);
-}
-
-CMDRESULT cbDebugHide(int argc, char* argv[])
-{
-    if(HideDebugger(fdProcessInfo->hProcess, UE_HIDE_PEBONLY))
-        dputs("debugger hidden");
-    else
-        dputs("something went wrong");
-    return STATUS_CONTINUE;
-}
-
-CMDRESULT cbDebugDisasm(int argc, char* argv[])
-{
-    char arg1[deflen] = "";
-    uint addr = GetContextDataEx(hActiveThread, UE_CIP);
-    if(argget(*argv, arg1, 0, true))
-        if(!valfromstring(arg1, &addr))
-            addr = GetContextDataEx(hActiveThread, UE_CIP);
-    if(!memisvalidreadptr(fdProcessInfo->hProcess, addr))
-        return STATUS_CONTINUE;
-    DebugUpdateGui(addr, false);
-    return STATUS_CONTINUE;
-}
-
-CMDRESULT cbDebugSetMemoryBpx(int argc, char* argv[])
-{
-    char arg1[deflen] = ""; //addr
-    if(!argget(*argv, arg1, 0, false))
-        return STATUS_ERROR;
-    uint addr;
-    if(!valfromstring(arg1, &addr))
-        return STATUS_ERROR;
-    bool restore = false;
-    char arg2[deflen] = ""; //restore
-    char arg3[deflen] = ""; //type
-    argget(*argv, arg3, 2, true);
-    if(argget(*argv, arg2, 1, true))
-    {
-        if(*arg2 == '1')
-            restore = true;
-        else if(*arg2 == '0')
-            restore = false;
-        else
-            strcpy(arg3, arg2);
-    }
-    DWORD type = UE_MEMORY;
-    if(*arg3)
-    {
-        switch(*arg3)
-        {
-        case 'r':
-            type = UE_MEMORY_READ;
-            break;
-        case 'w':
-            type = UE_MEMORY_WRITE;
-            break;
-        case 'x':
-            type = UE_MEMORY_EXECUTE; //EXECUTE
-            break;
-        default:
-            dputs("invalid type (argument ignored)");
-            break;
-        }
-    }
-    uint size = 0;
-    uint base = memfindbaseaddr(addr, &size, true);
-    bool singleshoot = false;
-    if(!restore)
-        singleshoot = true;
-    if(bpget(base, BPMEMORY, 0, 0))
-    {
-        dputs("hardware breakpoint already set!");
-        return STATUS_CONTINUE;
-    }
-    if(!bpnew(base, true, singleshoot, 0, BPMEMORY, type, 0) or !SetMemoryBPXEx(base, size, type, restore, (void*)cbMemoryBreakpoint))
-    {
-        dputs("error setting memory breakpoint!");
-        return STATUS_ERROR;
-    }
-    dprintf("memory breakpoint at "fhex" set!\n", addr);
-    GuiUpdateAllViews();
-    return STATUS_CONTINUE;
-}
-
-CMDRESULT cbDebugDeleteMemoryBreakpoint(int argc, char* argv[])
-{
-    char arg1[deflen] = "";
-    if(!argget(*argv, arg1, 0, true)) //delete all breakpoints
-    {
-        if(!bpgetcount(BPMEMORY))
-        {
-            dputs("no memory breakpoints to delete!");
-            return STATUS_CONTINUE;
-        }
-        if(!bpenumall(cbDeleteAllMemoryBreakpoints)) //at least one deletion failed
-            return STATUS_ERROR;
-        dputs("all memory breakpoints deleted!");
-        GuiUpdateAllViews();
-        return STATUS_CONTINUE;
-    }
-    BREAKPOINT found;
-    if(bpget(0, BPMEMORY, arg1, &found)) //found a breakpoint with name
-    {
-        uint size;
-        memfindbaseaddr(found.addr, &size);
-        if(!bpdel(found.addr, BPMEMORY) or !RemoveMemoryBPX(found.addr, size))
-        {
-            dprintf("delete memory breakpoint failed: "fhex"\n", found.addr);
-            return STATUS_ERROR;
-        }
-        return STATUS_CONTINUE;
-    }
-    uint addr = 0;
-    if(!valfromstring(arg1, &addr) or !bpget(addr, BPMEMORY, 0, &found)) //invalid breakpoint
-    {
-        dprintf("no such memory breakpoint \"%s\"\n", arg1);
-        return STATUS_ERROR;
-    }
-    uint size;
-    memfindbaseaddr(found.addr, &size);
-    if(!bpdel(found.addr, BPMEMORY) or !RemoveMemoryBPX(found.addr, size))
-    {
-        dprintf("delete memory breakpoint failed: "fhex"\n", found.addr);
-        return STATUS_ERROR;
-    }
-    dputs("memory breakpoint deleted!");
-    GuiUpdateAllViews();
-    return STATUS_CONTINUE;
-}
-
-CMDRESULT cbDebugRtr(int argc, char* argv[])
-{
-    StepOver((void*)cbRtrStep);
-    cbDebugRun(argc, argv);
-    return STATUS_CONTINUE;
-}
-
-CMDRESULT cbDebugeRtr(int argc, char* argv[])
-{
-    dbgsetskipexceptions(true);
-    return cbDebugRtr(argc, argv);
-}
-
-CMDRESULT cbDebugSetHardwareBreakpoint(int argc, char* argv[])
-{
-    char arg1[deflen] = ""; //addr
-    if(!argget(*argv, arg1, 0, false))
-        return STATUS_ERROR;
-    uint addr;
-    if(!valfromstring(arg1, &addr))
-        return STATUS_ERROR;
-    DWORD type = UE_HARDWARE_EXECUTE;
-    char arg2[deflen] = ""; //type
-    if(argget(*argv, arg2, 1, true))
-    {
-        switch(*arg2)
-        {
-        case 'r':
-            type = UE_HARDWARE_READWRITE;
-            break;
-        case 'w':
-            type = UE_HARDWARE_WRITE;
-            break;
-        case 'x':
-            break;
-        default:
-            dputs("invalid type, assuming 'x'");
-            break;
-        }
-    }
-    char arg3[deflen] = ""; //size
-    uint size = UE_HARDWARE_SIZE_1;
-    if(argget(*argv, arg3, 2, true))
-    {
-        if(!valfromstring(arg3, &size))
-            return STATUS_ERROR;
-        switch(size)
-        {
-        case 2:
-            size = UE_HARDWARE_SIZE_2;
-            break;
-        case 4:
-            size = UE_HARDWARE_SIZE_4;
-            break;
-#ifdef _WIN64
-        case 8:
-            size = UE_HARDWARE_SIZE_8;
-            break;
-#endif // _WIN64
-        default:
-            dputs("invalid size, using 1");
-            break;
-        }
-        if((addr % size) != 0)
-        {
-            dprintf("address not aligned to %d\n", size);
-            return STATUS_ERROR;
-        }
-    }
-    DWORD drx = 0;
-    if(!GetUnusedHardwareBreakPointRegister(&drx))
-    {
-        dputs("you can only set 4 hardware breakpoints");
-        return STATUS_ERROR;
-    }
-    int titantype = 0;
-    TITANSETDRX(titantype, drx);
-    TITANSETTYPE(titantype, type);
-    TITANSETSIZE(titantype, size);
-    //TODO: hwbp in multiple threads TEST
-    if(bpget(addr, BPHARDWARE, 0, 0))
-    {
-        dputs("hardware breakpoint already set!");
-        return STATUS_CONTINUE;
-    }
-    if(!bpnew(addr, true, false, 0, BPHARDWARE, titantype, 0) or !SetHardwareBreakPoint(addr, drx, type, (DWORD)size, (void*)cbHardwareBreakpoint))
-    {
-        dputs("error setting hardware breakpoint!");
-        return STATUS_ERROR;
-    }
-    dprintf("hardware breakpoint at "fhex" set!\n", addr);
-    GuiUpdateAllViews();
-    return STATUS_CONTINUE;
-}
-
-CMDRESULT cbDebugDeleteHardwareBreakpoint(int argc, char* argv[])
-{
-    char arg1[deflen] = "";
-    if(!argget(*argv, arg1, 0, true)) //delete all breakpoints
-    {
-        if(!bpgetcount(BPHARDWARE))
-        {
-            dputs("no hardware breakpoints to delete!");
-            return STATUS_CONTINUE;
-        }
-        if(!bpenumall(cbDeleteAllHardwareBreakpoints)) //at least one deletion failed
-            return STATUS_ERROR;
-        dputs("all hardware breakpoints deleted!");
-        GuiUpdateAllViews();
-        return STATUS_CONTINUE;
-    }
-    BREAKPOINT found;
-    if(bpget(0, BPHARDWARE, arg1, &found)) //found a breakpoint with name
-    {
-        if(!bpdel(found.addr, BPHARDWARE) or !DeleteHardwareBreakPoint(TITANGETDRX(found.titantype)))
-        {
-            dprintf("delete hardware breakpoint failed: "fhex"\n", found.addr);
-            return STATUS_ERROR;
-        }
-        return STATUS_CONTINUE;
-    }
-    uint addr = 0;
-    if(!valfromstring(arg1, &addr) or !bpget(addr, BPHARDWARE, 0, &found)) //invalid breakpoint
-    {
-        dprintf("no such hardware breakpoint \"%s\"\n", arg1);
-        return STATUS_ERROR;
-    }
-    if(!bpdel(found.addr, BPHARDWARE) or !DeleteHardwareBreakPoint(TITANGETDRX(found.titantype)))
-    {
-        dprintf("delete hardware breakpoint failed: "fhex"\n", found.addr);
-        return STATUS_ERROR;
-    }
-    dputs("hardware breakpoint deleted!");
-    GuiUpdateAllViews();
-    return STATUS_CONTINUE;
-}
-
-CMDRESULT cbDebugAlloc(int argc, char* argv[])
-{
-    char arg1[deflen] = ""; //size
-    uint size = 0x1000;
-    if(argget(*argv, arg1, 0, true))
-        if(!valfromstring(arg1, &size, false))
-            return STATUS_ERROR;
-    uint mem = (uint)memalloc(fdProcessInfo->hProcess, 0, size, PAGE_EXECUTE_READWRITE);
-    if(!mem)
-        dputs("VirtualAllocEx failed");
-    else
-        dprintf(fhex"\n", mem);
-    if(mem)
-        varset("$lastalloc", mem, true);
-    dbggetprivateusage(fdProcessInfo->hProcess, true);
-    memupdatemap(fdProcessInfo->hProcess);
-    GuiUpdateMemoryView();
-    varset("$res", mem, false);
-    return STATUS_CONTINUE;
-}
-
-CMDRESULT cbDebugFree(int argc, char* argv[])
-{
-    uint lastalloc;
-    varget("$lastalloc", &lastalloc, 0, 0);
-    char arg1[deflen] = ""; //addr
-    uint addr = lastalloc;
-    if(argget(*argv, arg1, 0, true))
-    {
-        if(!valfromstring(arg1, &addr, false))
-            return STATUS_ERROR;
-    }
-    else if(!lastalloc)
-    {
-        dputs("lastalloc is zero, provide a page address");
-        return STATUS_ERROR;
-    }
-    if(addr == lastalloc)
-        varset("$lastalloc", (uint)0, true);
-    bool ok = !!VirtualFreeEx(fdProcessInfo->hProcess, (void*)addr, 0, MEM_RELEASE);
-    if(!ok)
-        dputs("VirtualFreeEx failed");
-    dbggetprivateusage(fdProcessInfo->hProcess, true);
-    memupdatemap(fdProcessInfo->hProcess);
-    GuiUpdateMemoryView();
-    varset("$res", ok, false);
-    return STATUS_CONTINUE;
-}
-
-CMDRESULT cbDebugMemset(int argc, char* argv[])
-{
-    char arg3[deflen] = ""; //size
-    uint addr;
-    uint value;
-    uint size;
-    if(argc < 3)
-    {
-        dputs("not enough arguments");
-        return STATUS_ERROR;
-    }
-    if(!valfromstring(argv[1], &addr, false) or !valfromstring(argv[2], &value, false))
-        return STATUS_ERROR;
-    if(argget(*argv, arg3, 2, true))
-    {
-        if(!valfromstring(arg3, &size, false))
-            return STATUS_ERROR;
-    }
-    else
-    {
-        uint base = memfindbaseaddr(addr, &size, true);
-        if(!base)
-        {
-            dputs("invalid address specified");
-            return STATUS_ERROR;
-        }
-        uint diff = addr - base;
-        addr = base + diff;
-        size -= diff;
-    }
-    BYTE fi = value & 0xFF;
-    if(!Fill((void*)addr, size & 0xFFFFFFFF, &fi))
-        dputs("memset failed");
-    else
-        dprintf("memory "fhex" (size: %.8X) set to %.2X\n", addr, size & 0xFFFFFFFF, value & 0xFF);
-    return STATUS_CONTINUE;
-}
-
-CMDRESULT cbDebugBenchmark(int argc, char* argv[])
-{
-    uint addr = memfindbaseaddr(GetContextDataEx(hActiveThread, UE_CIP), 0);
-    DWORD ticks = GetTickCount();
-    char comment[MAX_COMMENT_SIZE] = "";
-    for(uint i = addr; i < addr + 100000; i++)
-    {
-        commentset(i, "test", false);
-        labelset(i, "test", false);
-        bookmarkset(i, false);
-        functionadd(i, i, false);
-    }
-    dprintf("%ums\n", GetTickCount() - ticks);
-    return STATUS_CONTINUE;
-}
-
-CMDRESULT cbDebugPause(int argc, char* argv[])
-{
-    if(waitislocked(WAITID_RUN))
-    {
-        dputs("program is not running");
-        return STATUS_ERROR;
-    }
-    dbgsetispausedbyuser(true);
-    DebugBreakProcess(fdProcessInfo->hProcess);
-    return STATUS_CONTINUE;
-}
-
-static DWORD WINAPI scyllaThread(void* lpParam)
-{
-    typedef INT (WINAPI * SCYLLASTARTGUI)(DWORD pid, HINSTANCE mod);
-    SCYLLASTARTGUI ScyllaStartGui = 0;
-    HINSTANCE hScylla = LoadLibraryW(L"Scylla.dll");
-    if(!hScylla)
-    {
-        dputs("error loading Scylla.dll!");
-        bScyllaLoaded = false;
-        FreeLibrary(hScylla);
-        return 0;
-    }
-    ScyllaStartGui = (SCYLLASTARTGUI)GetProcAddress(hScylla, "ScyllaStartGui");
-    if(!ScyllaStartGui)
-    {
-        dputs("could not find export 'ScyllaStartGui' inside Scylla.dll");
-        bScyllaLoaded = false;
-        FreeLibrary(hScylla);
-        return 0;
-    }
-    if(dbgisdll())
-        ScyllaStartGui(fdProcessInfo->dwProcessId, (HINSTANCE)dbgdebuggedbase());
-    else
-        ScyllaStartGui(fdProcessInfo->dwProcessId, 0);
-    FreeLibrary(hScylla);
-    bScyllaLoaded = false;
-    return 0;
-}
-
-CMDRESULT cbDebugStartScylla(int argc, char* argv[])
-{
-    if(bScyllaLoaded)
-    {
-        dputs("Scylla is already loaded");
-        return STATUS_ERROR;
-    }
-    bScyllaLoaded = true;
-    CloseHandle(CreateThread(0, 0, scyllaThread, 0, 0, 0));
-    return STATUS_CONTINUE;
-}
-
-CMDRESULT cbDebugAttach(int argc, char* argv[])
-{
-    if(argc < 2)
-    {
-        dputs("not enough arguments!");
-        return STATUS_ERROR;
-    }
-    uint pid = 0;
-    if(!valfromstring(argv[1], &pid, false))
-        return STATUS_ERROR;
-    if(argc > 2)
-    {
-        uint eventHandle = 0;
-        if(!valfromstring(argv[2], &eventHandle, false))
-            return STATUS_ERROR;
-        dbgsetattachevent((HANDLE)eventHandle);
-    }
-    if(DbgIsDebugging())
-        DbgCmdExecDirect("stop");
-    Handle hProcess = TitanOpenProcess(PROCESS_ALL_ACCESS, false, (DWORD)pid);
-    if(!hProcess)
-    {
-        dprintf("could not open process %X!\n", pid);
-        return STATUS_ERROR;
-    }
-    BOOL wow64 = false, mewow64 = false;
-    if(!IsWow64Process(hProcess, &wow64) or !IsWow64Process(GetCurrentProcess(), &mewow64))
-    {
-        dputs("IsWow64Process failed!");
-        return STATUS_ERROR;
-    }
-    if((mewow64 and !wow64) or (!mewow64 and wow64))
-    {
-#ifdef _WIN64
-        dputs("Use x32_dbg to debug this process!");
-#else
-        dputs("Use x64_dbg to debug this process!");
-#endif // _WIN64
-        return STATUS_ERROR;
-    }
-    wchar_t wszFileName[MAX_PATH] = L"";
-    if(!GetModuleFileNameExW(hProcess, 0, wszFileName, MAX_PATH))
-    {
-        dprintf("could not get module filename %X!\n", pid);
-        return STATUS_ERROR;
-    }
-    strcpy_s(szFileName, StringUtils::Utf16ToUtf8(wszFileName).c_str());
-    CloseHandle(CreateThread(0, 0, threadAttachLoop, (void*)pid, 0, 0));
-    return STATUS_CONTINUE;
-}
-
-CMDRESULT cbDebugDetach(int argc, char* argv[])
-{
-    unlock(WAITID_RUN); //run
-    dbgsetisdetachedbyuser(true); //detach when paused
-    StepInto((void*)cbDetach);
-    DebugBreakProcess(fdProcessInfo->hProcess);
-    return STATUS_CONTINUE;
-}
-
-CMDRESULT cbDebugDump(int argc, char* argv[])
-{
-    if(argc < 2)
-    {
-        dputs("not enough arguments!");
-        return STATUS_ERROR;
-    }
-    duint addr = 0;
-    if(!valfromstring(argv[1], &addr))
-    {
-        dprintf("invalid address \"%s\"!\n", argv[1]);
-        return STATUS_ERROR;
-    }
-    GuiDumpAt(addr);
-    return STATUS_CONTINUE;
-}
-
-CMDRESULT cbDebugStackDump(int argc, char* argv[])
-{
-    duint addr = 0;
-    if(argc < 2)
-        addr = GetContextDataEx(hActiveThread, UE_CSP);
-    else if(!valfromstring(argv[1], &addr))
-    {
-        dprintf("invalid address \"%s\"!\n", argv[1]);
-        return STATUS_ERROR;
-    }
-    duint csp = GetContextDataEx(hActiveThread, UE_CSP);
-    duint size = 0;
-    duint base = memfindbaseaddr(csp, &size);
-    if(base && addr >= base && addr < (base + size))
-        GuiStackDumpAt(addr, csp);
-    else
-        dputs("invalid stack address!");
-    return STATUS_CONTINUE;
-}
-
-CMDRESULT cbDebugContinue(int argc, char* argv[])
-{
-    if(argc < 2)
-    {
-        SetNextDbgContinueStatus(DBG_CONTINUE);
-        dputs("exception will be swallowed");
-    }
-    else
-    {
-        SetNextDbgContinueStatus(DBG_EXCEPTION_NOT_HANDLED);
-        dputs("exception will be thrown in the program");
-    }
-    return STATUS_CONTINUE;
-}
-
-CMDRESULT cbDebugBpDll(int argc, char* argv[])
-{
-    if(argc < 2)
-    {
-        dputs("not enough arguments!");
-        return STATUS_ERROR;
-    }
-    DWORD type = UE_ON_LIB_ALL;
-    if(argc > 2)
-    {
-        switch(*argv[2])
-        {
-        case 'l':
-            type = UE_ON_LIB_LOAD;
-            break;
-        case 'u':
-            type = UE_ON_LIB_UNLOAD;
-            break;
-        }
-    }
-    bool singleshoot = true;
-    if(argc > 3)
-        singleshoot = false;
-    LibrarianSetBreakPoint(argv[1], type, singleshoot, (void*)cbLibrarianBreakpoint);
-    dprintf("dll breakpoint set on \"%s\"!\n", argv[1]);
-    return STATUS_CONTINUE;
-}
-
-CMDRESULT cbDebugBcDll(int argc, char* argv[])
-{
-    if(argc < 2)
-    {
-        dputs("not enough arguments");
-        return STATUS_ERROR;
-    }
-    if(!LibrarianRemoveBreakPoint(argv[1], UE_ON_LIB_ALL))
-    {
-        dputs("failed to remove dll breakpoint...");
-        return STATUS_ERROR;
-    }
-    dputs("dll breakpoint removed!");
-    return STATUS_CONTINUE;
-}
-CMDRESULT cbDebugAnalyse(int argc, char* argv[])
-{
-
-    fa::FunctionDB* db = new fa::FunctionDB();
-    dputs("init analysis");
-    uint cipAddr = GetContextData(UE_CIP);
-    uint oep = modentryfromaddr(cipAddr);
-    if(!oep)
-        oep = cipAddr;
-
-    uint size;
-    uint base = memfindbaseaddr(cipAddr, &size);
-    if(!base)
-    {
-        dprintf("invalid address "fhex"!\n", base);
-        return STATUS_ERROR;
-    }
-
-    dprintf("start analysis, assuming oep="fhex", baseaddr="fhex", size="fhex"!\n", oep, base, size);
-
-
-    //     tr4ce::ApiDB* db = new tr4ce::ApiDB();
-    fa::AnalysisRunner AR(cipAddr, base, size, db);
-    AR.start();
-    //     AR.setFunctionInformation(db);
-    //     AR.start();
-
-
-    //GuiAnalyseCode(base, size);
-    return STATUS_CONTINUE;
-}
-
-CMDRESULT cbDebugSwitchthread(int argc, char* argv[])
-{
-    uint threadid = fdProcessInfo->dwThreadId; //main thread
-    if(argc > 1)
-        if(!valfromstring(argv[1], &threadid, false))
-            return STATUS_ERROR;
-    if(!threadisvalid((DWORD)threadid)) //check if the thread is valid
-    {
-        dprintf("invalid thread %X\n", threadid);
-        return STATUS_ERROR;
-    }
-    //switch thread
-    hActiveThread = threadgethandle((DWORD)threadid);
-    DebugUpdateGui(GetContextDataEx(hActiveThread, UE_CIP), true);
-    dputs("thread switched!");
-    return STATUS_CONTINUE;
-}
-
-CMDRESULT cbDebugSuspendthread(int argc, char* argv[])
-{
-    uint threadid = fdProcessInfo->dwThreadId;
-    if(argc > 1)
-        if(!valfromstring(argv[1], &threadid, false))
-            return STATUS_ERROR;
-    if(!threadisvalid((DWORD)threadid)) //check if the thread is valid
-    {
-        dprintf("invalid thread %X\n", threadid);
-        return STATUS_ERROR;
-    }
-    //suspend thread
-    if(SuspendThread(threadgethandle((DWORD)threadid)) == -1)
-    {
-        dputs("error suspending thread");
-        return STATUS_ERROR;
-    }
-    dputs("thread suspended");
-    GuiUpdateAllViews();
-    return STATUS_CONTINUE;
-}
-
-CMDRESULT cbDebugResumethread(int argc, char* argv[])
-{
-    uint threadid = fdProcessInfo->dwThreadId;
-    if(argc > 1)
-        if(!valfromstring(argv[1], &threadid, false))
-            return STATUS_ERROR;
-    if(!threadisvalid((DWORD)threadid)) //check if the thread is valid
-    {
-        dprintf("invalid thread %X\n", threadid);
-        return STATUS_ERROR;
-    }
-    //resume thread
-    if(ResumeThread(threadgethandle((DWORD)threadid)) == -1)
-    {
-        dputs("error resuming thread");
-        return STATUS_ERROR;
-    }
-    dputs("thread resumed!");
-    GuiUpdateAllViews();
-    return STATUS_CONTINUE;
-}
-
-CMDRESULT cbDebugKillthread(int argc, char* argv[])
-{
-    uint threadid = fdProcessInfo->dwThreadId;
-    if(argc > 1)
-        if(!valfromstring(argv[1], &threadid, false))
-            return STATUS_ERROR;
-    uint exitcode = 0;
-    if(argc > 2)
-        if(!valfromstring(argv[2], &exitcode, false))
-            return STATUS_ERROR;
-    if(!threadisvalid((DWORD)threadid)) //check if the thread is valid
-    {
-        dprintf("invalid thread %X\n", threadid);
-        return STATUS_ERROR;
-    }
-    //terminate thread
-    if(TerminateThread(threadgethandle((DWORD)threadid), (DWORD)exitcode) != 0)
-    {
-        GuiUpdateAllViews();
-        dputs("thread terminated");
-        return STATUS_CONTINUE;
-    }
-    dputs("error terminating thread!");
-    return STATUS_ERROR;
-}
-
-CMDRESULT cbDebugSuspendAllThreads(int argc, char* argv[])
-{
-    int threadCount = threadgetcount();
-    int suspendedCount = threadsuspendall();
-    dprintf("%d/%d thread(s) suspended\n", suspendedCount, threadCount);
-    GuiUpdateAllViews();
-    return STATUS_CONTINUE;
-}
-
-CMDRESULT cbDebugResumeAllThreads(int argc, char* argv[])
-{
-    int threadCount = threadgetcount();
-    int resumeCount = threadresumeall();
-    dprintf("%d/%d thread(s) resumed\n", resumeCount, threadCount);
-    GuiUpdateAllViews();
-    return STATUS_CONTINUE;
-}
-
-CMDRESULT cbDebugSetPriority(int argc, char* argv[])
-{
-    if(argc < 3)
-    {
-        dputs("not enough arguments!");
-        return STATUS_ERROR;
-    }
-    uint threadid;
-    if(!valfromstring(argv[1], &threadid, false))
-        return STATUS_ERROR;
-    uint priority;
-    if(!valfromstring(argv[2], &priority))
-    {
-        if(_strcmpi(argv[2], "Normal") == 0)
-            priority = THREAD_PRIORITY_NORMAL;
-        else if(_strcmpi(argv[2], "AboveNormal") == 0)
-            priority = THREAD_PRIORITY_ABOVE_NORMAL;
-        else if(_strcmpi(argv[2], "TimeCritical") == 0)
-            priority = THREAD_PRIORITY_TIME_CRITICAL;
-        else if(_strcmpi(argv[2], "Idle") == 0)
-            priority = THREAD_PRIORITY_IDLE;
-        else if(_strcmpi(argv[2], "BelowNormal") == 0)
-            priority = THREAD_PRIORITY_BELOW_NORMAL;
-        else if(_strcmpi(argv[2], "Highest") == 0)
-            priority = THREAD_PRIORITY_HIGHEST;
-        else if(_strcmpi(argv[2], "Lowest") == 0)
-            priority = THREAD_PRIORITY_LOWEST;
-        else
-        {
-            dputs("unknown priority value, read the help!");
-            return STATUS_ERROR;
-        }
-    }
-    else
-    {
-        switch(priority) //check if the priority value is valid
-        {
-        case THREAD_PRIORITY_NORMAL:
-        case THREAD_PRIORITY_ABOVE_NORMAL:
-        case THREAD_PRIORITY_TIME_CRITICAL:
-        case THREAD_PRIORITY_IDLE:
-        case THREAD_PRIORITY_BELOW_NORMAL:
-        case THREAD_PRIORITY_HIGHEST:
-        case THREAD_PRIORITY_LOWEST:
-            break;
-        default:
-            dputs("unknown priority value, read the help!");
-            return STATUS_ERROR;
-        }
-    }
-    if(!threadisvalid((DWORD)threadid)) //check if the thread is valid
-    {
-        dprintf("invalid thread %X\n", threadid);
-        return STATUS_ERROR;
-    }
-    //set thread priority
-    if(SetThreadPriority(threadgethandle((DWORD)threadid), (int)priority) == 0)
-    {
-        dputs("error setting thread priority");
-        return STATUS_ERROR;
-    }
-    dputs("thread priority changed!");
-    GuiUpdateAllViews();
-    return STATUS_CONTINUE;
-}
-
-CMDRESULT cbDebugEnableHardwareBreakpoint(int argc, char* argv[])
-{
-    char arg1[deflen] = "";
-    DWORD drx = 0;
-    if(!GetUnusedHardwareBreakPointRegister(&drx))
-    {
-        dputs("you can only set 4 hardware breakpoints");
-        return STATUS_ERROR;
-    }
-    if(!argget(*argv, arg1, 0, true)) //enable all hardware breakpoints
-    {
-        if(!bpgetcount(BPHARDWARE))
-        {
-            dputs("no hardware breakpoints to enable!");
-            return STATUS_CONTINUE;
-        }
-        if(!bpenumall(cbEnableAllHardwareBreakpoints)) //at least one enable failed
-            return STATUS_ERROR;
-        dputs("all hardware breakpoints enabled!");
-        GuiUpdateAllViews();
-        return STATUS_CONTINUE;
-    }
-    BREAKPOINT found;
-    uint addr = 0;
-    if(!valfromstring(arg1, &addr) or !bpget(addr, BPHARDWARE, 0, &found)) //invalid hardware breakpoint
-    {
-        dprintf("no such hardware breakpoint \"%s\"\n", arg1);
-        return STATUS_ERROR;
-    }
-    if(found.enabled)
-    {
-        dputs("hardware breakpoint already enabled!");
-        GuiUpdateAllViews();
-        return STATUS_CONTINUE;
-    }
-    TITANSETDRX(found.titantype, drx);
-    bpsettitantype(found.addr, BPHARDWARE, found.titantype);
-    if(!bpenable(found.addr, BPHARDWARE, true) or !SetHardwareBreakPoint(found.addr, drx, TITANGETTYPE(found.titantype), TITANGETSIZE(found.titantype), (void*)cbHardwareBreakpoint))
-    {
-        dprintf("could not enable hardware breakpoint "fhex"\n", found.addr);
-        return STATUS_ERROR;
-    }
-    dputs("hardware breakpoint enabled!");
-    GuiUpdateAllViews();
-    return STATUS_CONTINUE;
-}
-
-CMDRESULT cbDebugDisableHardwareBreakpoint(int argc, char* argv[])
-{
-    char arg1[deflen] = "";
-    if(!argget(*argv, arg1, 0, true)) //delete all hardware breakpoints
-    {
-        if(!bpgetcount(BPHARDWARE))
-        {
-            dputs("no hardware breakpoints to disable!");
-            return STATUS_CONTINUE;
-        }
-        if(!bpenumall(cbDisableAllHardwareBreakpoints)) //at least one deletion failed
-            return STATUS_ERROR;
-        dputs("all hardware breakpoints disabled!");
-        GuiUpdateAllViews();
-        return STATUS_CONTINUE;
-    }
-    BREAKPOINT found;
-    uint addr = 0;
-    if(!valfromstring(arg1, &addr) or !bpget(addr, BPHARDWARE, 0, &found)) //invalid hardware breakpoint
-    {
-        dprintf("no such hardware breakpoint \"%s\"\n", arg1);
-        return STATUS_ERROR;
-    }
-    if(!found.enabled)
-    {
-        dputs("hardware breakpoint already disabled!");
-        return STATUS_CONTINUE;
-    }
-    if(!bpenable(found.addr, BPHARDWARE, false) or !DeleteHardwareBreakPoint(TITANGETDRX(found.titantype)))
-    {
-        dprintf("could not disable hardware breakpoint "fhex"\n", found.addr);
-        return STATUS_ERROR;
-    }
-    dputs("hardware breakpoint disabled!");
-    GuiUpdateAllViews();
-    return STATUS_CONTINUE;
-}
-
-CMDRESULT cbDebugEnableMemoryBreakpoint(int argc, char* argv[])
-{
-    char arg1[deflen] = "";
-    DWORD drx = 0;
-    if(!GetUnusedHardwareBreakPointRegister(0))
-    {
-        dputs("you can only set 4 hardware breakpoints");
-        return STATUS_ERROR;
-    }
-    if(!argget(*argv, arg1, 0, true)) //enable all memory breakpoints
-    {
-        if(!bpgetcount(BPMEMORY))
-        {
-            dputs("no hardware breakpoints to enable!");
-            return STATUS_CONTINUE;
-        }
-        if(!bpenumall(cbEnableAllHardwareBreakpoints)) //at least one enable failed
-            return STATUS_ERROR;
-        dputs("all memory breakpoints enabled!");
-        GuiUpdateAllViews();
-        return STATUS_CONTINUE;
-    }
-    BREAKPOINT found;
-    uint addr = 0;
-    if(!valfromstring(arg1, &addr) or !bpget(addr, BPMEMORY, 0, &found)) //invalid memory breakpoint
-    {
-        dprintf("no such memory breakpoint \"%s\"\n", arg1);
-        return STATUS_ERROR;
-    }
-    if(found.enabled)
-    {
-        dputs("hardware memory already enabled!");
-        GuiUpdateAllViews();
-        return STATUS_CONTINUE;
-    }
-    uint size = 0;
-    memfindbaseaddr(found.addr, &size);
-    if(!bpenable(found.addr, BPMEMORY, true) or !SetMemoryBPXEx(found.addr, size, found.titantype, !found.singleshoot, (void*)cbMemoryBreakpoint))
-    {
-        dprintf("could not enable memory breakpoint "fhex"\n", found.addr);
-        return STATUS_ERROR;
-    }
-    dputs("memory breakpoint enabled!");
-    GuiUpdateAllViews();
-    return STATUS_CONTINUE;
-}
-
-CMDRESULT cbDebugDisableMemoryBreakpoint(int argc, char* argv[])
-{
-    char arg1[deflen] = "";
-    if(!argget(*argv, arg1, 0, true)) //delete all memory breakpoints
-    {
-        if(!bpgetcount(BPMEMORY))
-        {
-            dputs("no memory breakpoints to disable!");
-            return STATUS_CONTINUE;
-        }
-        if(!bpenumall(cbDisableAllMemoryBreakpoints)) //at least one deletion failed
-            return STATUS_ERROR;
-        dputs("all memory breakpoints disabled!");
-        GuiUpdateAllViews();
-        return STATUS_CONTINUE;
-    }
-    BREAKPOINT found;
-    uint addr = 0;
-    if(!valfromstring(arg1, &addr) or !bpget(addr, BPMEMORY, 0, &found)) //invalid memory breakpoint
-    {
-        dprintf("no such memory breakpoint \"%s\"\n", arg1);
-        return STATUS_ERROR;
-    }
-    if(!found.enabled)
-    {
-        dputs("memory breakpoint already disabled!");
-        return STATUS_CONTINUE;
-    }
-    uint size = 0;
-    memfindbaseaddr(found.addr, &size);
-    if(!bpenable(found.addr, BPMEMORY, false) or !RemoveMemoryBPX(found.addr, size))
-    {
-        dprintf("could not disable memory breakpoint "fhex"\n", found.addr);
-        return STATUS_ERROR;
-    }
-    dputs("memory breakpoint disabled!");
-    GuiUpdateAllViews();
-    return STATUS_CONTINUE;
-}
-
-CMDRESULT cbDebugDownloadSymbol(int argc, char* argv[])
-{
-    char szDefaultStore[MAX_SETTING_SIZE] = "";
-    const char* szSymbolStore = szDefaultStore;
-    if(!BridgeSettingGet("Symbols", "DefaultStore", szDefaultStore)) //get default symbol store from settings
-    {
-        strcpy(szDefaultStore, "http://msdl.microsoft.com/download/symbols");
-        BridgeSettingSet("Symbols", "DefaultStore", szDefaultStore);
-    }
-    if(argc < 2) //no arguments
-    {
-        symdownloadallsymbols(szSymbolStore); //download symbols for all modules
-        GuiSymbolRefreshCurrent();
-        dputs("done! See symbol log for more information");
-        return STATUS_CONTINUE;
-    }
-    //get some module information
-    uint modbase = modbasefromname(argv[1]);
-    if(!modbase)
-    {
-        dprintf("invalid module \"%s\"!\n", argv[1]);
-        return STATUS_ERROR;
-    }
-    wchar_t wszModulePath[MAX_PATH] = L"";
-    if(!GetModuleFileNameExW(fdProcessInfo->hProcess, (HMODULE)modbase, wszModulePath, MAX_PATH))
-    {
-        dputs("GetModuleFileNameExA failed!");
-        return STATUS_ERROR;
-    }
-    char szModulePath[MAX_PATH] = "";
-    strcpy_s(szModulePath, StringUtils::Utf16ToUtf8(wszModulePath).c_str());
-    char szOldSearchPath[MAX_PATH] = "";
-    if(!SymGetSearchPath(fdProcessInfo->hProcess, szOldSearchPath, MAX_PATH)) //backup current search path
-    {
-        dputs("SymGetSearchPath failed!");
-        return STATUS_ERROR;
-    }
-    char szServerSearchPath[MAX_PATH * 2] = "";
-    if(argc > 2)
-        szSymbolStore = argv[2];
-    sprintf_s(szServerSearchPath, "SRV*%s*%s", szSymbolCachePath, szSymbolStore);
-    if(!SymSetSearchPath(fdProcessInfo->hProcess, szServerSearchPath)) //set new search path
-    {
-        dputs("SymSetSearchPath (1) failed!");
-        return STATUS_ERROR;
-    }
-    if(!SymUnloadModule64(fdProcessInfo->hProcess, (DWORD64)modbase)) //unload module
-    {
-        SymSetSearchPath(fdProcessInfo->hProcess, szOldSearchPath);
-        dputs("SymUnloadModule64 failed!");
-        return STATUS_ERROR;
-    }
-    if(!SymLoadModuleEx(fdProcessInfo->hProcess, 0, szModulePath, 0, (DWORD64)modbase, 0, 0, 0)) //load module
-    {
-        dputs("SymLoadModuleEx failed!");
-        SymSetSearchPath(fdProcessInfo->hProcess, szOldSearchPath);
-        return STATUS_ERROR;
-    }
-    if(!SymSetSearchPath(fdProcessInfo->hProcess, szOldSearchPath))
-    {
-        dputs("SymSetSearchPath (2) failed!");
-        return STATUS_ERROR;
-    }
-    GuiSymbolRefreshCurrent();
-    dputs("done! See symbol log for more information");
-    return STATUS_CONTINUE;
-}
-
-CMDRESULT cbDebugGetJITAuto(int argc, char* argv[])
-{
-    bool jit_auto = false;
-    arch actual_arch = invalid;
-
-    if(argc == 1)
-    {
-        if(!dbggetjitauto(&jit_auto, notfound, & actual_arch, NULL))
-        {
-            dprintf("Error getting JIT auto %s\n", (actual_arch == x64) ? "x64" : "x32");
-            return STATUS_ERROR;
-        }
-    }
-    else if(argc == 2)
-    {
-        readwritejitkey_error_t rw_error;
-        if(_strcmpi(argv[1], "x64") == 0)
-            actual_arch = x64;
-        else if(_strcmpi(argv[1], "x32") == 0)
-            actual_arch = x32;
-        else
-        {
-            dputs("Unknown JIT auto entry type. Use x64 or x32 as parameter.");
-            return STATUS_ERROR;
-        }
-
-        if(!dbggetjitauto(& jit_auto, actual_arch, NULL, & rw_error))
-        {
-            if(rw_error == ERROR_RW_NOTWOW64)
-                dprintf("Error using x64 arg the debugger is not a WOW64 process\n");
-            else
-                dprintf("Error getting JIT auto %s\n", argv[1]);
-            return STATUS_ERROR;
-        }
-    }
-    else
-    {
-        dputs("Unknown JIT auto entry type. Use x64 or x32 as parameter");
-    }
-
-    dprintf("JIT auto %s: %s\n", (actual_arch == x64) ? "x64" : "x32", jit_auto ? "ON" : "OFF");
-
-    return STATUS_CONTINUE;
-}
-
-CMDRESULT cbDebugSetJITAuto(int argc, char* argv[])
-{
-    arch actual_arch;
-    bool set_jit_auto;
-    if(!IsProcessElevated())
-    {
-        dprintf("Error run the debugger as Admin to setjitauto\n");
-        return STATUS_ERROR;
-    }
-    if(argc < 2)
-    {
-        dprintf("Error setting JIT Auto. Use ON:1 or OFF:0 arg or x64/x32, ON:1 or OFF:0.\n");
-        return STATUS_ERROR;
-    }
-    else if(argc == 2)
-    {
-        if(_strcmpi(argv[1], "1") == 0 || _strcmpi(argv[1], "ON") == 0)
-            set_jit_auto = true;
-        else if(_strcmpi(argv[1], "0") == 0 || _strcmpi(argv[1], "OFF") == 0)
-            set_jit_auto = false;
-        else
-        {
-            dputs("Error unknown parameters. Use ON:1 or OFF:0");
-            return STATUS_ERROR;
-        }
-
-        if(!dbgsetjitauto(set_jit_auto, notfound, & actual_arch, NULL))
-        {
-            dprintf("Error setting JIT auto %s\n", (actual_arch == x64) ? "x64" : "x32");
-            return STATUS_ERROR;
-        }
-    }
-    else if(argc == 3)
-    {
-        readwritejitkey_error_t rw_error;
-        actual_arch = x64;
-
-        if(_strcmpi(argv[1], "x64") == 0)
-            actual_arch = x64;
-        else if(_strcmpi(argv[1], "x32") == 0)
-            actual_arch = x32;
-        else
-        {
-            dputs("Unknown JIT auto entry type. Use x64 or x32 as parameter");
-            return STATUS_ERROR;
-        }
-
-        if(_strcmpi(argv[2], "1") == 0 || _strcmpi(argv[2], "ON") == 0)
-            set_jit_auto = true;
-        else if(_strcmpi(argv[2], "0") == 0 || _strcmpi(argv[2], "OFF") == 0)
-            set_jit_auto = false;
-        else
-        {
-            return STATUS_ERROR;
-            dputs("Error unknown parameters. Use x86 or x64 and ON:1 or OFF:0\n");
-        }
-
-        if(!dbgsetjitauto(set_jit_auto, actual_arch, NULL, & rw_error))
-        {
-            if(rw_error == ERROR_RW_NOTWOW64)
-                dprintf("Error using x64 arg the debugger is not a WOW64 process\n");
-            else
-
-                dprintf("Error getting JIT auto %s\n", (actual_arch == x64) ? "x64" : "x32");
-            return STATUS_ERROR;
-        }
-    }
-    else
-    {
-        dputs("Error unknown parameters use x86 or x64, ON/1 or OFF/0\n");
-        return STATUS_ERROR;
-    }
-
-    dprintf("New JIT auto %s: %s\n", (actual_arch == x64) ? "x64" : "x32", set_jit_auto ? "ON" : "OFF");
-
-    return STATUS_CONTINUE;
-}
-
-
-CMDRESULT cbDebugSetJIT(int argc, char* argv[])
-{
-    arch actual_arch = invalid;
-    char* jit_debugger_cmd = "";
-    char oldjit[MAX_SETTING_SIZE] = "";
-    char path[JIT_ENTRY_DEF_SIZE];
-    if(!IsProcessElevated())
-    {
-        dprintf("Error run the debugger as Admin to setjit\n");
-        return STATUS_ERROR;
-    }
-    if(argc < 2)
-    {
-        dbggetdefjit(path);
-
-        jit_debugger_cmd = path;
-        if(!dbgsetjit(jit_debugger_cmd, notfound, & actual_arch, NULL))
-        {
-            dprintf("Error setting JIT %s\n", (actual_arch == x64) ? "x64" : "x32");
-            return STATUS_ERROR;
-        }
-    }
-    else if(argc == 2)
-    {
-        if(!_strcmpi(argv[1], "old"))
-        {
-            jit_debugger_cmd = oldjit;
-            if(!BridgeSettingGet("JIT", "Old", jit_debugger_cmd))
-            {
-                dputs("Error there is no old JIT entry stored.");
-                return STATUS_ERROR;
-            }
-
-            if(!dbgsetjit(jit_debugger_cmd, notfound, & actual_arch, NULL))
-            {
-                dprintf("Error setting JIT %s\n", (actual_arch == x64) ? "x64" : "x32");
-                return STATUS_ERROR;
-            }
-        }
-        else if(!_strcmpi(argv[1], "oldsave"))
-        {
-            char path[JIT_ENTRY_DEF_SIZE];
-            dbggetdefjit(path);
-            char get_entry[JIT_ENTRY_MAX_SIZE] = "";
-            bool get_last_jit = true;
-
-            if(!dbggetjit(get_entry, notfound, & actual_arch, NULL))
-                get_last_jit = false;
-            else
-                strcpy_s(oldjit, get_entry);
-
-            jit_debugger_cmd = path;
-            if(!dbgsetjit(jit_debugger_cmd, notfound, & actual_arch, NULL))
-            {
-                dprintf("Error setting JIT %s\n", (actual_arch == x64) ? "x64" : "x32");
-                return STATUS_ERROR;
-            }
-            if(get_last_jit)
-            {
-                if(_stricmp(oldjit, path))
-                    BridgeSettingSet("JIT", "Old", oldjit);
-            }
-        }
-        else if(!_strcmpi(argv[1], "restore"))
-        {
-            jit_debugger_cmd = oldjit;
-
-            if(!BridgeSettingGet("JIT", "Old", jit_debugger_cmd))
-            {
-                dputs("Error there is no old JIT entry stored.");
-                return STATUS_ERROR;
-            }
-
-            if(!dbgsetjit(jit_debugger_cmd, notfound, & actual_arch, NULL))
-            {
-                dprintf("Error setting JIT %s\n", (actual_arch == x64) ? "x64" : "x32");
-                return STATUS_ERROR;
-            }
-            BridgeSettingSet("JIT", 0, 0);
-        }
-        else
-        {
-            jit_debugger_cmd = argv[1];
-            if(!dbgsetjit(jit_debugger_cmd, notfound, & actual_arch, NULL))
-            {
-                dprintf("Error setting JIT %s\n", (actual_arch == x64) ? "x64" : "x32");
-                return STATUS_ERROR;
-            }
-        }
-    }
-    else if(argc == 3)
-    {
-        readwritejitkey_error_t rw_error;
-
-        if(!_strcmpi(argv[1], "old"))
-        {
-            BridgeSettingSet("JIT", "Old", argv[2]);
-
-            dprintf("New OLD JIT stored: %s\n", argv[2]);
-
-            return STATUS_CONTINUE;
-        }
-
-        else if(_strcmpi(argv[1], "x64") == 0)
-            actual_arch = x64;
-        else if(_strcmpi(argv[1], "x32") == 0)
-            actual_arch = x32;
-        else
-        {
-            dputs("Unknown JIT entry type. Use OLD, x64 or x32 as parameter.");
-            return STATUS_ERROR;
-        }
-
-        jit_debugger_cmd = argv[2];
-        if(!dbgsetjit(jit_debugger_cmd, actual_arch, NULL, & rw_error))
-        {
-            if(rw_error == ERROR_RW_NOTWOW64)
-                dprintf("Error using x64 arg. The debugger is not a WOW64 process\n");
-            else
-                dprintf("Error setting JIT %s\n", (actual_arch == x64) ? "x64" : "x32");
-            return STATUS_ERROR;
-        }
-    }
-    else
-    {
-        dputs("Error unknown parameters. Use old, oldsave, restore, x86 or x64 as parameter.");
-        return STATUS_ERROR;
-    }
-
-    dprintf("New JIT %s: %s\n", (actual_arch == x64) ? "x64" : "x32", jit_debugger_cmd);
-
-    return STATUS_CONTINUE;
-}
-
-CMDRESULT cbDebugGetJIT(int argc, char* argv[])
-{
-    char get_entry[JIT_ENTRY_MAX_SIZE] = "";
-    arch actual_arch;
-
-    if(argc < 2)
-    {
-        if(!dbggetjit(get_entry, notfound, & actual_arch, NULL))
-        {
-            dprintf("Error getting JIT %s\n", (actual_arch == x64) ? "x64" : "x32");
-            return STATUS_ERROR;
-        }
-    }
-    else
-    {
-        readwritejitkey_error_t rw_error;
-        char oldjit[MAX_SETTING_SIZE] = "";
-        if(_strcmpi(argv[1], "OLD") == 0)
-        {
-            if(!BridgeSettingGet("JIT", "Old", (char*) & oldjit))
-            {
-                dputs("Error: there is not an OLD JIT entry stored yet.");
-                return STATUS_ERROR;
-            }
-            else
-            {
-                dprintf("OLD JIT entry stored: %s\n", oldjit);
-                return STATUS_CONTINUE;
-            }
-        }
-        else if(_strcmpi(argv[1], "x64") == 0)
-            actual_arch = x64;
-        else if(_strcmpi(argv[1], "x32") == 0)
-            actual_arch = x32;
-        else
-        {
-            dputs("Unknown JIT entry type. Use OLD, x64 or x32 as parameter.");
-            return STATUS_ERROR;
-        }
-
-        if(!dbggetjit(get_entry, actual_arch, NULL, & rw_error))
-        {
-            if(rw_error == ERROR_RW_NOTWOW64)
-                dprintf("Error using x64 arg. The debugger is not a WOW64 process\n");
-            else
-                dprintf("Error getting JIT %s\n", argv[1]);
-            return STATUS_ERROR;
-        }
-    }
-
-    dprintf("JIT %s: %s\n", (actual_arch == x64) ? "x64" : "x32", get_entry);
-
-    return STATUS_CONTINUE;
-}
-
-CMDRESULT cbDebugGetPageRights(int argc, char* argv[])
-{
-    uint addr = 0;
-    char rights[RIGHTS_STRING_SIZE];
-
-    if(argc != 2 || !valfromstring(argv[1], &addr))
-    {
-        dprintf("Error: using an address as arg1\n");
-        return STATUS_ERROR;
-    }
-
-    if(!dbggetpagerights(addr, rights))
-    {
-        dprintf("Error getting rights of page: %s\n", argv[1]);
-        return STATUS_ERROR;
-    }
-
-    dprintf("Page: "fhex", Rights: %s\n", addr, rights);
-
-    return STATUS_CONTINUE;
-}
-
-CMDRESULT cbDebugSetPageRights(int argc, char* argv[])
-{
-    uint addr = 0;
-    char rights[RIGHTS_STRING_SIZE];
-
-    if(argc < 3 || !valfromstring(argv[1], &addr))
-    {
-        dprintf("Error: using an address as arg1 and as arg2: Execute, ExecuteRead, ExecuteReadWrite, ExecuteWriteCopy, NoAccess, ReadOnly, ReadWrite, WriteCopy. You can add a G at first for add PAGE GUARD, example: GReadOnly\n");
-        return STATUS_ERROR;
-    }
-
-    if(!dbgsetpagerights(addr, argv[2]))
-    {
-        dprintf("Error: Set rights of "fhex" with Rights: %s\n", addr, argv[2]);
-        return STATUS_ERROR;
-    }
-
-    if(!dbggetpagerights(addr, rights))
-    {
-        dprintf("Error getting rights of page: %s\n", argv[1]);
-        return STATUS_ERROR;
-    }
-
-    //update the memory map
-    dbggetprivateusage(fdProcessInfo->hProcess, true);
-    memupdatemap(fdProcessInfo->hProcess);
-    GuiUpdateMemoryView();
-
-    dprintf("New rights of "fhex": %s\n", addr, rights);
-
-    return STATUS_CONTINUE;
-}
-
-CMDRESULT cbDebugLoadLib(int argc, char* argv[])
-{
-    if(argc < 2)
-    {
-        dprintf("Error: you must specify the name of the DLL to load\n");
-        return STATUS_ERROR;
-    }
-
-    LoadLibThreadID = fdProcessInfo->dwThreadId;
-    HANDLE LoadLibThread = threadgethandle((DWORD)LoadLibThreadID);
-
-    DLLNameMem = VirtualAllocEx(fdProcessInfo->hProcess, NULL, strlen(argv[1]) + 1,  MEM_RESERVE | MEM_COMMIT, PAGE_READWRITE);
-    ASMAddr = VirtualAllocEx(fdProcessInfo->hProcess, NULL, 0x1000,  MEM_RESERVE | MEM_COMMIT, PAGE_EXECUTE_READWRITE);
-
-    if(!DLLNameMem || !ASMAddr)
-    {
-        dprintf("Error: couldn't allocate memory in debuggee");
-        return STATUS_ERROR;
-    }
-
-    if(!memwrite(fdProcessInfo->hProcess, DLLNameMem, argv[1],  strlen(argv[1]), NULL))
-    {
-        dprintf("Error: couldn't write process memory");
-        return STATUS_ERROR;
-    }
-
-    int size = 0;
-    int counter = 0;
-    uint LoadLibraryA = 0;
-    char command[50] = "";
-    char error[256] = "";
-
-    GetFullContextDataEx(LoadLibThread, &backupctx);
-
-    valfromstring("kernel32:LoadLibraryA", &LoadLibraryA, false);
-
-    // Arch specific asm code
-#ifdef _WIN64
-    sprintf(command, "mov rcx, "fhex, DLLNameMem);
-#else
-    sprintf(command, "push "fhex, DLLNameMem);
-#endif // _WIN64
-
-    assembleat((uint)ASMAddr, command, &size, error, true);
-    counter += size;
-
-#ifdef _WIN64
-    sprintf(command, "mov rax, "fhex, LoadLibraryA);
-    assembleat((uint)ASMAddr + counter, command, &size, error, true);
-    counter += size;
-    sprintf(command, "call rax");
-#else
-    sprintf(command, "call "fhex, LoadLibraryA);
-#endif // _WIN64
-
-    assembleat((uint)ASMAddr + counter, command, &size, error, true);
-    counter += size;
-
-    SetContextDataEx(LoadLibThread, UE_CIP, (uint)ASMAddr);
-    SetBPX((uint)ASMAddr + counter, UE_SINGLESHOOT | UE_BREAKPOINT_TYPE_INT3, (void*)cbLoadLibBPX);
-
-    threadsuspendall();
-    ResumeThread(LoadLibThread);
-
-    unlock(WAITID_RUN);
-
-    return STATUS_CONTINUE;
-}
-
-void cbLoadLibBPX()
-{
-    uint LibAddr = 0;
-    HANDLE LoadLibThread = threadgethandle((DWORD)LoadLibThreadID);
-#ifdef _WIN64
-    LibAddr = GetContextDataEx(LoadLibThread, UE_RAX);
-#else
-    LibAddr = GetContextDataEx(LoadLibThread, UE_EAX);
-#endif //_WIN64
-    varset("$result", LibAddr, false);
-    backupctx.eflags &= ~0x100;
-    SetFullContextDataEx(LoadLibThread, &backupctx);
-    VirtualFreeEx(fdProcessInfo->hProcess, DLLNameMem, 0, MEM_RELEASE);
-    VirtualFreeEx(fdProcessInfo->hProcess, ASMAddr, 0, MEM_RELEASE);
-    threadresumeall();
-    //update GUI
-    GuiSetDebugState(paused);
-    DebugUpdateGui(GetContextDataEx(hActiveThread, UE_CIP), true);
-    //lock
-    lock(WAITID_RUN);
-    SetForegroundWindow(GuiGetWindowHandle());
-    PLUG_CB_PAUSEDEBUG pauseInfo;
-    pauseInfo.reserved = 0;
-    plugincbcall(CB_PAUSEDEBUG, &pauseInfo);
-    wait(WAITID_RUN);
-}
-
-void showcommandlineerror(cmdline_error_t* cmdline_error)
-{
-    bool unkown = false;
-
-    switch(cmdline_error->type)
-    {
-    case CMDL_ERR_ALLOC:
-        dprintf("Error allocating memory for cmdline");
-        break;
-    case CMDL_ERR_CONVERTUNICODE:
-        dprintf("Error converting UNICODE cmdline");
-        break;
-    case CMDL_ERR_READ_PEBBASE:
-        dprintf("Error reading PEB base addres");
-        break;
-    case CMDL_ERR_READ_PROCPARM_CMDLINE:
-        dprintf("Error reading PEB -> ProcessParameters -> CommandLine UNICODE_STRING");
-        break;
-    case CMDL_ERR_READ_PROCPARM_PTR:
-        dprintf("Error reading PEB -> ProcessParameters pointer address");
-        break;
-    case CMDL_ERR_GET_PEB:
-        dprintf("Error Getting remote PEB address");
-        break;
-    case CMDL_ERR_READ_GETCOMMANDLINEBASE:
-        dprintf("Error Getting command line base address");
-        break;
-    case CMDL_ERR_CHECK_GETCOMMANDLINESTORED:
-        dprintf("Error checking the pattern of the commandline stored");
-        break;
-    case CMDL_ERR_WRITE_GETCOMMANDLINESTORED:
-        dprintf("Error writing the new command line stored");
-        break;
-    case CMDL_ERR_GET_GETCOMMANDLINE:
-        dprintf("Error getting getcommandline");
-        break;
-    case CMDL_ERR_ALLOC_UNICODEANSI_COMMANDLINE:
-        dprintf("Error allocating the page with UNICODE and ANSI command lines");
-        break;
-    case CMDL_ERR_WRITE_ANSI_COMMANDLINE:
-        dprintf("Error writing the ANSI command line in the page");
-        break;
-    case CMDL_ERR_WRITE_UNICODE_COMMANDLINE:
-        dprintf("Error writing the UNICODE command line in the page");
-        break;
-    case CMDL_ERR_WRITE_PEBUNICODE_COMMANDLINE:
-        dprintf("Error writing command line UNICODE in PEB");
-        break;
-    default:
-        unkown = true;
-        dputs("Error getting cmdline");
-        break;
-    }
-
-    if(!unkown)
-    {
-        if(cmdline_error->addr != 0)
-            dprintf(" (Address: "fhex")", cmdline_error->addr);
-        dputs("");
-    }
-}
-
-CMDRESULT cbDebugGetCmdline(int argc, char* argv[])
-{
-    char* cmd_line;
-    cmdline_error_t cmdline_error = {(cmdline_error_type_t) 0, 0};
-
-    if(!dbggetcmdline(& cmd_line, & cmdline_error))
-    {
-        showcommandlineerror(& cmdline_error);
-        return STATUS_ERROR;
-    }
-
-    dprintf("Command line: %s\n", cmd_line);
-
-    efree(cmd_line);
-
-    return STATUS_CONTINUE;
-}
-
-CMDRESULT cbDebugSetCmdline(int argc, char* argv[])
-{
-    cmdline_error_t cmdline_error = {(cmdline_error_type_t) 0, 0};
-
-    if(argc != 2)
-    {
-        dputs("Error: write the arg1 with the new command line of the process debugged");
-        return STATUS_ERROR;
-    }
-
-    if(!dbgsetcmdline(argv[1], &cmdline_error))
-    {
-        showcommandlineerror(&cmdline_error);
-        return STATUS_ERROR;
-    }
-
-    //update the memory map
-    dbggetprivateusage(fdProcessInfo->hProcess, true);
-    memupdatemap(fdProcessInfo->hProcess);
-    GuiUpdateMemoryView();
-
-    dprintf("New command line: %s\n", argv[1]);
-
-    return STATUS_CONTINUE;
-}
-
-CMDRESULT cbDebugSkip(int argc, char* argv[])
-{
-    SetNextDbgContinueStatus(DBG_CONTINUE); //swallow the exception
-    uint cip = GetContextDataEx(hActiveThread, UE_CIP);
-    BASIC_INSTRUCTION_INFO basicinfo;
-    memset(&basicinfo, 0, sizeof(basicinfo));
-    disasmfast(cip, &basicinfo);
-    cip += basicinfo.size;
-    SetContextDataEx(hActiveThread, UE_CIP, cip);
-    DebugUpdateGui(cip, false); //update GUI
-    return STATUS_CONTINUE;
-}
+#include "debugger_commands.h"
+#include "console.h"
+#include "value.h"
+#include "thread.h"
+#include "memory.h"
+#include "threading.h"
+#include "variable.h"
+#include "argument.h"
+#include "plugin_loader.h"
+#include "simplescript.h"
+#include "symbolinfo.h"
+#include "assemble.h"
+#include "disasm_fast.h"
+#include "Analysis/AnalysisRunner.h"
+#include "Analysis/FunctionDB.h"
+
+static bool bScyllaLoaded = false;
+uint LoadLibThreadID;
+LPVOID DLLNameMem;
+LPVOID ASMAddr;
+TITAN_ENGINE_CONTEXT_t backupctx = { 0 };
+
+CMDRESULT cbDebugInit(int argc, char* argv[])
+{
+    if(DbgIsDebugging())
+        DbgCmdExecDirect("stop");
+
+    static char arg1[deflen] = "";
+    if(!argget(*argv, arg1, 0, false))
+        return STATUS_ERROR;
+    char szResolvedPath[MAX_PATH] = "";
+    if(ResolveShortcut(GuiGetWindowHandle(), StringUtils::Utf8ToUtf16(arg1).c_str(), szResolvedPath, _countof(szResolvedPath)))
+    {
+        dprintf("resolved shortcut \"%s\"->\"%s\"\n", arg1, szResolvedPath);
+        strcpy_s(arg1, szResolvedPath);
+    }
+    if(!FileExists(arg1))
+    {
+        dputs("file does not exist!");
+        return STATUS_ERROR;
+    }
+    HANDLE hFile = CreateFileW(StringUtils::Utf8ToUtf16(arg1).c_str(), GENERIC_READ, FILE_SHARE_READ, 0, OPEN_EXISTING, 0, 0);
+    if(hFile == INVALID_HANDLE_VALUE)
+    {
+        dputs("could not open file!");
+        return STATUS_ERROR;
+    }
+    GetFileNameFromHandle(hFile, arg1); //get full path of the file
+    CloseHandle(hFile);
+
+    //do some basic checks
+    switch(GetFileArchitecture(arg1))
+    {
+    case invalid:
+        dputs("invalid PE file!");
+        return STATUS_ERROR;
+#ifdef _WIN64
+    case x32:
+        dputs("use x32_dbg to debug this file!");
+#else //x86
+    case x64:
+        dputs("use x64_dbg to debug this file!");
+#endif //_WIN64
+        return STATUS_ERROR;
+    default:
+        break;
+    }
+
+    static char arg2[deflen] = "";
+    argget(*argv, arg2, 1, true);
+    char* commandline = 0;
+    if(strlen(arg2))
+        commandline = arg2;
+
+    char arg3[deflen] = "";
+    argget(*argv, arg3, 2, true);
+
+    static char currentfolder[deflen] = "";
+    strcpy(currentfolder, arg1);
+    int len = (int)strlen(currentfolder);
+    while(currentfolder[len] != '\\' and len != 0)
+        len--;
+    currentfolder[len] = 0;
+
+    if(DirExists(arg3))
+        strcpy(currentfolder, arg3);
+    //initialize
+    wait(WAITID_STOP); //wait for the debugger to stop
+    waitclear(); //clear waiting flags NOTE: thread-unsafe
+
+    static INIT_STRUCT init;
+    memset(&init, 0, sizeof(INIT_STRUCT));
+    init.exe = arg1;
+    init.commandline = commandline;
+    if(*currentfolder)
+        init.currentfolder = currentfolder;
+    CloseHandle(CreateThread(0, 0, threadDebugLoop, &init, 0, 0));
+    return STATUS_CONTINUE;
+}
+
+CMDRESULT cbStopDebug(int argc, char* argv[])
+{
+    scriptreset(); //reset the currently-loaded script
+    StopDebug();
+    unlock(WAITID_RUN);
+    wait(WAITID_STOP);
+    return STATUS_CONTINUE;
+}
+
+CMDRESULT cbDebugRun(int argc, char* argv[])
+{
+    if(!waitislocked(WAITID_RUN))
+    {
+        dputs("program is already running");
+        return STATUS_ERROR;
+    }
+    GuiSetDebugState(running);
+    unlock(WAITID_RUN);
+    PLUG_CB_RESUMEDEBUG callbackInfo;
+    callbackInfo.reserved = 0;
+    plugincbcall(CB_RESUMEDEBUG, &callbackInfo);
+    return STATUS_CONTINUE;
+}
+
+CMDRESULT cbDebugErun(int argc, char* argv[])
+{
+    if(waitislocked(WAITID_RUN))
+        dbgsetskipexceptions(true);
+    return cbDebugRun(argc, argv);
+}
+
+CMDRESULT cbDebugSetBPXOptions(int argc, char* argv[])
+{
+    char argtype[deflen] = "";
+    DWORD type = 0;
+    if(!argget(*argv, argtype, 0, false))
+        return STATUS_ERROR;
+    const char* a = 0;
+    uint setting_type;
+    if(strstr(argtype, "long"))
+    {
+        setting_type = 1; //break_int3long
+        a = "TYPE_LONG_INT3";
+        type = UE_BREAKPOINT_LONG_INT3;
+    }
+    else if(strstr(argtype, "ud2"))
+    {
+        setting_type = 2; //break_ud2
+        a = "TYPE_UD2";
+        type = UE_BREAKPOINT_UD2;
+    }
+    else if(strstr(argtype, "short"))
+    {
+        setting_type = 0; //break_int3short
+        a = "TYPE_INT3";
+        type = UE_BREAKPOINT_INT3;
+    }
+    else
+    {
+        dputs("invalid type specified!");
+        return STATUS_ERROR;
+    }
+    SetBPXOptions(type);
+    BridgeSettingSetUint("Engine", "BreakpointType", setting_type);
+    dprintf("default breakpoint type set to: %s\n", a);
+    return STATUS_CONTINUE;
+}
+
+CMDRESULT cbDebugSetBPX(int argc, char* argv[]) //bp addr [,name [,type]]
+{
+    char argaddr[deflen] = "";
+    if(!argget(*argv, argaddr, 0, false))
+        return STATUS_ERROR;
+    char argname[deflen] = "";
+    argget(*argv, argname, 1, true);
+    char argtype[deflen] = "";
+    bool has_arg2 = argget(*argv, argtype, 2, true);
+    if(!has_arg2 and (scmp(argname, "ss") or scmp(argname, "long") or scmp(argname, "ud2")))
+    {
+        strcpy(argtype, argname);
+        *argname = 0;
+    }
+    _strlwr(argtype);
+    uint addr = 0;
+    if(!valfromstring(argaddr, &addr))
+    {
+        dprintf("invalid addr: \"%s\"\n", argaddr);
+        return STATUS_ERROR;
+    }
+    int type = 0;
+    bool singleshoot = false;
+    if(strstr(argtype, "ss"))
+    {
+        type |= UE_SINGLESHOOT;
+        singleshoot = true;
+    }
+    else
+        type |= UE_BREAKPOINT;
+    if(strstr(argtype, "long"))
+        type |= UE_BREAKPOINT_TYPE_LONG_INT3;
+    else if(strstr(argtype, "ud2"))
+        type |= UE_BREAKPOINT_TYPE_UD2;
+    else if(strstr(argtype, "short"))
+        type |= UE_BREAKPOINT_TYPE_INT3;
+    short oldbytes;
+    const char* bpname = 0;
+    if(*argname)
+        bpname = argname;
+    if(bpget(addr, BPNORMAL, bpname, 0))
+    {
+        dputs("breakpoint already set!");
+        return STATUS_CONTINUE;
+    }
+    if(IsBPXEnabled(addr))
+    {
+        dprintf("error setting breakpoint at "fhex"! (IsBPXEnabled)\n", addr);
+        return STATUS_ERROR;
+    }
+    else if(!memread(fdProcessInfo->hProcess, (void*)addr, &oldbytes, sizeof(short), 0))
+    {
+        dprintf("error setting breakpoint at "fhex"! (memread)\n", addr);
+        return STATUS_ERROR;
+    }
+    else if(!bpnew(addr, true, singleshoot, oldbytes, BPNORMAL, type, bpname))
+    {
+        dprintf("error setting breakpoint at "fhex"! (bpnew)\n", addr);
+        return STATUS_ERROR;
+    }
+    else if(!SetBPX(addr, type, (void*)cbUserBreakpoint))
+    {
+        dprintf("error setting breakpoint at "fhex"! (SetBPX)\n", addr);
+        return STATUS_ERROR;
+    }
+    dprintf("breakpoint at "fhex" set!\n", addr);
+    GuiUpdateAllViews();
+    return STATUS_CONTINUE;
+}
+
+CMDRESULT cbDebugDeleteBPX(int argc, char* argv[])
+{
+    char arg1[deflen] = "";
+    if(!argget(*argv, arg1, 0, true)) //delete all breakpoints
+    {
+        if(!bpgetcount(BPNORMAL))
+        {
+            dputs("no breakpoints to delete!");
+            return STATUS_CONTINUE;
+        }
+        if(!bpenumall(cbDeleteAllBreakpoints)) //at least one deletion failed
+            return STATUS_ERROR;
+        dputs("all breakpoints deleted!");
+        GuiUpdateAllViews();
+        return STATUS_CONTINUE;
+    }
+    BREAKPOINT found;
+    if(bpget(0, BPNORMAL, arg1, &found)) //found a breakpoint with name
+    {
+        if(!bpdel(found.addr, BPNORMAL))
+        {
+            dprintf("delete breakpoint failed (bpdel): "fhex"\n", found.addr);
+            return STATUS_ERROR;
+        }
+        else if(found.enabled && !DeleteBPX(found.addr))
+        {
+            dprintf("delete breakpoint failed (DeleteBPX): "fhex"\n", found.addr);
+            GuiUpdateAllViews();
+            return STATUS_ERROR;
+        }
+        return STATUS_CONTINUE;
+    }
+    uint addr = 0;
+    if(!valfromstring(arg1, &addr) or !bpget(addr, BPNORMAL, 0, &found)) //invalid breakpoint
+    {
+        dprintf("no such breakpoint \"%s\"\n", arg1);
+        return STATUS_ERROR;
+    }
+    if(!bpdel(found.addr, BPNORMAL))
+    {
+        dprintf("delete breakpoint failed (bpdel): "fhex"\n", found.addr);
+        return STATUS_ERROR;
+    }
+    else if(found.enabled && !DeleteBPX(found.addr))
+    {
+        dprintf("delete breakpoint failed (DeleteBPX): "fhex"\n", found.addr);
+        GuiUpdateAllViews();
+        return STATUS_ERROR;
+    }
+    dputs("breakpoint deleted!");
+    GuiUpdateAllViews();
+    return STATUS_CONTINUE;
+}
+
+CMDRESULT cbDebugEnableBPX(int argc, char* argv[])
+{
+    char arg1[deflen] = "";
+    if(!argget(*argv, arg1, 0, true)) //enable all breakpoints
+    {
+        if(!bpgetcount(BPNORMAL))
+        {
+            dputs("no breakpoints to enable!");
+            return STATUS_CONTINUE;
+        }
+        if(!bpenumall(cbEnableAllBreakpoints)) //at least one enable failed
+            return STATUS_ERROR;
+        dputs("all breakpoints enabled!");
+        GuiUpdateAllViews();
+        return STATUS_CONTINUE;
+    }
+    BREAKPOINT found;
+    if(bpget(0, BPNORMAL, arg1, &found)) //found a breakpoint with name
+    {
+        if(!bpenable(found.addr, BPNORMAL, true) or !SetBPX(found.addr, found.titantype, (void*)cbUserBreakpoint))
+        {
+            dprintf("could not enable breakpoint "fhex"\n", found.addr);
+            return STATUS_ERROR;
+        }
+        GuiUpdateAllViews();
+        return STATUS_CONTINUE;
+    }
+    uint addr = 0;
+    if(!valfromstring(arg1, &addr) or !bpget(addr, BPNORMAL, 0, &found)) //invalid breakpoint
+    {
+        dprintf("no such breakpoint \"%s\"\n", arg1);
+        return STATUS_ERROR;
+    }
+    if(found.enabled)
+    {
+        dputs("breakpoint already enabled!");
+        GuiUpdateAllViews();
+        return STATUS_CONTINUE;
+    }
+    if(!bpenable(found.addr, BPNORMAL, true) or !SetBPX(found.addr, found.titantype, (void*)cbUserBreakpoint))
+    {
+        dprintf("could not enable breakpoint "fhex"\n", found.addr);
+        return STATUS_ERROR;
+    }
+    dputs("breakpoint enabled!");
+    GuiUpdateAllViews();
+    return STATUS_CONTINUE;
+}
+
+CMDRESULT cbDebugDisableBPX(int argc, char* argv[])
+{
+    char arg1[deflen] = "";
+    if(!argget(*argv, arg1, 0, true)) //delete all breakpoints
+    {
+        if(!bpgetcount(BPNORMAL))
+        {
+            dputs("no breakpoints to disable!");
+            return STATUS_CONTINUE;
+        }
+        if(!bpenumall(cbDisableAllBreakpoints)) //at least one deletion failed
+            return STATUS_ERROR;
+        dputs("all breakpoints disabled!");
+        GuiUpdateAllViews();
+        return STATUS_CONTINUE;
+    }
+    BREAKPOINT found;
+    if(bpget(0, BPNORMAL, arg1, &found)) //found a breakpoint with name
+    {
+        if(!bpenable(found.addr, BPNORMAL, false) or !DeleteBPX(found.addr))
+        {
+            dprintf("could not disable breakpoint "fhex"\n", found.addr);
+            return STATUS_ERROR;
+        }
+        GuiUpdateAllViews();
+        return STATUS_CONTINUE;
+    }
+    uint addr = 0;
+    if(!valfromstring(arg1, &addr) or !bpget(addr, BPNORMAL, 0, &found)) //invalid breakpoint
+    {
+        dprintf("no such breakpoint \"%s\"\n", arg1);
+        return STATUS_ERROR;
+    }
+    if(!found.enabled)
+    {
+        dputs("breakpoint already disabled!");
+        return STATUS_CONTINUE;
+    }
+    if(!bpenable(found.addr, BPNORMAL, false) or !DeleteBPX(found.addr))
+    {
+        dprintf("could not disable breakpoint "fhex"\n", found.addr);
+        return STATUS_ERROR;
+    }
+    dputs("breakpoint disabled!");
+    GuiUpdateAllViews();
+    return STATUS_CONTINUE;
+}
+
+CMDRESULT cbDebugBplist(int argc, char* argv[])
+{
+    bpenumall(cbBreakpointList);
+    return STATUS_CONTINUE;
+}
+
+CMDRESULT cbDebugStepInto(int argc, char* argv[])
+{
+    StepInto((void*)cbStep);
+    dbgsetstepping(true);
+    return cbDebugRun(argc, argv);
+}
+
+CMDRESULT cbDebugeStepInto(int argc, char* argv[])
+{
+    dbgsetskipexceptions(true);
+    return cbDebugStepInto(argc, argv);
+}
+
+CMDRESULT cbDebugStepOver(int argc, char* argv[])
+{
+    StepOver((void*)cbStep);
+    dbgsetstepping(true);
+    return cbDebugRun(argc, argv);
+}
+
+CMDRESULT cbDebugeStepOver(int argc, char* argv[])
+{
+    dbgsetskipexceptions(true);
+    return cbDebugStepOver(argc, argv);
+}
+
+CMDRESULT cbDebugSingleStep(int argc, char* argv[])
+{
+    char arg1[deflen] = "";
+    uint stepcount = 1;
+    if(argget(*argv, arg1, 0, true))
+    {
+        if(!valfromstring(arg1, &stepcount))
+            stepcount = 1;
+    }
+    SingleStep((DWORD)stepcount, (void*)cbStep);
+    dbgsetstepping(true);
+    return cbDebugRun(argc, argv);
+}
+
+CMDRESULT cbDebugeSingleStep(int argc, char* argv[])
+{
+    dbgsetskipexceptions(true);
+    return cbDebugSingleStep(argc, argv);
+}
+
+CMDRESULT cbDebugHide(int argc, char* argv[])
+{
+    if(HideDebugger(fdProcessInfo->hProcess, UE_HIDE_PEBONLY))
+        dputs("debugger hidden");
+    else
+        dputs("something went wrong");
+    return STATUS_CONTINUE;
+}
+
+CMDRESULT cbDebugDisasm(int argc, char* argv[])
+{
+    char arg1[deflen] = "";
+    uint addr = GetContextDataEx(hActiveThread, UE_CIP);
+    if(argget(*argv, arg1, 0, true))
+        if(!valfromstring(arg1, &addr))
+            addr = GetContextDataEx(hActiveThread, UE_CIP);
+    if(!memisvalidreadptr(fdProcessInfo->hProcess, addr))
+        return STATUS_CONTINUE;
+    DebugUpdateGui(addr, false);
+    return STATUS_CONTINUE;
+}
+
+CMDRESULT cbDebugSetMemoryBpx(int argc, char* argv[])
+{
+    char arg1[deflen] = ""; //addr
+    if(!argget(*argv, arg1, 0, false))
+        return STATUS_ERROR;
+    uint addr;
+    if(!valfromstring(arg1, &addr))
+        return STATUS_ERROR;
+    bool restore = false;
+    char arg2[deflen] = ""; //restore
+    char arg3[deflen] = ""; //type
+    argget(*argv, arg3, 2, true);
+    if(argget(*argv, arg2, 1, true))
+    {
+        if(*arg2 == '1')
+            restore = true;
+        else if(*arg2 == '0')
+            restore = false;
+        else
+            strcpy(arg3, arg2);
+    }
+    DWORD type = UE_MEMORY;
+    if(*arg3)
+    {
+        switch(*arg3)
+        {
+        case 'r':
+            type = UE_MEMORY_READ;
+            break;
+        case 'w':
+            type = UE_MEMORY_WRITE;
+            break;
+        case 'x':
+            type = UE_MEMORY_EXECUTE; //EXECUTE
+            break;
+        default:
+            dputs("invalid type (argument ignored)");
+            break;
+        }
+    }
+    uint size = 0;
+    uint base = memfindbaseaddr(addr, &size, true);
+    bool singleshoot = false;
+    if(!restore)
+        singleshoot = true;
+    if(bpget(base, BPMEMORY, 0, 0))
+    {
+        dputs("hardware breakpoint already set!");
+        return STATUS_CONTINUE;
+    }
+    if(!bpnew(base, true, singleshoot, 0, BPMEMORY, type, 0) or !SetMemoryBPXEx(base, size, type, restore, (void*)cbMemoryBreakpoint))
+    {
+        dputs("error setting memory breakpoint!");
+        return STATUS_ERROR;
+    }
+    dprintf("memory breakpoint at "fhex" set!\n", addr);
+    GuiUpdateAllViews();
+    return STATUS_CONTINUE;
+}
+
+CMDRESULT cbDebugDeleteMemoryBreakpoint(int argc, char* argv[])
+{
+    char arg1[deflen] = "";
+    if(!argget(*argv, arg1, 0, true)) //delete all breakpoints
+    {
+        if(!bpgetcount(BPMEMORY))
+        {
+            dputs("no memory breakpoints to delete!");
+            return STATUS_CONTINUE;
+        }
+        if(!bpenumall(cbDeleteAllMemoryBreakpoints)) //at least one deletion failed
+            return STATUS_ERROR;
+        dputs("all memory breakpoints deleted!");
+        GuiUpdateAllViews();
+        return STATUS_CONTINUE;
+    }
+    BREAKPOINT found;
+    if(bpget(0, BPMEMORY, arg1, &found)) //found a breakpoint with name
+    {
+        uint size;
+        memfindbaseaddr(found.addr, &size);
+        if(!bpdel(found.addr, BPMEMORY) or !RemoveMemoryBPX(found.addr, size))
+        {
+            dprintf("delete memory breakpoint failed: "fhex"\n", found.addr);
+            return STATUS_ERROR;
+        }
+        return STATUS_CONTINUE;
+    }
+    uint addr = 0;
+    if(!valfromstring(arg1, &addr) or !bpget(addr, BPMEMORY, 0, &found)) //invalid breakpoint
+    {
+        dprintf("no such memory breakpoint \"%s\"\n", arg1);
+        return STATUS_ERROR;
+    }
+    uint size;
+    memfindbaseaddr(found.addr, &size);
+    if(!bpdel(found.addr, BPMEMORY) or !RemoveMemoryBPX(found.addr, size))
+    {
+        dprintf("delete memory breakpoint failed: "fhex"\n", found.addr);
+        return STATUS_ERROR;
+    }
+    dputs("memory breakpoint deleted!");
+    GuiUpdateAllViews();
+    return STATUS_CONTINUE;
+}
+
+CMDRESULT cbDebugRtr(int argc, char* argv[])
+{
+    StepOver((void*)cbRtrStep);
+    cbDebugRun(argc, argv);
+    return STATUS_CONTINUE;
+}
+
+CMDRESULT cbDebugeRtr(int argc, char* argv[])
+{
+    dbgsetskipexceptions(true);
+    return cbDebugRtr(argc, argv);
+}
+
+CMDRESULT cbDebugSetHardwareBreakpoint(int argc, char* argv[])
+{
+    char arg1[deflen] = ""; //addr
+    if(!argget(*argv, arg1, 0, false))
+        return STATUS_ERROR;
+    uint addr;
+    if(!valfromstring(arg1, &addr))
+        return STATUS_ERROR;
+    DWORD type = UE_HARDWARE_EXECUTE;
+    char arg2[deflen] = ""; //type
+    if(argget(*argv, arg2, 1, true))
+    {
+        switch(*arg2)
+        {
+        case 'r':
+            type = UE_HARDWARE_READWRITE;
+            break;
+        case 'w':
+            type = UE_HARDWARE_WRITE;
+            break;
+        case 'x':
+            break;
+        default:
+            dputs("invalid type, assuming 'x'");
+            break;
+        }
+    }
+    char arg3[deflen] = ""; //size
+    uint size = UE_HARDWARE_SIZE_1;
+    if(argget(*argv, arg3, 2, true))
+    {
+        if(!valfromstring(arg3, &size))
+            return STATUS_ERROR;
+        switch(size)
+        {
+        case 2:
+            size = UE_HARDWARE_SIZE_2;
+            break;
+        case 4:
+            size = UE_HARDWARE_SIZE_4;
+            break;
+#ifdef _WIN64
+        case 8:
+            size = UE_HARDWARE_SIZE_8;
+            break;
+#endif // _WIN64
+        default:
+            dputs("invalid size, using 1");
+            break;
+        }
+        if((addr % size) != 0)
+        {
+            dprintf("address not aligned to %d\n", size);
+            return STATUS_ERROR;
+        }
+    }
+    DWORD drx = 0;
+    if(!GetUnusedHardwareBreakPointRegister(&drx))
+    {
+        dputs("you can only set 4 hardware breakpoints");
+        return STATUS_ERROR;
+    }
+    int titantype = 0;
+    TITANSETDRX(titantype, drx);
+    TITANSETTYPE(titantype, type);
+    TITANSETSIZE(titantype, size);
+    //TODO: hwbp in multiple threads TEST
+    if(bpget(addr, BPHARDWARE, 0, 0))
+    {
+        dputs("hardware breakpoint already set!");
+        return STATUS_CONTINUE;
+    }
+    if(!bpnew(addr, true, false, 0, BPHARDWARE, titantype, 0) or !SetHardwareBreakPoint(addr, drx, type, (DWORD)size, (void*)cbHardwareBreakpoint))
+    {
+        dputs("error setting hardware breakpoint!");
+        return STATUS_ERROR;
+    }
+    dprintf("hardware breakpoint at "fhex" set!\n", addr);
+    GuiUpdateAllViews();
+    return STATUS_CONTINUE;
+}
+
+CMDRESULT cbDebugDeleteHardwareBreakpoint(int argc, char* argv[])
+{
+    char arg1[deflen] = "";
+    if(!argget(*argv, arg1, 0, true)) //delete all breakpoints
+    {
+        if(!bpgetcount(BPHARDWARE))
+        {
+            dputs("no hardware breakpoints to delete!");
+            return STATUS_CONTINUE;
+        }
+        if(!bpenumall(cbDeleteAllHardwareBreakpoints)) //at least one deletion failed
+            return STATUS_ERROR;
+        dputs("all hardware breakpoints deleted!");
+        GuiUpdateAllViews();
+        return STATUS_CONTINUE;
+    }
+    BREAKPOINT found;
+    if(bpget(0, BPHARDWARE, arg1, &found)) //found a breakpoint with name
+    {
+        if(!bpdel(found.addr, BPHARDWARE) or !DeleteHardwareBreakPoint(TITANGETDRX(found.titantype)))
+        {
+            dprintf("delete hardware breakpoint failed: "fhex"\n", found.addr);
+            return STATUS_ERROR;
+        }
+        return STATUS_CONTINUE;
+    }
+    uint addr = 0;
+    if(!valfromstring(arg1, &addr) or !bpget(addr, BPHARDWARE, 0, &found)) //invalid breakpoint
+    {
+        dprintf("no such hardware breakpoint \"%s\"\n", arg1);
+        return STATUS_ERROR;
+    }
+    if(!bpdel(found.addr, BPHARDWARE) or !DeleteHardwareBreakPoint(TITANGETDRX(found.titantype)))
+    {
+        dprintf("delete hardware breakpoint failed: "fhex"\n", found.addr);
+        return STATUS_ERROR;
+    }
+    dputs("hardware breakpoint deleted!");
+    GuiUpdateAllViews();
+    return STATUS_CONTINUE;
+}
+
+CMDRESULT cbDebugAlloc(int argc, char* argv[])
+{
+    char arg1[deflen] = ""; //size
+    uint size = 0x1000;
+    if(argget(*argv, arg1, 0, true))
+        if(!valfromstring(arg1, &size, false))
+            return STATUS_ERROR;
+    uint mem = (uint)memalloc(fdProcessInfo->hProcess, 0, size, PAGE_EXECUTE_READWRITE);
+    if(!mem)
+        dputs("VirtualAllocEx failed");
+    else
+        dprintf(fhex"\n", mem);
+    if(mem)
+        varset("$lastalloc", mem, true);
+    dbggetprivateusage(fdProcessInfo->hProcess, true);
+    memupdatemap(fdProcessInfo->hProcess);
+    GuiUpdateMemoryView();
+    varset("$res", mem, false);
+    return STATUS_CONTINUE;
+}
+
+CMDRESULT cbDebugFree(int argc, char* argv[])
+{
+    uint lastalloc;
+    varget("$lastalloc", &lastalloc, 0, 0);
+    char arg1[deflen] = ""; //addr
+    uint addr = lastalloc;
+    if(argget(*argv, arg1, 0, true))
+    {
+        if(!valfromstring(arg1, &addr, false))
+            return STATUS_ERROR;
+    }
+    else if(!lastalloc)
+    {
+        dputs("lastalloc is zero, provide a page address");
+        return STATUS_ERROR;
+    }
+    if(addr == lastalloc)
+        varset("$lastalloc", (uint)0, true);
+    bool ok = !!VirtualFreeEx(fdProcessInfo->hProcess, (void*)addr, 0, MEM_RELEASE);
+    if(!ok)
+        dputs("VirtualFreeEx failed");
+    dbggetprivateusage(fdProcessInfo->hProcess, true);
+    memupdatemap(fdProcessInfo->hProcess);
+    GuiUpdateMemoryView();
+    varset("$res", ok, false);
+    return STATUS_CONTINUE;
+}
+
+CMDRESULT cbDebugMemset(int argc, char* argv[])
+{
+    char arg3[deflen] = ""; //size
+    uint addr;
+    uint value;
+    uint size;
+    if(argc < 3)
+    {
+        dputs("not enough arguments");
+        return STATUS_ERROR;
+    }
+    if(!valfromstring(argv[1], &addr, false) or !valfromstring(argv[2], &value, false))
+        return STATUS_ERROR;
+    if(argget(*argv, arg3, 2, true))
+    {
+        if(!valfromstring(arg3, &size, false))
+            return STATUS_ERROR;
+    }
+    else
+    {
+        uint base = memfindbaseaddr(addr, &size, true);
+        if(!base)
+        {
+            dputs("invalid address specified");
+            return STATUS_ERROR;
+        }
+        uint diff = addr - base;
+        addr = base + diff;
+        size -= diff;
+    }
+    BYTE fi = value & 0xFF;
+    if(!Fill((void*)addr, size & 0xFFFFFFFF, &fi))
+        dputs("memset failed");
+    else
+        dprintf("memory "fhex" (size: %.8X) set to %.2X\n", addr, size & 0xFFFFFFFF, value & 0xFF);
+    return STATUS_CONTINUE;
+}
+
+CMDRESULT cbDebugBenchmark(int argc, char* argv[])
+{
+    uint addr = memfindbaseaddr(GetContextDataEx(hActiveThread, UE_CIP), 0);
+    DWORD ticks = GetTickCount();
+    char comment[MAX_COMMENT_SIZE] = "";
+    for(uint i = addr; i < addr + 100000; i++)
+    {
+        commentset(i, "test", false);
+        labelset(i, "test", false);
+        bookmarkset(i, false);
+        functionadd(i, i, false);
+    }
+    dprintf("%ums\n", GetTickCount() - ticks);
+    return STATUS_CONTINUE;
+}
+
+CMDRESULT cbDebugPause(int argc, char* argv[])
+{
+    if(waitislocked(WAITID_RUN))
+    {
+        dputs("program is not running");
+        return STATUS_ERROR;
+    }
+    dbgsetispausedbyuser(true);
+    DebugBreakProcess(fdProcessInfo->hProcess);
+    return STATUS_CONTINUE;
+}
+
+static DWORD WINAPI scyllaThread(void* lpParam)
+{
+    typedef INT (WINAPI * SCYLLASTARTGUI)(DWORD pid, HINSTANCE mod);
+    SCYLLASTARTGUI ScyllaStartGui = 0;
+    HINSTANCE hScylla = LoadLibraryW(L"Scylla.dll");
+    if(!hScylla)
+    {
+        dputs("error loading Scylla.dll!");
+        bScyllaLoaded = false;
+        FreeLibrary(hScylla);
+        return 0;
+    }
+    ScyllaStartGui = (SCYLLASTARTGUI)GetProcAddress(hScylla, "ScyllaStartGui");
+    if(!ScyllaStartGui)
+    {
+        dputs("could not find export 'ScyllaStartGui' inside Scylla.dll");
+        bScyllaLoaded = false;
+        FreeLibrary(hScylla);
+        return 0;
+    }
+    if(dbgisdll())
+        ScyllaStartGui(fdProcessInfo->dwProcessId, (HINSTANCE)dbgdebuggedbase());
+    else
+        ScyllaStartGui(fdProcessInfo->dwProcessId, 0);
+    FreeLibrary(hScylla);
+    bScyllaLoaded = false;
+    return 0;
+}
+
+CMDRESULT cbDebugStartScylla(int argc, char* argv[])
+{
+    if(bScyllaLoaded)
+    {
+        dputs("Scylla is already loaded");
+        return STATUS_ERROR;
+    }
+    bScyllaLoaded = true;
+    CloseHandle(CreateThread(0, 0, scyllaThread, 0, 0, 0));
+    return STATUS_CONTINUE;
+}
+
+CMDRESULT cbDebugAttach(int argc, char* argv[])
+{
+    if(argc < 2)
+    {
+        dputs("not enough arguments!");
+        return STATUS_ERROR;
+    }
+    uint pid = 0;
+    if(!valfromstring(argv[1], &pid, false))
+        return STATUS_ERROR;
+    if(argc > 2)
+    {
+        uint eventHandle = 0;
+        if(!valfromstring(argv[2], &eventHandle, false))
+            return STATUS_ERROR;
+        dbgsetattachevent((HANDLE)eventHandle);
+    }
+    if(DbgIsDebugging())
+        DbgCmdExecDirect("stop");
+    Handle hProcess = TitanOpenProcess(PROCESS_ALL_ACCESS, false, (DWORD)pid);
+    if(!hProcess)
+    {
+        dprintf("could not open process %X!\n", pid);
+        return STATUS_ERROR;
+    }
+    BOOL wow64 = false, mewow64 = false;
+    if(!IsWow64Process(hProcess, &wow64) or !IsWow64Process(GetCurrentProcess(), &mewow64))
+    {
+        dputs("IsWow64Process failed!");
+        return STATUS_ERROR;
+    }
+    if((mewow64 and !wow64) or (!mewow64 and wow64))
+    {
+#ifdef _WIN64
+        dputs("Use x32_dbg to debug this process!");
+#else
+        dputs("Use x64_dbg to debug this process!");
+#endif // _WIN64
+        return STATUS_ERROR;
+    }
+    wchar_t wszFileName[MAX_PATH] = L"";
+    if(!GetModuleFileNameExW(hProcess, 0, wszFileName, MAX_PATH))
+    {
+        dprintf("could not get module filename %X!\n", pid);
+        return STATUS_ERROR;
+    }
+    strcpy_s(szFileName, StringUtils::Utf16ToUtf8(wszFileName).c_str());
+    CloseHandle(CreateThread(0, 0, threadAttachLoop, (void*)pid, 0, 0));
+    return STATUS_CONTINUE;
+}
+
+CMDRESULT cbDebugDetach(int argc, char* argv[])
+{
+    unlock(WAITID_RUN); //run
+    dbgsetisdetachedbyuser(true); //detach when paused
+    StepInto((void*)cbDetach);
+    DebugBreakProcess(fdProcessInfo->hProcess);
+    return STATUS_CONTINUE;
+}
+
+CMDRESULT cbDebugDump(int argc, char* argv[])
+{
+    if(argc < 2)
+    {
+        dputs("not enough arguments!");
+        return STATUS_ERROR;
+    }
+    duint addr = 0;
+    if(!valfromstring(argv[1], &addr))
+    {
+        dprintf("invalid address \"%s\"!\n", argv[1]);
+        return STATUS_ERROR;
+    }
+    GuiDumpAt(addr);
+    return STATUS_CONTINUE;
+}
+
+CMDRESULT cbDebugStackDump(int argc, char* argv[])
+{
+    duint addr = 0;
+    if(argc < 2)
+        addr = GetContextDataEx(hActiveThread, UE_CSP);
+    else if(!valfromstring(argv[1], &addr))
+    {
+        dprintf("invalid address \"%s\"!\n", argv[1]);
+        return STATUS_ERROR;
+    }
+    duint csp = GetContextDataEx(hActiveThread, UE_CSP);
+    duint size = 0;
+    duint base = memfindbaseaddr(csp, &size);
+    if(base && addr >= base && addr < (base + size))
+        GuiStackDumpAt(addr, csp);
+    else
+        dputs("invalid stack address!");
+    return STATUS_CONTINUE;
+}
+
+CMDRESULT cbDebugContinue(int argc, char* argv[])
+{
+    if(argc < 2)
+    {
+        SetNextDbgContinueStatus(DBG_CONTINUE);
+        dputs("exception will be swallowed");
+    }
+    else
+    {
+        SetNextDbgContinueStatus(DBG_EXCEPTION_NOT_HANDLED);
+        dputs("exception will be thrown in the program");
+    }
+    return STATUS_CONTINUE;
+}
+
+CMDRESULT cbDebugBpDll(int argc, char* argv[])
+{
+    if(argc < 2)
+    {
+        dputs("not enough arguments!");
+        return STATUS_ERROR;
+    }
+    DWORD type = UE_ON_LIB_ALL;
+    if(argc > 2)
+    {
+        switch(*argv[2])
+        {
+        case 'l':
+            type = UE_ON_LIB_LOAD;
+            break;
+        case 'u':
+            type = UE_ON_LIB_UNLOAD;
+            break;
+        }
+    }
+    bool singleshoot = true;
+    if(argc > 3)
+        singleshoot = false;
+    LibrarianSetBreakPoint(argv[1], type, singleshoot, (void*)cbLibrarianBreakpoint);
+    dprintf("dll breakpoint set on \"%s\"!\n", argv[1]);
+    return STATUS_CONTINUE;
+}
+
+CMDRESULT cbDebugBcDll(int argc, char* argv[])
+{
+    if(argc < 2)
+    {
+        dputs("not enough arguments");
+        return STATUS_ERROR;
+    }
+    if(!LibrarianRemoveBreakPoint(argv[1], UE_ON_LIB_ALL))
+    {
+        dputs("failed to remove dll breakpoint...");
+        return STATUS_ERROR;
+    }
+    dputs("dll breakpoint removed!");
+    return STATUS_CONTINUE;
+}
+CMDRESULT cbDebugAnalyse(int argc, char* argv[])
+{
+
+    fa::FunctionDB* db = new fa::FunctionDB();
+    dputs("init analysis");
+    uint cipAddr = GetContextData(UE_CIP);
+    uint oep = modentryfromaddr(cipAddr);
+    if(!oep)
+        oep = cipAddr;
+
+    uint size;
+    uint base = memfindbaseaddr(cipAddr, &size);
+    if(!base)
+    {
+        dprintf("invalid address "fhex"!\n", base);
+        return STATUS_ERROR;
+    }
+
+    dprintf("start analysis, assuming oep="fhex", baseaddr="fhex", size="fhex"!\n", oep, base, size);
+
+
+    //     tr4ce::ApiDB* db = new tr4ce::ApiDB();
+    fa::AnalysisRunner AR(cipAddr, base, size, db);
+    AR.start();
+    //     AR.setFunctionInformation(db);
+    //     AR.start();
+
+
+    //GuiAnalyseCode(base, size);
+    return STATUS_CONTINUE;
+}
+
+CMDRESULT cbDebugSwitchthread(int argc, char* argv[])
+{
+    uint threadid = fdProcessInfo->dwThreadId; //main thread
+    if(argc > 1)
+        if(!valfromstring(argv[1], &threadid, false))
+            return STATUS_ERROR;
+    if(!threadisvalid((DWORD)threadid)) //check if the thread is valid
+    {
+        dprintf("invalid thread %X\n", threadid);
+        return STATUS_ERROR;
+    }
+    //switch thread
+    hActiveThread = threadgethandle((DWORD)threadid);
+    DebugUpdateGui(GetContextDataEx(hActiveThread, UE_CIP), true);
+    dputs("thread switched!");
+    return STATUS_CONTINUE;
+}
+
+CMDRESULT cbDebugSuspendthread(int argc, char* argv[])
+{
+    uint threadid = fdProcessInfo->dwThreadId;
+    if(argc > 1)
+        if(!valfromstring(argv[1], &threadid, false))
+            return STATUS_ERROR;
+    if(!threadisvalid((DWORD)threadid)) //check if the thread is valid
+    {
+        dprintf("invalid thread %X\n", threadid);
+        return STATUS_ERROR;
+    }
+    //suspend thread
+    if(SuspendThread(threadgethandle((DWORD)threadid)) == -1)
+    {
+        dputs("error suspending thread");
+        return STATUS_ERROR;
+    }
+    dputs("thread suspended");
+    GuiUpdateAllViews();
+    return STATUS_CONTINUE;
+}
+
+CMDRESULT cbDebugResumethread(int argc, char* argv[])
+{
+    uint threadid = fdProcessInfo->dwThreadId;
+    if(argc > 1)
+        if(!valfromstring(argv[1], &threadid, false))
+            return STATUS_ERROR;
+    if(!threadisvalid((DWORD)threadid)) //check if the thread is valid
+    {
+        dprintf("invalid thread %X\n", threadid);
+        return STATUS_ERROR;
+    }
+    //resume thread
+    if(ResumeThread(threadgethandle((DWORD)threadid)) == -1)
+    {
+        dputs("error resuming thread");
+        return STATUS_ERROR;
+    }
+    dputs("thread resumed!");
+    GuiUpdateAllViews();
+    return STATUS_CONTINUE;
+}
+
+CMDRESULT cbDebugKillthread(int argc, char* argv[])
+{
+    uint threadid = fdProcessInfo->dwThreadId;
+    if(argc > 1)
+        if(!valfromstring(argv[1], &threadid, false))
+            return STATUS_ERROR;
+    uint exitcode = 0;
+    if(argc > 2)
+        if(!valfromstring(argv[2], &exitcode, false))
+            return STATUS_ERROR;
+    if(!threadisvalid((DWORD)threadid)) //check if the thread is valid
+    {
+        dprintf("invalid thread %X\n", threadid);
+        return STATUS_ERROR;
+    }
+    //terminate thread
+    if(TerminateThread(threadgethandle((DWORD)threadid), (DWORD)exitcode) != 0)
+    {
+        GuiUpdateAllViews();
+        dputs("thread terminated");
+        return STATUS_CONTINUE;
+    }
+    dputs("error terminating thread!");
+    return STATUS_ERROR;
+}
+
+CMDRESULT cbDebugSuspendAllThreads(int argc, char* argv[])
+{
+    int threadCount = threadgetcount();
+    int suspendedCount = threadsuspendall();
+    dprintf("%d/%d thread(s) suspended\n", suspendedCount, threadCount);
+    GuiUpdateAllViews();
+    return STATUS_CONTINUE;
+}
+
+CMDRESULT cbDebugResumeAllThreads(int argc, char* argv[])
+{
+    int threadCount = threadgetcount();
+    int resumeCount = threadresumeall();
+    dprintf("%d/%d thread(s) resumed\n", resumeCount, threadCount);
+    GuiUpdateAllViews();
+    return STATUS_CONTINUE;
+}
+
+CMDRESULT cbDebugSetPriority(int argc, char* argv[])
+{
+    if(argc < 3)
+    {
+        dputs("not enough arguments!");
+        return STATUS_ERROR;
+    }
+    uint threadid;
+    if(!valfromstring(argv[1], &threadid, false))
+        return STATUS_ERROR;
+    uint priority;
+    if(!valfromstring(argv[2], &priority))
+    {
+        if(_strcmpi(argv[2], "Normal") == 0)
+            priority = THREAD_PRIORITY_NORMAL;
+        else if(_strcmpi(argv[2], "AboveNormal") == 0)
+            priority = THREAD_PRIORITY_ABOVE_NORMAL;
+        else if(_strcmpi(argv[2], "TimeCritical") == 0)
+            priority = THREAD_PRIORITY_TIME_CRITICAL;
+        else if(_strcmpi(argv[2], "Idle") == 0)
+            priority = THREAD_PRIORITY_IDLE;
+        else if(_strcmpi(argv[2], "BelowNormal") == 0)
+            priority = THREAD_PRIORITY_BELOW_NORMAL;
+        else if(_strcmpi(argv[2], "Highest") == 0)
+            priority = THREAD_PRIORITY_HIGHEST;
+        else if(_strcmpi(argv[2], "Lowest") == 0)
+            priority = THREAD_PRIORITY_LOWEST;
+        else
+        {
+            dputs("unknown priority value, read the help!");
+            return STATUS_ERROR;
+        }
+    }
+    else
+    {
+        switch(priority) //check if the priority value is valid
+        {
+        case THREAD_PRIORITY_NORMAL:
+        case THREAD_PRIORITY_ABOVE_NORMAL:
+        case THREAD_PRIORITY_TIME_CRITICAL:
+        case THREAD_PRIORITY_IDLE:
+        case THREAD_PRIORITY_BELOW_NORMAL:
+        case THREAD_PRIORITY_HIGHEST:
+        case THREAD_PRIORITY_LOWEST:
+            break;
+        default:
+            dputs("unknown priority value, read the help!");
+            return STATUS_ERROR;
+        }
+    }
+    if(!threadisvalid((DWORD)threadid)) //check if the thread is valid
+    {
+        dprintf("invalid thread %X\n", threadid);
+        return STATUS_ERROR;
+    }
+    //set thread priority
+    if(SetThreadPriority(threadgethandle((DWORD)threadid), (int)priority) == 0)
+    {
+        dputs("error setting thread priority");
+        return STATUS_ERROR;
+    }
+    dputs("thread priority changed!");
+    GuiUpdateAllViews();
+    return STATUS_CONTINUE;
+}
+
+CMDRESULT cbDebugEnableHardwareBreakpoint(int argc, char* argv[])
+{
+    char arg1[deflen] = "";
+    DWORD drx = 0;
+    if(!GetUnusedHardwareBreakPointRegister(&drx))
+    {
+        dputs("you can only set 4 hardware breakpoints");
+        return STATUS_ERROR;
+    }
+    if(!argget(*argv, arg1, 0, true)) //enable all hardware breakpoints
+    {
+        if(!bpgetcount(BPHARDWARE))
+        {
+            dputs("no hardware breakpoints to enable!");
+            return STATUS_CONTINUE;
+        }
+        if(!bpenumall(cbEnableAllHardwareBreakpoints)) //at least one enable failed
+            return STATUS_ERROR;
+        dputs("all hardware breakpoints enabled!");
+        GuiUpdateAllViews();
+        return STATUS_CONTINUE;
+    }
+    BREAKPOINT found;
+    uint addr = 0;
+    if(!valfromstring(arg1, &addr) or !bpget(addr, BPHARDWARE, 0, &found)) //invalid hardware breakpoint
+    {
+        dprintf("no such hardware breakpoint \"%s\"\n", arg1);
+        return STATUS_ERROR;
+    }
+    if(found.enabled)
+    {
+        dputs("hardware breakpoint already enabled!");
+        GuiUpdateAllViews();
+        return STATUS_CONTINUE;
+    }
+    TITANSETDRX(found.titantype, drx);
+    bpsettitantype(found.addr, BPHARDWARE, found.titantype);
+    if(!bpenable(found.addr, BPHARDWARE, true) or !SetHardwareBreakPoint(found.addr, drx, TITANGETTYPE(found.titantype), TITANGETSIZE(found.titantype), (void*)cbHardwareBreakpoint))
+    {
+        dprintf("could not enable hardware breakpoint "fhex"\n", found.addr);
+        return STATUS_ERROR;
+    }
+    dputs("hardware breakpoint enabled!");
+    GuiUpdateAllViews();
+    return STATUS_CONTINUE;
+}
+
+CMDRESULT cbDebugDisableHardwareBreakpoint(int argc, char* argv[])
+{
+    char arg1[deflen] = "";
+    if(!argget(*argv, arg1, 0, true)) //delete all hardware breakpoints
+    {
+        if(!bpgetcount(BPHARDWARE))
+        {
+            dputs("no hardware breakpoints to disable!");
+            return STATUS_CONTINUE;
+        }
+        if(!bpenumall(cbDisableAllHardwareBreakpoints)) //at least one deletion failed
+            return STATUS_ERROR;
+        dputs("all hardware breakpoints disabled!");
+        GuiUpdateAllViews();
+        return STATUS_CONTINUE;
+    }
+    BREAKPOINT found;
+    uint addr = 0;
+    if(!valfromstring(arg1, &addr) or !bpget(addr, BPHARDWARE, 0, &found)) //invalid hardware breakpoint
+    {
+        dprintf("no such hardware breakpoint \"%s\"\n", arg1);
+        return STATUS_ERROR;
+    }
+    if(!found.enabled)
+    {
+        dputs("hardware breakpoint already disabled!");
+        return STATUS_CONTINUE;
+    }
+    if(!bpenable(found.addr, BPHARDWARE, false) or !DeleteHardwareBreakPoint(TITANGETDRX(found.titantype)))
+    {
+        dprintf("could not disable hardware breakpoint "fhex"\n", found.addr);
+        return STATUS_ERROR;
+    }
+    dputs("hardware breakpoint disabled!");
+    GuiUpdateAllViews();
+    return STATUS_CONTINUE;
+}
+
+CMDRESULT cbDebugEnableMemoryBreakpoint(int argc, char* argv[])
+{
+    char arg1[deflen] = "";
+    DWORD drx = 0;
+    if(!GetUnusedHardwareBreakPointRegister(0))
+    {
+        dputs("you can only set 4 hardware breakpoints");
+        return STATUS_ERROR;
+    }
+    if(!argget(*argv, arg1, 0, true)) //enable all memory breakpoints
+    {
+        if(!bpgetcount(BPMEMORY))
+        {
+            dputs("no hardware breakpoints to enable!");
+            return STATUS_CONTINUE;
+        }
+        if(!bpenumall(cbEnableAllHardwareBreakpoints)) //at least one enable failed
+            return STATUS_ERROR;
+        dputs("all memory breakpoints enabled!");
+        GuiUpdateAllViews();
+        return STATUS_CONTINUE;
+    }
+    BREAKPOINT found;
+    uint addr = 0;
+    if(!valfromstring(arg1, &addr) or !bpget(addr, BPMEMORY, 0, &found)) //invalid memory breakpoint
+    {
+        dprintf("no such memory breakpoint \"%s\"\n", arg1);
+        return STATUS_ERROR;
+    }
+    if(found.enabled)
+    {
+        dputs("hardware memory already enabled!");
+        GuiUpdateAllViews();
+        return STATUS_CONTINUE;
+    }
+    uint size = 0;
+    memfindbaseaddr(found.addr, &size);
+    if(!bpenable(found.addr, BPMEMORY, true) or !SetMemoryBPXEx(found.addr, size, found.titantype, !found.singleshoot, (void*)cbMemoryBreakpoint))
+    {
+        dprintf("could not enable memory breakpoint "fhex"\n", found.addr);
+        return STATUS_ERROR;
+    }
+    dputs("memory breakpoint enabled!");
+    GuiUpdateAllViews();
+    return STATUS_CONTINUE;
+}
+
+CMDRESULT cbDebugDisableMemoryBreakpoint(int argc, char* argv[])
+{
+    char arg1[deflen] = "";
+    if(!argget(*argv, arg1, 0, true)) //delete all memory breakpoints
+    {
+        if(!bpgetcount(BPMEMORY))
+        {
+            dputs("no memory breakpoints to disable!");
+            return STATUS_CONTINUE;
+        }
+        if(!bpenumall(cbDisableAllMemoryBreakpoints)) //at least one deletion failed
+            return STATUS_ERROR;
+        dputs("all memory breakpoints disabled!");
+        GuiUpdateAllViews();
+        return STATUS_CONTINUE;
+    }
+    BREAKPOINT found;
+    uint addr = 0;
+    if(!valfromstring(arg1, &addr) or !bpget(addr, BPMEMORY, 0, &found)) //invalid memory breakpoint
+    {
+        dprintf("no such memory breakpoint \"%s\"\n", arg1);
+        return STATUS_ERROR;
+    }
+    if(!found.enabled)
+    {
+        dputs("memory breakpoint already disabled!");
+        return STATUS_CONTINUE;
+    }
+    uint size = 0;
+    memfindbaseaddr(found.addr, &size);
+    if(!bpenable(found.addr, BPMEMORY, false) or !RemoveMemoryBPX(found.addr, size))
+    {
+        dprintf("could not disable memory breakpoint "fhex"\n", found.addr);
+        return STATUS_ERROR;
+    }
+    dputs("memory breakpoint disabled!");
+    GuiUpdateAllViews();
+    return STATUS_CONTINUE;
+}
+
+CMDRESULT cbDebugDownloadSymbol(int argc, char* argv[])
+{
+    char szDefaultStore[MAX_SETTING_SIZE] = "";
+    const char* szSymbolStore = szDefaultStore;
+    if(!BridgeSettingGet("Symbols", "DefaultStore", szDefaultStore)) //get default symbol store from settings
+    {
+        strcpy(szDefaultStore, "http://msdl.microsoft.com/download/symbols");
+        BridgeSettingSet("Symbols", "DefaultStore", szDefaultStore);
+    }
+    if(argc < 2) //no arguments
+    {
+        symdownloadallsymbols(szSymbolStore); //download symbols for all modules
+        GuiSymbolRefreshCurrent();
+        dputs("done! See symbol log for more information");
+        return STATUS_CONTINUE;
+    }
+    //get some module information
+    uint modbase = modbasefromname(argv[1]);
+    if(!modbase)
+    {
+        dprintf("invalid module \"%s\"!\n", argv[1]);
+        return STATUS_ERROR;
+    }
+    wchar_t wszModulePath[MAX_PATH] = L"";
+    if(!GetModuleFileNameExW(fdProcessInfo->hProcess, (HMODULE)modbase, wszModulePath, MAX_PATH))
+    {
+        dputs("GetModuleFileNameExA failed!");
+        return STATUS_ERROR;
+    }
+    char szModulePath[MAX_PATH] = "";
+    strcpy_s(szModulePath, StringUtils::Utf16ToUtf8(wszModulePath).c_str());
+    char szOldSearchPath[MAX_PATH] = "";
+    if(!SymGetSearchPath(fdProcessInfo->hProcess, szOldSearchPath, MAX_PATH)) //backup current search path
+    {
+        dputs("SymGetSearchPath failed!");
+        return STATUS_ERROR;
+    }
+    char szServerSearchPath[MAX_PATH * 2] = "";
+    if(argc > 2)
+        szSymbolStore = argv[2];
+    sprintf_s(szServerSearchPath, "SRV*%s*%s", szSymbolCachePath, szSymbolStore);
+    if(!SymSetSearchPath(fdProcessInfo->hProcess, szServerSearchPath)) //set new search path
+    {
+        dputs("SymSetSearchPath (1) failed!");
+        return STATUS_ERROR;
+    }
+    if(!SymUnloadModule64(fdProcessInfo->hProcess, (DWORD64)modbase)) //unload module
+    {
+        SymSetSearchPath(fdProcessInfo->hProcess, szOldSearchPath);
+        dputs("SymUnloadModule64 failed!");
+        return STATUS_ERROR;
+    }
+    if(!SymLoadModuleEx(fdProcessInfo->hProcess, 0, szModulePath, 0, (DWORD64)modbase, 0, 0, 0)) //load module
+    {
+        dputs("SymLoadModuleEx failed!");
+        SymSetSearchPath(fdProcessInfo->hProcess, szOldSearchPath);
+        return STATUS_ERROR;
+    }
+    if(!SymSetSearchPath(fdProcessInfo->hProcess, szOldSearchPath))
+    {
+        dputs("SymSetSearchPath (2) failed!");
+        return STATUS_ERROR;
+    }
+    GuiSymbolRefreshCurrent();
+    dputs("done! See symbol log for more information");
+    return STATUS_CONTINUE;
+}
+
+CMDRESULT cbDebugGetJITAuto(int argc, char* argv[])
+{
+    bool jit_auto = false;
+    arch actual_arch = invalid;
+
+    if(argc == 1)
+    {
+        if(!dbggetjitauto(&jit_auto, notfound, & actual_arch, NULL))
+        {
+            dprintf("Error getting JIT auto %s\n", (actual_arch == x64) ? "x64" : "x32");
+            return STATUS_ERROR;
+        }
+    }
+    else if(argc == 2)
+    {
+        readwritejitkey_error_t rw_error;
+        if(_strcmpi(argv[1], "x64") == 0)
+            actual_arch = x64;
+        else if(_strcmpi(argv[1], "x32") == 0)
+            actual_arch = x32;
+        else
+        {
+            dputs("Unknown JIT auto entry type. Use x64 or x32 as parameter.");
+            return STATUS_ERROR;
+        }
+
+        if(!dbggetjitauto(& jit_auto, actual_arch, NULL, & rw_error))
+        {
+            if(rw_error == ERROR_RW_NOTWOW64)
+                dprintf("Error using x64 arg the debugger is not a WOW64 process\n");
+            else
+                dprintf("Error getting JIT auto %s\n", argv[1]);
+            return STATUS_ERROR;
+        }
+    }
+    else
+    {
+        dputs("Unknown JIT auto entry type. Use x64 or x32 as parameter");
+    }
+
+    dprintf("JIT auto %s: %s\n", (actual_arch == x64) ? "x64" : "x32", jit_auto ? "ON" : "OFF");
+
+    return STATUS_CONTINUE;
+}
+
+CMDRESULT cbDebugSetJITAuto(int argc, char* argv[])
+{
+    arch actual_arch;
+    bool set_jit_auto;
+    if(!IsProcessElevated())
+    {
+        dprintf("Error run the debugger as Admin to setjitauto\n");
+        return STATUS_ERROR;
+    }
+    if(argc < 2)
+    {
+        dprintf("Error setting JIT Auto. Use ON:1 or OFF:0 arg or x64/x32, ON:1 or OFF:0.\n");
+        return STATUS_ERROR;
+    }
+    else if(argc == 2)
+    {
+        if(_strcmpi(argv[1], "1") == 0 || _strcmpi(argv[1], "ON") == 0)
+            set_jit_auto = true;
+        else if(_strcmpi(argv[1], "0") == 0 || _strcmpi(argv[1], "OFF") == 0)
+            set_jit_auto = false;
+        else
+        {
+            dputs("Error unknown parameters. Use ON:1 or OFF:0");
+            return STATUS_ERROR;
+        }
+
+        if(!dbgsetjitauto(set_jit_auto, notfound, & actual_arch, NULL))
+        {
+            dprintf("Error setting JIT auto %s\n", (actual_arch == x64) ? "x64" : "x32");
+            return STATUS_ERROR;
+        }
+    }
+    else if(argc == 3)
+    {
+        readwritejitkey_error_t rw_error;
+        actual_arch = x64;
+
+        if(_strcmpi(argv[1], "x64") == 0)
+            actual_arch = x64;
+        else if(_strcmpi(argv[1], "x32") == 0)
+            actual_arch = x32;
+        else
+        {
+            dputs("Unknown JIT auto entry type. Use x64 or x32 as parameter");
+            return STATUS_ERROR;
+        }
+
+        if(_strcmpi(argv[2], "1") == 0 || _strcmpi(argv[2], "ON") == 0)
+            set_jit_auto = true;
+        else if(_strcmpi(argv[2], "0") == 0 || _strcmpi(argv[2], "OFF") == 0)
+            set_jit_auto = false;
+        else
+        {
+            return STATUS_ERROR;
+            dputs("Error unknown parameters. Use x86 or x64 and ON:1 or OFF:0\n");
+        }
+
+        if(!dbgsetjitauto(set_jit_auto, actual_arch, NULL, & rw_error))
+        {
+            if(rw_error == ERROR_RW_NOTWOW64)
+                dprintf("Error using x64 arg the debugger is not a WOW64 process\n");
+            else
+
+                dprintf("Error getting JIT auto %s\n", (actual_arch == x64) ? "x64" : "x32");
+            return STATUS_ERROR;
+        }
+    }
+    else
+    {
+        dputs("Error unknown parameters use x86 or x64, ON/1 or OFF/0\n");
+        return STATUS_ERROR;
+    }
+
+    dprintf("New JIT auto %s: %s\n", (actual_arch == x64) ? "x64" : "x32", set_jit_auto ? "ON" : "OFF");
+
+    return STATUS_CONTINUE;
+}
+
+
+CMDRESULT cbDebugSetJIT(int argc, char* argv[])
+{
+    arch actual_arch = invalid;
+    char* jit_debugger_cmd = "";
+    char oldjit[MAX_SETTING_SIZE] = "";
+    char path[JIT_ENTRY_DEF_SIZE];
+    if(!IsProcessElevated())
+    {
+        dprintf("Error run the debugger as Admin to setjit\n");
+        return STATUS_ERROR;
+    }
+    if(argc < 2)
+    {
+        dbggetdefjit(path);
+
+        jit_debugger_cmd = path;
+        if(!dbgsetjit(jit_debugger_cmd, notfound, & actual_arch, NULL))
+        {
+            dprintf("Error setting JIT %s\n", (actual_arch == x64) ? "x64" : "x32");
+            return STATUS_ERROR;
+        }
+    }
+    else if(argc == 2)
+    {
+        if(!_strcmpi(argv[1], "old"))
+        {
+            jit_debugger_cmd = oldjit;
+            if(!BridgeSettingGet("JIT", "Old", jit_debugger_cmd))
+            {
+                dputs("Error there is no old JIT entry stored.");
+                return STATUS_ERROR;
+            }
+
+            if(!dbgsetjit(jit_debugger_cmd, notfound, & actual_arch, NULL))
+            {
+                dprintf("Error setting JIT %s\n", (actual_arch == x64) ? "x64" : "x32");
+                return STATUS_ERROR;
+            }
+        }
+        else if(!_strcmpi(argv[1], "oldsave"))
+        {
+            char path[JIT_ENTRY_DEF_SIZE];
+            dbggetdefjit(path);
+            char get_entry[JIT_ENTRY_MAX_SIZE] = "";
+            bool get_last_jit = true;
+
+            if(!dbggetjit(get_entry, notfound, & actual_arch, NULL))
+                get_last_jit = false;
+            else
+                strcpy_s(oldjit, get_entry);
+
+            jit_debugger_cmd = path;
+            if(!dbgsetjit(jit_debugger_cmd, notfound, & actual_arch, NULL))
+            {
+                dprintf("Error setting JIT %s\n", (actual_arch == x64) ? "x64" : "x32");
+                return STATUS_ERROR;
+            }
+            if(get_last_jit)
+            {
+                if(_stricmp(oldjit, path))
+                    BridgeSettingSet("JIT", "Old", oldjit);
+            }
+        }
+        else if(!_strcmpi(argv[1], "restore"))
+        {
+            jit_debugger_cmd = oldjit;
+
+            if(!BridgeSettingGet("JIT", "Old", jit_debugger_cmd))
+            {
+                dputs("Error there is no old JIT entry stored.");
+                return STATUS_ERROR;
+            }
+
+            if(!dbgsetjit(jit_debugger_cmd, notfound, & actual_arch, NULL))
+            {
+                dprintf("Error setting JIT %s\n", (actual_arch == x64) ? "x64" : "x32");
+                return STATUS_ERROR;
+            }
+            BridgeSettingSet("JIT", 0, 0);
+        }
+        else
+        {
+            jit_debugger_cmd = argv[1];
+            if(!dbgsetjit(jit_debugger_cmd, notfound, & actual_arch, NULL))
+            {
+                dprintf("Error setting JIT %s\n", (actual_arch == x64) ? "x64" : "x32");
+                return STATUS_ERROR;
+            }
+        }
+    }
+    else if(argc == 3)
+    {
+        readwritejitkey_error_t rw_error;
+
+        if(!_strcmpi(argv[1], "old"))
+        {
+            BridgeSettingSet("JIT", "Old", argv[2]);
+
+            dprintf("New OLD JIT stored: %s\n", argv[2]);
+
+            return STATUS_CONTINUE;
+        }
+
+        else if(_strcmpi(argv[1], "x64") == 0)
+            actual_arch = x64;
+        else if(_strcmpi(argv[1], "x32") == 0)
+            actual_arch = x32;
+        else
+        {
+            dputs("Unknown JIT entry type. Use OLD, x64 or x32 as parameter.");
+            return STATUS_ERROR;
+        }
+
+        jit_debugger_cmd = argv[2];
+        if(!dbgsetjit(jit_debugger_cmd, actual_arch, NULL, & rw_error))
+        {
+            if(rw_error == ERROR_RW_NOTWOW64)
+                dprintf("Error using x64 arg. The debugger is not a WOW64 process\n");
+            else
+                dprintf("Error setting JIT %s\n", (actual_arch == x64) ? "x64" : "x32");
+            return STATUS_ERROR;
+        }
+    }
+    else
+    {
+        dputs("Error unknown parameters. Use old, oldsave, restore, x86 or x64 as parameter.");
+        return STATUS_ERROR;
+    }
+
+    dprintf("New JIT %s: %s\n", (actual_arch == x64) ? "x64" : "x32", jit_debugger_cmd);
+
+    return STATUS_CONTINUE;
+}
+
+CMDRESULT cbDebugGetJIT(int argc, char* argv[])
+{
+    char get_entry[JIT_ENTRY_MAX_SIZE] = "";
+    arch actual_arch;
+
+    if(argc < 2)
+    {
+        if(!dbggetjit(get_entry, notfound, & actual_arch, NULL))
+        {
+            dprintf("Error getting JIT %s\n", (actual_arch == x64) ? "x64" : "x32");
+            return STATUS_ERROR;
+        }
+    }
+    else
+    {
+        readwritejitkey_error_t rw_error;
+        char oldjit[MAX_SETTING_SIZE] = "";
+        if(_strcmpi(argv[1], "OLD") == 0)
+        {
+            if(!BridgeSettingGet("JIT", "Old", (char*) & oldjit))
+            {
+                dputs("Error: there is not an OLD JIT entry stored yet.");
+                return STATUS_ERROR;
+            }
+            else
+            {
+                dprintf("OLD JIT entry stored: %s\n", oldjit);
+                return STATUS_CONTINUE;
+            }
+        }
+        else if(_strcmpi(argv[1], "x64") == 0)
+            actual_arch = x64;
+        else if(_strcmpi(argv[1], "x32") == 0)
+            actual_arch = x32;
+        else
+        {
+            dputs("Unknown JIT entry type. Use OLD, x64 or x32 as parameter.");
+            return STATUS_ERROR;
+        }
+
+        if(!dbggetjit(get_entry, actual_arch, NULL, & rw_error))
+        {
+            if(rw_error == ERROR_RW_NOTWOW64)
+                dprintf("Error using x64 arg. The debugger is not a WOW64 process\n");
+            else
+                dprintf("Error getting JIT %s\n", argv[1]);
+            return STATUS_ERROR;
+        }
+    }
+
+    dprintf("JIT %s: %s\n", (actual_arch == x64) ? "x64" : "x32", get_entry);
+
+    return STATUS_CONTINUE;
+}
+
+CMDRESULT cbDebugGetPageRights(int argc, char* argv[])
+{
+    uint addr = 0;
+    char rights[RIGHTS_STRING_SIZE];
+
+    if(argc != 2 || !valfromstring(argv[1], &addr))
+    {
+        dprintf("Error: using an address as arg1\n");
+        return STATUS_ERROR;
+    }
+
+    if(!dbggetpagerights(addr, rights))
+    {
+        dprintf("Error getting rights of page: %s\n", argv[1]);
+        return STATUS_ERROR;
+    }
+
+    dprintf("Page: "fhex", Rights: %s\n", addr, rights);
+
+    return STATUS_CONTINUE;
+}
+
+CMDRESULT cbDebugSetPageRights(int argc, char* argv[])
+{
+    uint addr = 0;
+    char rights[RIGHTS_STRING_SIZE];
+
+    if(argc < 3 || !valfromstring(argv[1], &addr))
+    {
+        dprintf("Error: using an address as arg1 and as arg2: Execute, ExecuteRead, ExecuteReadWrite, ExecuteWriteCopy, NoAccess, ReadOnly, ReadWrite, WriteCopy. You can add a G at first for add PAGE GUARD, example: GReadOnly\n");
+        return STATUS_ERROR;
+    }
+
+    if(!dbgsetpagerights(addr, argv[2]))
+    {
+        dprintf("Error: Set rights of "fhex" with Rights: %s\n", addr, argv[2]);
+        return STATUS_ERROR;
+    }
+
+    if(!dbggetpagerights(addr, rights))
+    {
+        dprintf("Error getting rights of page: %s\n", argv[1]);
+        return STATUS_ERROR;
+    }
+
+    //update the memory map
+    dbggetprivateusage(fdProcessInfo->hProcess, true);
+    memupdatemap(fdProcessInfo->hProcess);
+    GuiUpdateMemoryView();
+
+    dprintf("New rights of "fhex": %s\n", addr, rights);
+
+    return STATUS_CONTINUE;
+}
+
+CMDRESULT cbDebugLoadLib(int argc, char* argv[])
+{
+    if(argc < 2)
+    {
+        dprintf("Error: you must specify the name of the DLL to load\n");
+        return STATUS_ERROR;
+    }
+
+    LoadLibThreadID = fdProcessInfo->dwThreadId;
+    HANDLE LoadLibThread = threadgethandle((DWORD)LoadLibThreadID);
+
+    DLLNameMem = VirtualAllocEx(fdProcessInfo->hProcess, NULL, strlen(argv[1]) + 1,  MEM_RESERVE | MEM_COMMIT, PAGE_READWRITE);
+    ASMAddr = VirtualAllocEx(fdProcessInfo->hProcess, NULL, 0x1000,  MEM_RESERVE | MEM_COMMIT, PAGE_EXECUTE_READWRITE);
+
+    if(!DLLNameMem || !ASMAddr)
+    {
+        dprintf("Error: couldn't allocate memory in debuggee");
+        return STATUS_ERROR;
+    }
+
+    if(!memwrite(fdProcessInfo->hProcess, DLLNameMem, argv[1],  strlen(argv[1]), NULL))
+    {
+        dprintf("Error: couldn't write process memory");
+        return STATUS_ERROR;
+    }
+
+    int size = 0;
+    int counter = 0;
+    uint LoadLibraryA = 0;
+    char command[50] = "";
+    char error[256] = "";
+
+    GetFullContextDataEx(LoadLibThread, &backupctx);
+
+    valfromstring("kernel32:LoadLibraryA", &LoadLibraryA, false);
+
+    // Arch specific asm code
+#ifdef _WIN64
+    sprintf(command, "mov rcx, "fhex, DLLNameMem);
+#else
+    sprintf(command, "push "fhex, DLLNameMem);
+#endif // _WIN64
+
+    assembleat((uint)ASMAddr, command, &size, error, true);
+    counter += size;
+
+#ifdef _WIN64
+    sprintf(command, "mov rax, "fhex, LoadLibraryA);
+    assembleat((uint)ASMAddr + counter, command, &size, error, true);
+    counter += size;
+    sprintf(command, "call rax");
+#else
+    sprintf(command, "call "fhex, LoadLibraryA);
+#endif // _WIN64
+
+    assembleat((uint)ASMAddr + counter, command, &size, error, true);
+    counter += size;
+
+    SetContextDataEx(LoadLibThread, UE_CIP, (uint)ASMAddr);
+    SetBPX((uint)ASMAddr + counter, UE_SINGLESHOOT | UE_BREAKPOINT_TYPE_INT3, (void*)cbLoadLibBPX);
+
+    threadsuspendall();
+    ResumeThread(LoadLibThread);
+
+    unlock(WAITID_RUN);
+
+    return STATUS_CONTINUE;
+}
+
+void cbLoadLibBPX()
+{
+    uint LibAddr = 0;
+    HANDLE LoadLibThread = threadgethandle((DWORD)LoadLibThreadID);
+#ifdef _WIN64
+    LibAddr = GetContextDataEx(LoadLibThread, UE_RAX);
+#else
+    LibAddr = GetContextDataEx(LoadLibThread, UE_EAX);
+#endif //_WIN64
+    varset("$result", LibAddr, false);
+    backupctx.eflags &= ~0x100;
+    SetFullContextDataEx(LoadLibThread, &backupctx);
+    VirtualFreeEx(fdProcessInfo->hProcess, DLLNameMem, 0, MEM_RELEASE);
+    VirtualFreeEx(fdProcessInfo->hProcess, ASMAddr, 0, MEM_RELEASE);
+    threadresumeall();
+    //update GUI
+    GuiSetDebugState(paused);
+    DebugUpdateGui(GetContextDataEx(hActiveThread, UE_CIP), true);
+    //lock
+    lock(WAITID_RUN);
+    SetForegroundWindow(GuiGetWindowHandle());
+    PLUG_CB_PAUSEDEBUG pauseInfo;
+    pauseInfo.reserved = 0;
+    plugincbcall(CB_PAUSEDEBUG, &pauseInfo);
+    wait(WAITID_RUN);
+}
+
+void showcommandlineerror(cmdline_error_t* cmdline_error)
+{
+    bool unkown = false;
+
+    switch(cmdline_error->type)
+    {
+    case CMDL_ERR_ALLOC:
+        dprintf("Error allocating memory for cmdline");
+        break;
+    case CMDL_ERR_CONVERTUNICODE:
+        dprintf("Error converting UNICODE cmdline");
+        break;
+    case CMDL_ERR_READ_PEBBASE:
+        dprintf("Error reading PEB base addres");
+        break;
+    case CMDL_ERR_READ_PROCPARM_CMDLINE:
+        dprintf("Error reading PEB -> ProcessParameters -> CommandLine UNICODE_STRING");
+        break;
+    case CMDL_ERR_READ_PROCPARM_PTR:
+        dprintf("Error reading PEB -> ProcessParameters pointer address");
+        break;
+    case CMDL_ERR_GET_PEB:
+        dprintf("Error Getting remote PEB address");
+        break;
+    case CMDL_ERR_READ_GETCOMMANDLINEBASE:
+        dprintf("Error Getting command line base address");
+        break;
+    case CMDL_ERR_CHECK_GETCOMMANDLINESTORED:
+        dprintf("Error checking the pattern of the commandline stored");
+        break;
+    case CMDL_ERR_WRITE_GETCOMMANDLINESTORED:
+        dprintf("Error writing the new command line stored");
+        break;
+    case CMDL_ERR_GET_GETCOMMANDLINE:
+        dprintf("Error getting getcommandline");
+        break;
+    case CMDL_ERR_ALLOC_UNICODEANSI_COMMANDLINE:
+        dprintf("Error allocating the page with UNICODE and ANSI command lines");
+        break;
+    case CMDL_ERR_WRITE_ANSI_COMMANDLINE:
+        dprintf("Error writing the ANSI command line in the page");
+        break;
+    case CMDL_ERR_WRITE_UNICODE_COMMANDLINE:
+        dprintf("Error writing the UNICODE command line in the page");
+        break;
+    case CMDL_ERR_WRITE_PEBUNICODE_COMMANDLINE:
+        dprintf("Error writing command line UNICODE in PEB");
+        break;
+    default:
+        unkown = true;
+        dputs("Error getting cmdline");
+        break;
+    }
+
+    if(!unkown)
+    {
+        if(cmdline_error->addr != 0)
+            dprintf(" (Address: "fhex")", cmdline_error->addr);
+        dputs("");
+    }
+}
+
+CMDRESULT cbDebugGetCmdline(int argc, char* argv[])
+{
+    char* cmd_line;
+    cmdline_error_t cmdline_error = {(cmdline_error_type_t) 0, 0};
+
+    if(!dbggetcmdline(& cmd_line, & cmdline_error))
+    {
+        showcommandlineerror(& cmdline_error);
+        return STATUS_ERROR;
+    }
+
+    dprintf("Command line: %s\n", cmd_line);
+
+    efree(cmd_line);
+
+    return STATUS_CONTINUE;
+}
+
+CMDRESULT cbDebugSetCmdline(int argc, char* argv[])
+{
+    cmdline_error_t cmdline_error = {(cmdline_error_type_t) 0, 0};
+
+    if(argc != 2)
+    {
+        dputs("Error: write the arg1 with the new command line of the process debugged");
+        return STATUS_ERROR;
+    }
+
+    if(!dbgsetcmdline(argv[1], &cmdline_error))
+    {
+        showcommandlineerror(&cmdline_error);
+        return STATUS_ERROR;
+    }
+
+    //update the memory map
+    dbggetprivateusage(fdProcessInfo->hProcess, true);
+    memupdatemap(fdProcessInfo->hProcess);
+    GuiUpdateMemoryView();
+
+    dprintf("New command line: %s\n", argv[1]);
+
+    return STATUS_CONTINUE;
+}
+
+CMDRESULT cbDebugSkip(int argc, char* argv[])
+{
+    SetNextDbgContinueStatus(DBG_CONTINUE); //swallow the exception
+    uint cip = GetContextDataEx(hActiveThread, UE_CIP);
+    BASIC_INSTRUCTION_INFO basicinfo;
+    memset(&basicinfo, 0, sizeof(basicinfo));
+    disasmfast(cip, &basicinfo);
+    cip += basicinfo.size;
+    SetContextDataEx(hActiveThread, UE_CIP, cip);
+    DebugUpdateGui(cip, false); //update GUI
+    return STATUS_CONTINUE;
+}
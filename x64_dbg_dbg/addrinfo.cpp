/**
 @file addrinfo.cpp

 @brief Implements the addrinfo class.
 */

#include "addrinfo.h"
#include "debugger.h"
#include "console.h"
#include "memory.h"
#include "breakpoint.h"
#include "threading.h"
#include "symbolinfo.h"
#include "murmurhash.h"
#include "lz4\lz4file.h"
#include "patches.h"

/**
 @brief The modinfo.
 */

static ModulesInfo modinfo;

/**
 @brief The comments.
 */

static CommentsInfo comments;

/**
 @brief The labels.
 */

static LabelsInfo labels;

/**
 @brief The bookmarks.
 */

static BookmarksInfo bookmarks;

/**
 @brief The functions.
 */

static FunctionsInfo functions;

/**
 @brief The loops.
 */

static LoopsInfo loops;

/**
 @fn void dbsave()

 @brief database functions.
 */

void dbsave()
{
    dprintf("saving database...");
    DWORD ticks = GetTickCount();
    JSON root = json_object();
    commentcachesave(root);
    labelcachesave(root);
    bookmarkcachesave(root);
    functioncachesave(root);
    loopcachesave(root);
    bpcachesave(root);
    WString wdbpath = StringUtils::Utf8ToUtf16(dbpath);
    if(json_object_size(root))
    {
        FILE* jsonFile = 0;
        if(_wfopen_s(&jsonFile, wdbpath.c_str(), L"wb"))
        {
            dputs("failed to open database file for editing!");
            json_decref(root); //free root
            return;
        }
        if(json_dumpf(root, jsonFile, JSON_INDENT(4)) == -1)
        {
            dputs("couldn't write JSON to database file...");
            json_decref(root); //free root
            return;
        }
        fclose(jsonFile);
        LZ4_compress_fileW(wdbpath.c_str(), wdbpath.c_str());
    }
    else //remove database when nothing is in there
        DeleteFileW(wdbpath.c_str());
    dprintf("%ums\n", GetTickCount() - ticks);
    json_decref(root); //free root
}

/**
 @fn void dbload()

 @brief Dbloads this object.
 */

void dbload()
{
    if(!FileExists(dbpath)) //no database to load
        return;
    dprintf("loading database...");
    DWORD ticks = GetTickCount();
    WString wdbpath = StringUtils::Utf8ToUtf16(dbpath);
    LZ4_STATUS status = LZ4_decompress_fileW(wdbpath.c_str(), wdbpath.c_str());
    if(status != LZ4_SUCCESS && status != LZ4_INVALID_ARCHIVE)
    {
        dputs("\ninvalid database file!");
        return;
    }
    FILE* jsonFile = 0;
    if(_wfopen_s(&jsonFile, wdbpath.c_str(), L"rb"))
    {
        dputs("\nfailed to open database file!");
        return;
    }
    JSON root = json_loadf(jsonFile, 0, 0);
    fclose(jsonFile);
    if(status != LZ4_INVALID_ARCHIVE)
        LZ4_compress_fileW(wdbpath.c_str(), wdbpath.c_str());
    if(!root)
    {
        dputs("\ninvalid database file (JSON)!");
        return;
    }
    commentcacheload(root);
    labelcacheload(root);
    bookmarkcacheload(root);
    functioncacheload(root);
    loopcacheload(root);
    bpcacheload(root);
    json_decref(root); //free root
    dprintf("%ums\n", GetTickCount() - ticks);
}

/**
 @fn void dbclose()

 @brief Dbcloses this object.
 */

void dbclose()
{
    dbsave();
    CriticalSectionLocker commentLocker(LockComments);
    CommentsInfo().swap(comments);

    CriticalSectionLocker labelLocker(LockLabels);
    LabelsInfo().swap(labels);

    CriticalSectionLocker bookmarkLocker(LockBookmarks);
    BookmarksInfo().swap(bookmarks);

    CriticalSectionLocker functionLocker(LockFunctions);
    FunctionsInfo().swap(functions);

    CriticalSectionLocker loopLocker(LockLoops);
    LoopsInfo().swap(loops);

    bpclear();
    patchclear();
}

/**
 @fn bool modload(uint base, uint size, const char* fullpath)

 @brief module functions.

 @param base     The base.
 @param size     The size.
 @param fullpath The fullpath.

 @return true if it succeeds, false if it fails.
 */

bool modload(uint base, uint size, const char* fullpath)
{
    if(!base or !size or !fullpath)
        return false;
    char name[deflen] = "";

    int len = (int)strlen(fullpath);
    while(fullpath[len] != '\\' and len)
        len--;
    if(len)
        len++;
    strcpy(name, fullpath + len);
    _strlwr(name);
    len = (int)strlen(name);
    name[MAX_MODULE_SIZE - 1] = 0; //ignore later characters
    while(name[len] != '.' and len)
        len--;
    MODINFO info;
    memset(&info, 0, sizeof(MODINFO));
    info.sections.clear();
    info.hash = modhashfromname(name);
    if(len)
    {
        strcpy(info.extension, name + len);
        name[len] = 0; //remove extension
    }
    info.base = base;
    info.size = size;
    strcpy(info.name, name);

    //process module sections
    HANDLE FileHandle;
    DWORD LoadedSize;
    HANDLE FileMap;
    ULONG_PTR FileMapVA;
    WString wszFullPath = StringUtils::Utf8ToUtf16(fullpath);
    if(StaticFileLoadW(wszFullPath.c_str(), UE_ACCESS_READ, false, &FileHandle, &LoadedSize, &FileMap, &FileMapVA))
    {
        info.entry = GetPE32DataFromMappedFile(FileMapVA, 0, UE_OEP) + info.base; //get entry point
        int SectionCount = (int)GetPE32DataFromMappedFile(FileMapVA, 0, UE_SECTIONNUMBER);
        if(SectionCount > 0)
        {
            for(int i = 0; i < SectionCount; i++)
            {
                MODSECTIONINFO curSection;
                curSection.addr = GetPE32DataFromMappedFile(FileMapVA, i, UE_SECTIONVIRTUALOFFSET) + base;
                curSection.size = GetPE32DataFromMappedFile(FileMapVA, i, UE_SECTIONVIRTUALSIZE);
                const char* SectionName = (const char*)GetPE32DataFromMappedFile(FileMapVA, i, UE_SECTIONNAME);
                //escape section name when needed
                int len = (int)strlen(SectionName);
                int escape_count = 0;
                for(int k = 0; k < len; k++)
                    if(SectionName[k] == '\\' or SectionName[k] == '\"' or !isprint(SectionName[k]))
                        escape_count++;
                Memory<char*> SectionNameEscaped(len + escape_count * 3 + 1, "_dbg_memmap:SectionNameEscaped");
                memset(SectionNameEscaped, 0, len + escape_count * 3 + 1);
                for(int k = 0, l = 0; k < len; k++)
                {
                    switch(SectionName[k])
                    {
                    case '\t':
                        l += sprintf(SectionNameEscaped + l, "\\t");
                        break;
                    case '\f':
                        l += sprintf(SectionNameEscaped + l, "\\f");
                        break;
                    case '\v':
                        l += sprintf(SectionNameEscaped + l, "\\v");
                        break;
                    case '\n':
                        l += sprintf(SectionNameEscaped + l, "\\n");
                        break;
                    case '\r':
                        l += sprintf(SectionNameEscaped + l, "\\r");
                        break;
                    case '\\':
                        l += sprintf(SectionNameEscaped + l, "\\\\");
                        break;
                    case '\"':
                        l += sprintf(SectionNameEscaped + l, "\\\"");
                        break;
                    default:
                        if(!isprint(SectionName[k])) //unknown unprintable character
                            l += sprintf(SectionNameEscaped + l, "\\x%.2X", SectionName[k]);
                        else
                            l += sprintf(SectionNameEscaped + l, "%c", SectionName[k]);
                        break;
                    }
                }
                strcpy_s(curSection.name, SectionNameEscaped);
                info.sections.push_back(curSection);
            }
        }
        StaticFileUnloadW(wszFullPath.c_str(), false, FileHandle, LoadedSize, FileMap, FileMapVA);
    }

    //add module to list
    CriticalSectionLocker locker(LockModules);
    modinfo.insert(std::make_pair(Range(base, base + size - 1), info));
    symupdatemodulelist();
    return true;
}

/**
 @fn bool modunload(uint base)

 @brief Modunloads the given base.

 @param base The base.

 @return true if it succeeds, false if it fails.
 */

bool modunload(uint base)
{
    CriticalSectionLocker locker(LockModules);
    const ModulesInfo::iterator found = modinfo.find(Range(base, base));
    if(found == modinfo.end()) //not found
        return false;
    modinfo.erase(found);
    symupdatemodulelist();
    return true;
}

/**
 @fn void modclear()

 @brief Modclears this object.
 */

void modclear()
{
    CriticalSectionLocker locker(LockModules);
    ModulesInfo().swap(modinfo);
    symupdatemodulelist();
}

/**
 @fn bool modnamefromaddr(uint addr, char* modname, bool extension)

 @brief Modnamefromaddrs.

 @param addr             The address.
 @param [in,out] modname If non-null, the modname.
 @param extension        true to extension.

 @return true if it succeeds, false if it fails.
 */

bool modnamefromaddr(uint addr, char* modname, bool extension)
{
    if(!modname)
        return false;
    *modname = '\0';
    CriticalSectionLocker locker(LockModules);
    const ModulesInfo::iterator found = modinfo.find(Range(addr, addr));
    if(found == modinfo.end()) //not found
        return false;
    String mod = found->second.name;
    if(extension)
        mod += found->second.extension;
    strcpy_s(modname, MAX_MODULE_SIZE, mod.c_str());
    return true;
}

/**
 @fn uint modbasefromaddr(uint addr)

 @brief Modbasefromaddrs the given address.

 @param addr The address.

 @return An uint.
 */

uint modbasefromaddr(uint addr)
{
    CriticalSectionLocker locker(LockModules);
    const ModulesInfo::iterator found = modinfo.find(Range(addr, addr));
    if(found == modinfo.end()) //not found
        return 0;
    return found->second.base;
}

/**
 @fn uint modhashfromva(uint va)

 @brief Modhashfromvas the given variable arguments.

 @param va The variable arguments.

 @return An uint.
 */

uint modhashfromva(uint va) //return a unique hash from a VA
{
    CriticalSectionLocker locker(LockModules);
    const ModulesInfo::iterator found = modinfo.find(Range(va, va));
    if(found == modinfo.end()) //not found
        return va;
    return found->second.hash + (va - found->second.base);
}

/**
 @fn uint modhashfromname(const char* mod)

 @brief Modhashfromnames the given modifier.

 @param mod The modifier.

 @return An uint.
 */

uint modhashfromname(const char* mod) //return MODINFO.hash
{
    if(!mod or !*mod)
        return 0;
    int len = (int)strlen(mod);
    return murmurhash(mod, len);
}

/**
 @fn uint modbasefromname(const char* modname)

 @brief Modbasefromnames the given modname.

 @param modname The modname.

 @return An uint.
 */

uint modbasefromname(const char* modname)
{
    if(!modname or strlen(modname) >= MAX_MODULE_SIZE)
        return 0;
    CriticalSectionLocker locker(LockModules);
    for(ModulesInfo::iterator i = modinfo.begin(); i != modinfo.end(); ++i)
    {
        MODINFO* curMod = &i->second;
        char curmodname[MAX_MODULE_SIZE] = "";
        sprintf(curmodname, "%s%s", curMod->name, curMod->extension);
        if(!_stricmp(curmodname, modname)) //with extension
            return curMod->base;
        if(!_stricmp(curMod->name, modname)) //without extension
            return curMod->base;
    }
    return 0;
}

/**
 @fn uint modsizefromaddr(uint addr)

 @brief Modsizefromaddrs the given address.

 @param addr The address.

 @return An uint.
 */

uint modsizefromaddr(uint addr)
{
    CriticalSectionLocker locker(LockModules);
    const ModulesInfo::iterator found = modinfo.find(Range(addr, addr));
    if(found == modinfo.end()) //not found
        return 0;
    return found->second.size;
}

/**
 @fn bool modsectionsfromaddr(uint addr, std::vector<MODSECTIONINFO>* sections)

 @brief Modsectionsfromaddrs.

 @param addr              The address.
 @param [in,out] sections If non-null, the sections.

 @return true if it succeeds, false if it fails.
 */

bool modsectionsfromaddr(uint addr, std::vector<MODSECTIONINFO>* sections)
{
    CriticalSectionLocker locker(LockModules);
    const ModulesInfo::iterator found = modinfo.find(Range(addr, addr));
    if(found == modinfo.end()) //not found
        return false;
    *sections = found->second.sections;
    return true;
}

/**
 @fn uint modentryfromaddr(uint addr)

 @brief Modentryfromaddrs the given address.

 @param addr The address.

 @return An uint.
 */

uint modentryfromaddr(uint addr)
{
    CriticalSectionLocker locker(LockModules);
    const ModulesInfo::iterator found = modinfo.find(Range(addr, addr));
    if(found == modinfo.end()) //not found
        return 0;
    return found->second.entry;
}

<<<<<<< HEAD
/**
 @fn bool apienumexports(uint base, EXPORTENUMCALLBACK cbEnum)

 @brief api functions.

 @param base   The base.
 @param cbEnum The enum.

 @return true if it succeeds, false if it fails.
 */

=======
int modpathfromaddr(duint addr, char* path, int size)
{
    Memory<wchar_t*> wszModPath(size * sizeof(wchar_t), "modpathfromaddr:wszModPath");
    if(!GetModuleFileNameExW(fdProcessInfo->hProcess, (HMODULE)modbasefromaddr(addr), wszModPath, size))
    {
        *path = '\0';
        return 0;
    }
    strcpy_s(path, size, StringUtils::Utf16ToUtf8(wszModPath()).c_str());
    return (int)strlen(path);
}

int modpathfromname(const char* modname, char* path, int size)
{
    return modpathfromaddr(modbasefromname(modname), path, size);
}

///api functions
>>>>>>> 5230ba35
bool apienumexports(uint base, EXPORTENUMCALLBACK cbEnum)
{
    MEMORY_BASIC_INFORMATION mbi;
    VirtualQueryEx(fdProcessInfo->hProcess, (const void*)base, &mbi, sizeof(mbi));
    uint size = mbi.RegionSize;
    Memory<void*> buffer(size, "apienumexports:buffer");
    if(!memread(fdProcessInfo->hProcess, (const void*)base, buffer, size, 0))
        return false;
    IMAGE_NT_HEADERS* pnth = (IMAGE_NT_HEADERS*)((uint)buffer + GetPE32DataFromMappedFile((ULONG_PTR)buffer, 0, UE_PE_OFFSET));
    uint export_dir_rva = pnth->OptionalHeader.DataDirectory[0].VirtualAddress;
    uint export_dir_size = pnth->OptionalHeader.DataDirectory[0].Size;
    IMAGE_EXPORT_DIRECTORY export_dir;
    memset(&export_dir, 0, sizeof(export_dir));
    memread(fdProcessInfo->hProcess, (const void*)(export_dir_rva + base), &export_dir, sizeof(export_dir), 0);
    unsigned int NumberOfNames = export_dir.NumberOfNames;
    if(!export_dir.NumberOfFunctions or !NumberOfNames) //no named exports
        return false;
    char modname[MAX_MODULE_SIZE] = "";
    modnamefromaddr(base, modname, true);
    uint original_name_va = export_dir.Name + base;
    char original_name[deflen] = "";
    memset(original_name, 0, sizeof(original_name));
    memread(fdProcessInfo->hProcess, (const void*)original_name_va, original_name, deflen, 0);
    char* AddrOfFunctions_va = (char*)(export_dir.AddressOfFunctions + base);
    char* AddrOfNames_va = (char*)(export_dir.AddressOfNames + base);
    char* AddrOfNameOrdinals_va = (char*)(export_dir.AddressOfNameOrdinals + base);
    for(DWORD i = 0; i < NumberOfNames; i++)
    {
        DWORD curAddrOfName = 0;
        memread(fdProcessInfo->hProcess, AddrOfNames_va + sizeof(DWORD)*i, &curAddrOfName, sizeof(DWORD), 0);
        char* cur_name_va = (char*)(curAddrOfName + base);
        char cur_name[deflen] = "";
        memset(cur_name, 0, deflen);
        memread(fdProcessInfo->hProcess, cur_name_va, cur_name, deflen, 0);
        WORD curAddrOfNameOrdinals = 0;
        memread(fdProcessInfo->hProcess, AddrOfNameOrdinals_va + sizeof(WORD)*i, &curAddrOfNameOrdinals, sizeof(WORD), 0);
        DWORD curFunctionRva = 0;
        memread(fdProcessInfo->hProcess, AddrOfFunctions_va + sizeof(DWORD)*curAddrOfNameOrdinals, &curFunctionRva, sizeof(DWORD), 0);

        if(curFunctionRva >= export_dir_rva and curFunctionRva < export_dir_rva + export_dir_size)
        {
            char forwarded_api[deflen] = "";
            memset(forwarded_api, 0, deflen);
            memread(fdProcessInfo->hProcess, (void*)(curFunctionRva + base), forwarded_api, deflen, 0);
            int len = (int)strlen(forwarded_api);
            int j = 0;
            while(forwarded_api[j] != '.' and j < len)
                j++;
            if(forwarded_api[j] == '.')
            {
                forwarded_api[j] = 0;
                HINSTANCE hTempDll = LoadLibraryExA(forwarded_api, 0, DONT_RESOLVE_DLL_REFERENCES | LOAD_LIBRARY_AS_DATAFILE);
                if(hTempDll)
                {
                    uint local_addr = (uint)GetProcAddress(hTempDll, forwarded_api + j + 1);
                    if(local_addr)
                    {
                        uint remote_addr = ImporterGetRemoteAPIAddress(fdProcessInfo->hProcess, local_addr);
                        cbEnum(base, modname, cur_name, remote_addr);
                    }
                }
            }
        }
        else
        {
            cbEnum(base, modname, cur_name, curFunctionRva + base);
        }
    }
    return true;
}

/**
 @fn bool commentset(uint addr, const char* text, bool manual)

 @brief comment functions.

 @param addr   The address.
 @param text   The text.
 @param manual true to manual.

 @return true if it succeeds, false if it fails.
 */

bool commentset(uint addr, const char* text, bool manual)
{
    if(!DbgIsDebugging() or !memisvalidreadptr(fdProcessInfo->hProcess, addr) or !text or strlen(text) >= MAX_COMMENT_SIZE - 1)
        return false;
    if(!*text) //NOTE: delete when there is no text
    {
        commentdel(addr);
        return true;
    }
    COMMENTSINFO comment;
    comment.manual = manual;
    strcpy(comment.text, text);
    modnamefromaddr(addr, comment.mod, true);
    comment.addr = addr - modbasefromaddr(addr);
    const uint key = modhashfromva(addr);
    CriticalSectionLocker locker(LockComments);
    if(!comments.insert(std::make_pair(key, comment)).second) //key already present
        comments[key] = comment;
    return true;
}

/**
 @fn bool commentget(uint addr, char* text)

 @brief Commentgets.

 @param addr          The address.
 @param [in,out] text If non-null, the text.

 @return true if it succeeds, false if it fails.
 */

bool commentget(uint addr, char* text)
{
    if(!DbgIsDebugging())
        return false;
    CriticalSectionLocker locker(LockComments);
    const CommentsInfo::iterator found = comments.find(modhashfromva(addr));
    if(found == comments.end()) //not found
        return false;
    strcpy(text, found->second.text);
    return true;
}

/**
 @fn bool commentdel(uint addr)

 @brief Commentdels the given address.

 @param addr The address.

 @return true if it succeeds, false if it fails.
 */

bool commentdel(uint addr)
{
    if(!DbgIsDebugging())
        return false;
    CriticalSectionLocker locker(LockComments);
    return (comments.erase(modhashfromva(addr)) == 1);
}

/**
 @fn void commentdelrange(uint start, uint end)

 @brief Commentdelranges.

 @param start The start.
 @param end   The end.
 */

void commentdelrange(uint start, uint end)
{
    if(!DbgIsDebugging())
        return;
    bool bDelAll = (start == 0 && end == ~0); //0x00000000-0xFFFFFFFF
    uint modbase = modbasefromaddr(start);
    if(modbase != modbasefromaddr(end))
        return;
    start -= modbase;
    end -= modbase;
    CriticalSectionLocker locker(LockComments);
    CommentsInfo::iterator i = comments.begin();
    while(i != comments.end())
    {
        if(i->second.manual) //ignore manual
        {
            i++;
            continue;
        }
        if(bDelAll || (i->second.addr >= start && i->second.addr < end))
            comments.erase(i++);
        else
            i++;
    }
}

/**
 @fn void commentcachesave(JSON root)

 @brief Commentcachesaves the given root.

 @param root The root.
 */

void commentcachesave(JSON root)
{
    CriticalSectionLocker locker(LockComments);
    const JSON jsoncomments = json_array();
    const JSON jsonautocomments = json_array();
    for(CommentsInfo::iterator i = comments.begin(); i != comments.end(); ++i)
    {
        const COMMENTSINFO curComment = i->second;
        JSON curjsoncomment = json_object();
        json_object_set_new(curjsoncomment, "module", json_string(curComment.mod));
        json_object_set_new(curjsoncomment, "address", json_hex(curComment.addr));
        json_object_set_new(curjsoncomment, "text", json_string(curComment.text));
        if(curComment.manual)
            json_array_append_new(jsoncomments, curjsoncomment);
        else
            json_array_append_new(jsonautocomments, curjsoncomment);
    }
    if(json_array_size(jsoncomments))
        json_object_set(root, "comments", jsoncomments);
    json_decref(jsoncomments);
    if(json_array_size(jsonautocomments))
        json_object_set(root, "autocomments", jsonautocomments);
    json_decref(jsonautocomments);
}

void commentcacheload(JSON root)
{
    CriticalSectionLocker locker(LockComments);
    comments.clear();
    const JSON jsoncomments = json_object_get(root, "comments");
    if(jsoncomments)
    {
        size_t i;
        JSON value;

        /**
         @fn json_array_foreach(jsoncomments, i, value)

         @brief Constructor.

         @author mrexodia
         @date 9/14/2014

         @param parameter1 The first parameter.
         @param parameter2 The second parameter.
         @param parameter3 The third parameter.
         */

        json_array_foreach(jsoncomments, i, value)
        {
            COMMENTSINFO curComment;
            const char* mod = json_string_value(json_object_get(value, "module"));
            if(mod && *mod && strlen(mod) < MAX_MODULE_SIZE)
                strcpy(curComment.mod, mod);
            else
                *curComment.mod = '\0';
            curComment.addr = (uint)json_hex_value(json_object_get(value, "address"));
            curComment.manual = true;
            const char* text = json_string_value(json_object_get(value, "text"));
            if(text)
                strcpy(curComment.text, text);
            else
                continue; //skip
            const uint key = modhashfromname(curComment.mod) + curComment.addr;
            comments.insert(std::make_pair(key, curComment));
        }
    }

    /**
     @brief The jsonautocomments.
     */

    JSON jsonautocomments = json_object_get(root, "autocomments");
    if(jsonautocomments)
    {
        size_t i;
        JSON value;

        /**
         @fn json_array_foreach(jsonautocomments, i, value)

         @brief Constructor.

         @author mrexodia
         @date 9/14/2014

         @param parameter1 The first parameter.
         @param parameter2 The second parameter.
         @param parameter3 The third parameter.
         */

        json_array_foreach(jsonautocomments, i, value)
        {
            COMMENTSINFO curComment;
            const char* mod = json_string_value(json_object_get(value, "module"));
            if(mod && *mod && strlen(mod) < MAX_MODULE_SIZE)
                strcpy(curComment.mod, mod);
            else
                *curComment.mod = '\0';
            curComment.addr = (uint)json_hex_value(json_object_get(value, "address"));
            curComment.manual = false;
            const char* text = json_string_value(json_object_get(value, "text"));
            if(text)
                strcpy_s(curComment.text, text);
            else
                continue; //skip
            const uint key = modhashfromname(curComment.mod) + curComment.addr;
            comments.insert(std::make_pair(key, curComment));
        }
    }
}

/**
 @fn bool commentenum(COMMENTSINFO* commentlist, size_t* cbsize)

 @brief Commentenums.

 @param [in,out] commentlist If non-null, the commentlist.
 @param [in,out] cbsize      If non-null, the cbsize.

 @return true if it succeeds, false if it fails.
 */

bool commentenum(COMMENTSINFO* commentlist, size_t* cbsize)
{
    if(!DbgIsDebugging())
        return false;
    if(!commentlist && !cbsize)
        return false;
    CriticalSectionLocker locker(LockComments);
    if(!commentlist && cbsize)
    {
        *cbsize = comments.size() * sizeof(COMMENTSINFO);
        return true;
    }
    int j = 0;
    for(CommentsInfo::iterator i = comments.begin(); i != comments.end(); ++i, j++)
    {
        commentlist[j] = i->second;
        commentlist[j].addr += modbasefromname(commentlist[j].mod);
    }
    return true;
}

/**
 @fn bool labelset(uint addr, const char* text, bool manual)

 @brief label functions.

 @param addr   The address.
 @param text   The text.
 @param manual true to manual.

 @return true if it succeeds, false if it fails.
 */

bool labelset(uint addr, const char* text, bool manual)
{
    if(!DbgIsDebugging() or !memisvalidreadptr(fdProcessInfo->hProcess, addr) or !text or strlen(text) >= MAX_LABEL_SIZE - 1 or strstr(text, "&"))
        return false;
    if(!*text) //NOTE: delete when there is no text
    {
        labeldel(addr);
        return true;
    }
    LABELSINFO label;
    label.manual = manual;
    strcpy(label.text, text);
    modnamefromaddr(addr, label.mod, true);
    label.addr = addr - modbasefromaddr(addr);
    uint key = modhashfromva(addr);
    CriticalSectionLocker locker(LockLabels);
    if(!labels.insert(std::make_pair(modhashfromva(key), label)).second) //already present
        labels[key] = label;
    return true;
}

/**
 @fn bool labelfromstring(const char* text, uint* addr)

 @brief Labelfromstrings.

 @param text          The text.
 @param [in,out] addr If non-null, the address.

 @return true if it succeeds, false if it fails.
 */

bool labelfromstring(const char* text, uint* addr)
{
    if(!DbgIsDebugging())
        return false;
    CriticalSectionLocker locker(LockLabels);
    for(LabelsInfo::iterator i = labels.begin(); i != labels.end(); ++i)
    {
        if(!strcmp(i->second.text, text))
        {
            if(addr)
                *addr = i->second.addr + modbasefromname(i->second.mod);
            return true;
        }
    }
    return false;
}

/**
 @fn bool labelget(uint addr, char* text)

 @brief Labelgets.

 @param addr          The address.
 @param [in,out] text If non-null, the text.

 @return true if it succeeds, false if it fails.
 */

bool labelget(uint addr, char* text)
{
    if(!DbgIsDebugging())
        return false;
    CriticalSectionLocker locker(LockLabels);
    const LabelsInfo::iterator found = labels.find(modhashfromva(addr));
    if(found == labels.end()) //not found
        return false;
    if(text)
        strcpy(text, found->second.text);
    return true;
}

/**
 @fn bool labeldel(uint addr)

 @brief Labeldels the given address.

 @param addr The address.

 @return true if it succeeds, false if it fails.
 */

bool labeldel(uint addr)
{
    if(!DbgIsDebugging())
        return false;
    CriticalSectionLocker locker(LockLabels);
    return (labels.erase(modhashfromva(addr)) > 0);
}

/**
 @fn void labeldelrange(uint start, uint end)

 @brief Labeldelranges.

 @param start The start.
 @param end   The end.
 */

void labeldelrange(uint start, uint end)
{
    if(!DbgIsDebugging())
        return;
    bool bDelAll = (start == 0 && end == ~0); //0x00000000-0xFFFFFFFF
    uint modbase = modbasefromaddr(start);
    if(modbase != modbasefromaddr(end))
        return;
    start -= modbase;
    end -= modbase;
    CriticalSectionLocker locker(LockLabels);
    LabelsInfo::iterator i = labels.begin();
    while(i != labels.end())
    {
        if(i->second.manual) //ignore manual
        {
            i++;
            continue;
        }
        if(bDelAll || (i->second.addr >= start && i->second.addr < end))
            labels.erase(i++);
        else
            i++;
    }
}

/**
 @fn void labelcachesave(JSON root)

 @brief Labelcachesaves the given root.

 @param root The root.
 */

void labelcachesave(JSON root)
{
    CriticalSectionLocker locker(LockLabels);
    const JSON jsonlabels = json_array();
    const JSON jsonautolabels = json_array();
    for(LabelsInfo::iterator i = labels.begin(); i != labels.end(); ++i)
    {
        const LABELSINFO curLabel = i->second;
        JSON curjsonlabel = json_object();
        json_object_set_new(curjsonlabel, "module", json_string(curLabel.mod));
        json_object_set_new(curjsonlabel, "address", json_hex(curLabel.addr));
        json_object_set_new(curjsonlabel, "text", json_string(curLabel.text));
        if(curLabel.manual)
            json_array_append_new(jsonlabels, curjsonlabel);
        else
            json_array_append_new(jsonautolabels, curjsonlabel);
    }
    if(json_array_size(jsonlabels))
        json_object_set(root, "labels", jsonlabels);
    json_decref(jsonlabels);
    if(json_array_size(jsonautolabels))
        json_object_set(root, "autolabels", jsonautolabels);
    json_decref(jsonautolabels);
}

void labelcacheload(JSON root)
{
    CriticalSectionLocker locker(LockLabels);
    labels.clear();
    const JSON jsonlabels = json_object_get(root, "labels");
    if(jsonlabels)
    {
        size_t i;
        JSON value;

        /**
         @fn json_array_foreach(jsonlabels, i, value)

         @brief Constructor.

         @author mrexodia
         @date 9/14/2014

         @param parameter1 The first parameter.
         @param parameter2 The second parameter.
         @param parameter3 The third parameter.
         */

        json_array_foreach(jsonlabels, i, value)
        {
            LABELSINFO curLabel;
            const char* mod = json_string_value(json_object_get(value, "module"));
            if(mod && *mod && strlen(mod) < MAX_MODULE_SIZE)
                strcpy(curLabel.mod, mod);
            else
                *curLabel.mod = '\0';
            curLabel.addr = (uint)json_hex_value(json_object_get(value, "address"));
            curLabel.manual = true;
            const char* text = json_string_value(json_object_get(value, "text"));
            if(text)
                strcpy(curLabel.text, text);
            else
                continue; //skip
            int len = (int)strlen(curLabel.text);
            for(int i = 0; i < len; i++)
                if(curLabel.text[i] == '&')
                    curLabel.text[i] = ' ';
            const uint key = modhashfromname(curLabel.mod) + curLabel.addr;
            labels.insert(std::make_pair(key, curLabel));
        }
    }

    /**
     @brief The jsonautolabels.
     */

    JSON jsonautolabels = json_object_get(root, "autolabels");
    if(jsonautolabels)
    {
        size_t i;
        JSON value;

        /**
         @fn json_array_foreach(jsonautolabels, i, value)

         @brief Constructor.

         @author mrexodia
         @date 9/14/2014

         @param parameter1 The first parameter.
         @param parameter2 The second parameter.
         @param parameter3 The third parameter.
         */

        json_array_foreach(jsonautolabels, i, value)
        {
            LABELSINFO curLabel;
            const char* mod = json_string_value(json_object_get(value, "module"));
            if(mod && *mod && strlen(mod) < MAX_MODULE_SIZE)
                strcpy(curLabel.mod, mod);
            else
                *curLabel.mod = '\0';
            curLabel.addr = (uint)json_hex_value(json_object_get(value, "address"));
            curLabel.manual = false;
            const char* text = json_string_value(json_object_get(value, "text"));
            if(text)
                strcpy_s(curLabel.text, text);
            else
                continue; //skip
            const uint key = modhashfromname(curLabel.mod) + curLabel.addr;
            labels.insert(std::make_pair(key, curLabel));
        }
    }
}

/**
 @fn bool labelenum(LABELSINFO* labellist, size_t* cbsize)

 @brief Labelenums.

 @param [in,out] labellist If non-null, the labellist.
 @param [in,out] cbsize    If non-null, the cbsize.

 @return true if it succeeds, false if it fails.
 */

bool labelenum(LABELSINFO* labellist, size_t* cbsize)
{
    if(!DbgIsDebugging())
        return false;
    if(!labellist && !cbsize)
        return false;
    CriticalSectionLocker locker(LockLabels);
    if(!labellist && cbsize)
    {
        *cbsize = labels.size() * sizeof(LABELSINFO);
        return true;
    }
    int j = 0;
    for(LabelsInfo::iterator i = labels.begin(); i != labels.end(); ++i, j++)
    {
        labellist[j] = i->second;
        labellist[j].addr += modbasefromname(labellist[j].mod);
    }
    return true;
}

/**
 @fn bool bookmarkset(uint addr, bool manual)

 @brief bookmark functions.

 @param addr   The address.
 @param manual true to manual.

 @return true if it succeeds, false if it fails.
 */

bool bookmarkset(uint addr, bool manual)
{
    if(!DbgIsDebugging() or !memisvalidreadptr(fdProcessInfo->hProcess, addr))
        return false;
    BOOKMARKSINFO bookmark;
    modnamefromaddr(addr, bookmark.mod, true);
    bookmark.addr = addr - modbasefromaddr(addr);
    bookmark.manual = manual;
    CriticalSectionLocker locker(LockBookmarks);
    if(!bookmarks.insert(std::make_pair(modhashfromva(addr), bookmark)).second)
        return bookmarkdel(addr);
    return true;
}

/**
 @fn bool bookmarkget(uint addr)

 @brief Bookmarkgets the given address.

 @param addr The address.

 @return true if it succeeds, false if it fails.
 */

bool bookmarkget(uint addr)
{
    if(!DbgIsDebugging())
        return false;
    CriticalSectionLocker locker(LockBookmarks);
    if(bookmarks.count(modhashfromva(addr)))
        return true;
    return false;
}

/**
 @fn bool bookmarkdel(uint addr)

 @brief Bookmarkdels the given address.

 @param addr The address.

 @return true if it succeeds, false if it fails.
 */

bool bookmarkdel(uint addr)
{
    if(!DbgIsDebugging())
        return false;
    CriticalSectionLocker locker(LockBookmarks);
    return (bookmarks.erase(modhashfromva(addr)) > 0);
}

/**
 @fn void bookmarkdelrange(uint start, uint end)

 @brief Bookmarkdelranges.

 @param start The start.
 @param end   The end.
 */

void bookmarkdelrange(uint start, uint end)
{
    if(!DbgIsDebugging())
        return;
    bool bDelAll = (start == 0 && end == ~0); //0x00000000-0xFFFFFFFF
    uint modbase = modbasefromaddr(start);
    if(modbase != modbasefromaddr(end))
        return;
    start -= modbase;
    end -= modbase;
    CriticalSectionLocker locker(LockBookmarks);
    BookmarksInfo::iterator i = bookmarks.begin();
    while(i != bookmarks.end())
    {
        if(i->second.manual) //ignore manual
        {
            i++;
            continue;
        }
        if(bDelAll || (i->second.addr >= start && i->second.addr < end))
            bookmarks.erase(i++);
        else
            i++;
    }
}

/**
 @fn void bookmarkcachesave(JSON root)

 @brief Bookmarkcachesaves the given root.

 @param root The root.
 */

void bookmarkcachesave(JSON root)
{
    CriticalSectionLocker locker(LockBookmarks);
    const JSON jsonbookmarks = json_array();
    const JSON jsonautobookmarks = json_array();
    for(BookmarksInfo::iterator i = bookmarks.begin(); i != bookmarks.end(); ++i)
    {
        const BOOKMARKSINFO curBookmark = i->second;
        JSON curjsonbookmark = json_object();
        json_object_set_new(curjsonbookmark, "module", json_string(curBookmark.mod));
        json_object_set_new(curjsonbookmark, "address", json_hex(curBookmark.addr));
        if(curBookmark.manual)
            json_array_append_new(jsonbookmarks, curjsonbookmark);
        else
            json_array_append_new(jsonautobookmarks, curjsonbookmark);
    }
    if(json_array_size(jsonbookmarks))
        json_object_set(root, "bookmarks", jsonbookmarks);
    json_decref(jsonbookmarks);
    if(json_array_size(jsonautobookmarks))
        json_object_set(root, "autobookmarks", jsonautobookmarks);
    json_decref(jsonautobookmarks);
}

void bookmarkcacheload(JSON root)
{
    CriticalSectionLocker locker(LockBookmarks);
    bookmarks.clear();
    const JSON jsonbookmarks = json_object_get(root, "bookmarks");
    if(jsonbookmarks)
    {
        size_t i;
        JSON value;

        /**
         @fn json_array_foreach(jsonbookmarks, i, value)

         @brief Constructor.

         @author mrexodia
         @date 9/14/2014

         @param parameter1 The first parameter.
         @param parameter2 The second parameter.
         @param parameter3 The third parameter.
         */

        json_array_foreach(jsonbookmarks, i, value)
        {
            BOOKMARKSINFO curBookmark;
            const char* mod = json_string_value(json_object_get(value, "module"));
            if(mod && *mod && strlen(mod) < MAX_MODULE_SIZE)
                strcpy(curBookmark.mod, mod);
            else
                *curBookmark.mod = '\0';
            curBookmark.addr = (uint)json_hex_value(json_object_get(value, "address"));
            curBookmark.manual = true;
            const uint key = modhashfromname(curBookmark.mod) + curBookmark.addr;
            bookmarks.insert(std::make_pair(key, curBookmark));
        }
    }

    /**
     @brief The jsonautobookmarks.
     */

    JSON jsonautobookmarks = json_object_get(root, "autobookmarks");
    if(jsonautobookmarks)
    {
        size_t i;
        JSON value;

        /**
         @fn json_array_foreach(jsonautobookmarks, i, value)

         @brief Constructor.

         @author mrexodia
         @date 9/14/2014

         @param parameter1 The first parameter.
         @param parameter2 The second parameter.
         @param parameter3 The third parameter.
         */

        json_array_foreach(jsonautobookmarks, i, value)
        {
            BOOKMARKSINFO curBookmark;
            const char* mod = json_string_value(json_object_get(value, "module"));
            if(mod && *mod && strlen(mod) < MAX_MODULE_SIZE)
                strcpy(curBookmark.mod, mod);
            else
                *curBookmark.mod = '\0';
            curBookmark.addr = (uint)json_hex_value(json_object_get(value, "address"));
            curBookmark.manual = false;
            const uint key = modhashfromname(curBookmark.mod) + curBookmark.addr;
            bookmarks.insert(std::make_pair(key, curBookmark));
        }
    }
}

/**
 @fn bool bookmarkenum(BOOKMARKSINFO* bookmarklist, size_t* cbsize)

 @brief Bookmarkenums.

 @param [in,out] bookmarklist If non-null, the bookmarklist.
 @param [in,out] cbsize       If non-null, the cbsize.

 @return true if it succeeds, false if it fails.
 */

bool bookmarkenum(BOOKMARKSINFO* bookmarklist, size_t* cbsize)
{
    if(!DbgIsDebugging())
        return false;
    if(!bookmarklist && !cbsize)
        return false;
    CriticalSectionLocker locker(LockBookmarks);
    if(!bookmarklist && cbsize)
    {
        *cbsize = bookmarks.size() * sizeof(BOOKMARKSINFO);
        return true;
    }
    int j = 0;
    for(BookmarksInfo::iterator i = bookmarks.begin(); i != bookmarks.end(); ++i, j++)
    {
        bookmarklist[j] = i->second;
        bookmarklist[j].addr += modbasefromname(bookmarklist[j].mod);
    }
    return true;
}

/**
 @fn bool functionadd(uint start, uint end, bool manual)

 @brief function database.

 @param start  The start.
 @param end    The end.
 @param manual true to manual.

 @return true if it succeeds, false if it fails.
 */

bool functionadd(uint start, uint end, bool manual)
{
    if(!DbgIsDebugging() or end < start or !memisvalidreadptr(fdProcessInfo->hProcess, start))
        return false;
    const uint modbase = modbasefromaddr(start);
    if(modbase != modbasefromaddr(end)) //the function boundaries are not in the same module
        return false;
    if(functionoverlaps(start, end))
        return false;
    FUNCTIONSINFO function;
    modnamefromaddr(start, function.mod, true);
    function.start = start - modbase;
    function.end = end - modbase;
    function.manual = manual;
    CriticalSectionLocker locker(LockFunctions);
    functions.insert(std::make_pair(ModuleRange(modhashfromva(modbase), Range(function.start, function.end)), function));
    return true;
}

/**
 @fn bool functionget(uint addr, uint* start, uint* end)

 @brief Functiongets.

 @param addr           The address.
 @param [in,out] start If non-null, the start.
 @param [in,out] end   If non-null, the end.

 @return true if it succeeds, false if it fails.
 */

bool functionget(uint addr, uint* start, uint* end)
{
    if(!DbgIsDebugging())
        return false;
    uint modbase = modbasefromaddr(addr);
    CriticalSectionLocker locker(LockFunctions);
    const FunctionsInfo::iterator found = functions.find(ModuleRange(modhashfromva(modbase), Range(addr - modbase, addr - modbase)));
    if(found == functions.end()) //not found
        return false;
    if(start)
        *start = found->second.start + modbase;
    if(end)
        *end = found->second.end + modbase;
    return true;
}

/**
 @fn bool functionoverlaps(uint start, uint end)

 @brief Functionoverlaps.

 @param start The start.
 @param end   The end.

 @return true if it succeeds, false if it fails.
 */

bool functionoverlaps(uint start, uint end)
{
    if(!DbgIsDebugging() or end < start)
        return false;
    const uint modbase = modbasefromaddr(start);
    CriticalSectionLocker locker(LockFunctions);
    return (functions.count(ModuleRange(modhashfromva(modbase), Range(start - modbase, end - modbase))) > 0);
}

/**
 @fn bool functiondel(uint addr)

 @brief Functiondels the given address.

 @param addr The address.

 @return true if it succeeds, false if it fails.
 */

bool functiondel(uint addr)
{
    if(!DbgIsDebugging())
        return false;
    const uint modbase = modbasefromaddr(addr);
    CriticalSectionLocker locker(LockFunctions);
    return (functions.erase(ModuleRange(modhashfromva(modbase), Range(addr - modbase, addr - modbase))) > 0);
}

/**
 @fn void functiondelrange(uint start, uint end)

 @brief Functiondelranges.

 @param start The start.
 @param end   The end.
 */

void functiondelrange(uint start, uint end)
{
    if(!DbgIsDebugging())
        return;
    bool bDelAll = (start == 0 && end == ~0); //0x00000000-0xFFFFFFFF
    uint modbase = modbasefromaddr(start);
    if(modbase != modbasefromaddr(end))
        return;
    start -= modbase;
    end -= modbase;
    CriticalSectionLocker locker(LockFunctions);
    FunctionsInfo::iterator i = functions.begin();
    while(i != functions.end())
    {
        if(i->second.manual) //ignore manual
        {
            i++;
            continue;
        }
        if(bDelAll or !(i->second.start <= end and i->second.end >= start))
            functions.erase(i++);
        else
            i++;
    }
}

/**
 @fn void functioncachesave(JSON root)

 @brief Functioncachesaves the given root.

 @param root The root.
 */

void functioncachesave(JSON root)
{
    CriticalSectionLocker locker(LockFunctions);
    const JSON jsonfunctions = json_array();
    const JSON jsonautofunctions = json_array();
    for(FunctionsInfo::iterator i = functions.begin(); i != functions.end(); ++i)
    {
        const FUNCTIONSINFO curFunction = i->second;
        JSON curjsonfunction = json_object();
        json_object_set_new(curjsonfunction, "module", json_string(curFunction.mod));
        json_object_set_new(curjsonfunction, "start", json_hex(curFunction.start));
        json_object_set_new(curjsonfunction, "end", json_hex(curFunction.end));
        if(curFunction.manual)
            json_array_append_new(jsonfunctions, curjsonfunction);
        else
            json_array_append_new(jsonautofunctions, curjsonfunction);
    }
    if(json_array_size(jsonfunctions))
        json_object_set(root, "functions", jsonfunctions);
    json_decref(jsonfunctions);
    if(json_array_size(jsonautofunctions))
        json_object_set(root, "autofunctions", jsonautofunctions);
    json_decref(jsonautofunctions);
}

void functioncacheload(JSON root)
{
    CriticalSectionLocker locker(LockFunctions);
    functions.clear();
    const JSON jsonfunctions = json_object_get(root, "functions");
    if(jsonfunctions)
    {
        size_t i;
        JSON value;

        /**
         @fn json_array_foreach(jsonfunctions, i, value)

         @brief Constructor.

         @author mrexodia
         @date 9/14/2014

         @param parameter1 The first parameter.
         @param parameter2 The second parameter.
         @param parameter3 The third parameter.
         */

        json_array_foreach(jsonfunctions, i, value)
        {
            FUNCTIONSINFO curFunction;
            const char* mod = json_string_value(json_object_get(value, "module"));
            if(mod && *mod && strlen(mod) < MAX_MODULE_SIZE)
                strcpy(curFunction.mod, mod);
            else
                *curFunction.mod = '\0';
            curFunction.start = (uint)json_hex_value(json_object_get(value, "start"));
            curFunction.end = (uint)json_hex_value(json_object_get(value, "end"));
            if(curFunction.end < curFunction.start)
                continue; //invalid function
            curFunction.manual = true;
            const uint key = modhashfromname(curFunction.mod);
            functions.insert(std::make_pair(ModuleRange(modhashfromname(curFunction.mod), Range(curFunction.start, curFunction.end)), curFunction));
        }
    }

    /**
     @brief The jsonautofunctions.
     */

    JSON jsonautofunctions = json_object_get(root, "autofunctions");
    if(jsonautofunctions)
    {
        size_t i;
        JSON value;

        /**
         @fn json_array_foreach(jsonautofunctions, i, value)

         @brief Constructor.

         @author mrexodia
         @date 9/14/2014

         @param parameter1 The first parameter.
         @param parameter2 The second parameter.
         @param parameter3 The third parameter.
         */

        json_array_foreach(jsonautofunctions, i, value)
        {
            FUNCTIONSINFO curFunction;
            const char* mod = json_string_value(json_object_get(value, "module"));
            if(mod && *mod && strlen(mod) < MAX_MODULE_SIZE)
                strcpy(curFunction.mod, mod);
            else
                *curFunction.mod = '\0';
            curFunction.start = (uint)json_hex_value(json_object_get(value, "start"));
            curFunction.end = (uint)json_hex_value(json_object_get(value, "end"));
            if(curFunction.end < curFunction.start)
                continue; //invalid function
            curFunction.manual = true;
            const uint key = modhashfromname(curFunction.mod);
            functions.insert(std::make_pair(ModuleRange(modhashfromname(curFunction.mod), Range(curFunction.start, curFunction.end)), curFunction));
        }
    }
}

/**
 @fn bool functionenum(FUNCTIONSINFO* functionlist, size_t* cbsize)

 @brief Functionenums.

 @param [in,out] functionlist If non-null, the functionlist.
 @param [in,out] cbsize       If non-null, the cbsize.

 @return true if it succeeds, false if it fails.
 */

bool functionenum(FUNCTIONSINFO* functionlist, size_t* cbsize)
{
    if(!DbgIsDebugging())
        return false;
    if(!functionlist && !cbsize)
        return false;
    CriticalSectionLocker locker(LockFunctions);
    if(!functionlist && cbsize)
    {
        *cbsize = functions.size() * sizeof(FUNCTIONSINFO);
        return true;
    }
    int j = 0;
    for(FunctionsInfo::iterator i = functions.begin(); i != functions.end(); ++i, j++)
    {
        functionlist[j] = i->second;
        uint modbase = modbasefromname(functionlist[j].mod);
        functionlist[j].start += modbase;
        functionlist[j].end += modbase;
    }
    return true;
}

/**
 @fn bool loopadd(uint start, uint end, bool manual)

 @brief loop database.

 @param start  The start.
 @param end    The end.
 @param manual true to manual.

 @return true if it succeeds, false if it fails.
 */

bool loopadd(uint start, uint end, bool manual)
{
    if(!DbgIsDebugging() or end < start or !memisvalidreadptr(fdProcessInfo->hProcess, start))
        return false;
    const uint modbase = modbasefromaddr(start);
    if(modbase != modbasefromaddr(end)) //the function boundaries are not in the same mem page
        return false;
    int finaldepth;
    if(loopoverlaps(0, start, end, &finaldepth)) //loop cannot overlap another loop
        return false;
    LOOPSINFO loop;
    modnamefromaddr(start, loop.mod, true);
    loop.start = start - modbase;
    loop.end = end - modbase;
    loop.depth = finaldepth;
    if(finaldepth)
        loopget(finaldepth - 1, start, &loop.parent, 0);
    else
        loop.parent = 0;
    loop.manual = manual;
    CriticalSectionLocker locker(LockLoops);
    loops.insert(std::make_pair(DepthModuleRange(finaldepth, ModuleRange(modhashfromva(modbase), Range(loop.start, loop.end))), loop));
    return true;
}

/**
 @fn bool loopget(int depth, uint addr, uint* start, uint* end)

 @brief get the start/end of a loop at a certain depth and addr.

 @param depth          The depth.
 @param addr           The address.
 @param [in,out] start If non-null, the start.
 @param [in,out] end   If non-null, the end.

 @return true if it succeeds, false if it fails.
 */

bool loopget(int depth, uint addr, uint* start, uint* end)
{
    if(!DbgIsDebugging())
        return false;
    const uint modbase = modbasefromaddr(addr);
    CriticalSectionLocker locker(LockLoops);
    LoopsInfo::iterator found = loops.find(DepthModuleRange(depth, ModuleRange(modhashfromva(modbase), Range(addr - modbase, addr - modbase))));
    if(found == loops.end()) //not found
        return false;
    if(start)
        *start = found->second.start + modbase;
    if(end)
        *end = found->second.end + modbase;
    return true;
}

/**
 @fn bool loopoverlaps(int depth, uint start, uint end, int* finaldepth)

 @brief check if a loop overlaps a range, inside is not overlapping.

 @param depth               The depth.
 @param start               The start.
 @param end                 The end.
 @param [in,out] finaldepth If non-null, the finaldepth.

 @return true if it succeeds, false if it fails.
 */

bool loopoverlaps(int depth, uint start, uint end, int* finaldepth)
{
    if(!DbgIsDebugging())
        return false;

    const uint modbase = modbasefromaddr(start);
    uint curStart = start - modbase;
    uint curEnd = end - modbase;
    const uint key = modhashfromva(modbase);

    CriticalSectionLocker locker(LockLoops);

    //check if the new loop fits in the old loop
    for(LoopsInfo::iterator i = loops.begin(); i != loops.end(); ++i)
    {
        if(i->first.second.first != key) //only look in the current module
            continue;
        LOOPSINFO* curLoop = &i->second;
        if(curLoop->start < curStart and curLoop->end > curEnd and curLoop->depth == depth)
            return loopoverlaps(depth + 1, curStart, curEnd, finaldepth);
    }

    if(finaldepth)
        *finaldepth = depth;

    //check for loop overlaps
    for(LoopsInfo::iterator i = loops.begin(); i != loops.end(); ++i)
    {
        if(i->first.second.first != key) //only look in the current module
            continue;
        LOOPSINFO* curLoop = &i->second;
        if(curLoop->start <= curEnd and curLoop->end >= curStart and curLoop->depth == depth)
            return true;
    }
    return false;
}

/**
 @fn bool loopdel(int depth, uint addr)

 @brief this should delete a loop and all sub-loops that matches a certain addr.

 @param depth The depth.
 @param addr  The address.

 @return true if it succeeds, false if it fails.
 */

bool loopdel(int depth, uint addr)
{
    return false;
}

/**
 @fn void loopcachesave(JSON root)

 @brief Loopcachesaves the given root.

 @param root The root.
 */

void loopcachesave(JSON root)
{
    CriticalSectionLocker locker(LockLoops);
    const JSON jsonloops = json_array();
    const JSON jsonautoloops = json_array();
    for(LoopsInfo::iterator i = loops.begin(); i != loops.end(); ++i)
    {
        const LOOPSINFO curLoop = i->second;
        JSON curjsonloop = json_object();
        json_object_set_new(curjsonloop, "module", json_string(curLoop.mod));
        json_object_set_new(curjsonloop, "start", json_hex(curLoop.start));
        json_object_set_new(curjsonloop, "end", json_hex(curLoop.end));
        json_object_set_new(curjsonloop, "depth", json_integer(curLoop.depth));
        json_object_set_new(curjsonloop, "parent", json_hex(curLoop.parent));
        if(curLoop.manual)
            json_array_append_new(jsonloops, curjsonloop);
        else
            json_array_append_new(jsonautoloops, curjsonloop);
    }
    if(json_array_size(jsonloops))
        json_object_set(root, "loops", jsonloops);
    json_decref(jsonloops);
    if(json_array_size(jsonautoloops))
        json_object_set(root, "autoloops", jsonautoloops);
    json_decref(jsonautoloops);
}

void loopcacheload(JSON root)
{
    CriticalSectionLocker locker(LockLoops);
    loops.clear();
    const JSON jsonloops = json_object_get(root, "loops");
    if(jsonloops)
    {
        size_t i;
        JSON value;

        /**
         @fn json_array_foreach(jsonloops, i, value)

         @brief Constructor.

         @author mrexodia
         @date 9/14/2014

         @param parameter1 The first parameter.
         @param parameter2 The second parameter.
         @param parameter3 The third parameter.
         */

        json_array_foreach(jsonloops, i, value)
        {
            LOOPSINFO curLoop;
            const char* mod = json_string_value(json_object_get(value, "module"));
            if(mod && *mod && strlen(mod) < MAX_MODULE_SIZE)
                strcpy(curLoop.mod, mod);
            else
                *curLoop.mod = '\0';
            curLoop.start = (uint)json_hex_value(json_object_get(value, "start"));
            curLoop.end = (uint)json_hex_value(json_object_get(value, "end"));
            curLoop.depth = (int)json_integer_value(json_object_get(value, "depth"));
            curLoop.parent = (uint)json_hex_value(json_object_get(value, "parent"));
            if(curLoop.end < curLoop.start)
                continue; //invalid loop
            curLoop.manual = true;
            loops.insert(std::make_pair(DepthModuleRange(curLoop.depth, ModuleRange(modhashfromname(curLoop.mod), Range(curLoop.start, curLoop.end))), curLoop));
        }
    }

    /**
     @brief The jsonautoloops.
     */

    JSON jsonautoloops = json_object_get(root, "autoloops");
    if(jsonautoloops)
    {
        size_t i;
        JSON value;

        /**
         @fn json_array_foreach(jsonautoloops, i, value)

         @brief Constructor.

         @author mrexodia
         @date 9/14/2014

         @param parameter1 The first parameter.
         @param parameter2 The second parameter.
         @param parameter3 The third parameter.
         */

        json_array_foreach(jsonautoloops, i, value)
        {
            LOOPSINFO curLoop;
            const char* mod = json_string_value(json_object_get(value, "module"));
            if(mod && *mod && strlen(mod) < MAX_MODULE_SIZE)
                strcpy(curLoop.mod, mod);
            else
                *curLoop.mod = '\0';
            curLoop.start = (uint)json_hex_value(json_object_get(value, "start"));
            curLoop.end = (uint)json_hex_value(json_object_get(value, "end"));
            curLoop.depth = (int)json_integer_value(json_object_get(value, "depth"));
            curLoop.parent = (uint)json_hex_value(json_object_get(value, "parent"));
            if(curLoop.end < curLoop.start)
                continue; //invalid loop
            curLoop.manual = false;
            loops.insert(std::make_pair(DepthModuleRange(curLoop.depth, ModuleRange(modhashfromname(curLoop.mod), Range(curLoop.start, curLoop.end))), curLoop));
        }
    }
}

/**
 @fn bool loopenum(LOOPSINFO* looplist, size_t* cbsize)

 @brief Loopenums.

 @param [in,out] looplist If non-null, the looplist.
 @param [in,out] cbsize   If non-null, the cbsize.

 @return true if it succeeds, false if it fails.
 */

bool loopenum(LOOPSINFO* looplist, size_t* cbsize)
{
    if(!DbgIsDebugging())
        return false;
    if(!looplist && !cbsize)
        return false;
    CriticalSectionLocker locker(LockLoops);
    if(!looplist && cbsize)
    {
        *cbsize = loops.size() * sizeof(LOOPSINFO);
        return true;
    }
    int j = 0;
    for(LoopsInfo::iterator i = loops.begin(); i != loops.end(); ++i, j++)
    {
        looplist[j] = i->second;
        uint modbase = modbasefromname(looplist[j].mod);
        looplist[j].start += modbase;
        looplist[j].end += modbase;
    }
    return true;
}<|MERGE_RESOLUTION|>--- conflicted
+++ resolved
@@ -1,1952 +1,1948 @@
-/**
- @file addrinfo.cpp
-
- @brief Implements the addrinfo class.
- */
-
-#include "addrinfo.h"
-#include "debugger.h"
-#include "console.h"
-#include "memory.h"
-#include "breakpoint.h"
-#include "threading.h"
-#include "symbolinfo.h"
-#include "murmurhash.h"
-#include "lz4\lz4file.h"
-#include "patches.h"
-
-/**
- @brief The modinfo.
- */
-
-static ModulesInfo modinfo;
-
-/**
- @brief The comments.
- */
-
-static CommentsInfo comments;
-
-/**
- @brief The labels.
- */
-
-static LabelsInfo labels;
-
-/**
- @brief The bookmarks.
- */
-
-static BookmarksInfo bookmarks;
-
-/**
- @brief The functions.
- */
-
-static FunctionsInfo functions;
-
-/**
- @brief The loops.
- */
-
-static LoopsInfo loops;
-
-/**
- @fn void dbsave()
-
- @brief database functions.
- */
-
-void dbsave()
-{
-    dprintf("saving database...");
-    DWORD ticks = GetTickCount();
-    JSON root = json_object();
-    commentcachesave(root);
-    labelcachesave(root);
-    bookmarkcachesave(root);
-    functioncachesave(root);
-    loopcachesave(root);
-    bpcachesave(root);
-    WString wdbpath = StringUtils::Utf8ToUtf16(dbpath);
-    if(json_object_size(root))
-    {
-        FILE* jsonFile = 0;
-        if(_wfopen_s(&jsonFile, wdbpath.c_str(), L"wb"))
-        {
-            dputs("failed to open database file for editing!");
-            json_decref(root); //free root
-            return;
-        }
-        if(json_dumpf(root, jsonFile, JSON_INDENT(4)) == -1)
-        {
-            dputs("couldn't write JSON to database file...");
-            json_decref(root); //free root
-            return;
-        }
-        fclose(jsonFile);
-        LZ4_compress_fileW(wdbpath.c_str(), wdbpath.c_str());
-    }
-    else //remove database when nothing is in there
-        DeleteFileW(wdbpath.c_str());
-    dprintf("%ums\n", GetTickCount() - ticks);
-    json_decref(root); //free root
-}
-
-/**
- @fn void dbload()
-
- @brief Dbloads this object.
- */
-
-void dbload()
-{
-    if(!FileExists(dbpath)) //no database to load
-        return;
-    dprintf("loading database...");
-    DWORD ticks = GetTickCount();
-    WString wdbpath = StringUtils::Utf8ToUtf16(dbpath);
-    LZ4_STATUS status = LZ4_decompress_fileW(wdbpath.c_str(), wdbpath.c_str());
-    if(status != LZ4_SUCCESS && status != LZ4_INVALID_ARCHIVE)
-    {
-        dputs("\ninvalid database file!");
-        return;
-    }
-    FILE* jsonFile = 0;
-    if(_wfopen_s(&jsonFile, wdbpath.c_str(), L"rb"))
-    {
-        dputs("\nfailed to open database file!");
-        return;
-    }
-    JSON root = json_loadf(jsonFile, 0, 0);
-    fclose(jsonFile);
-    if(status != LZ4_INVALID_ARCHIVE)
-        LZ4_compress_fileW(wdbpath.c_str(), wdbpath.c_str());
-    if(!root)
-    {
-        dputs("\ninvalid database file (JSON)!");
-        return;
-    }
-    commentcacheload(root);
-    labelcacheload(root);
-    bookmarkcacheload(root);
-    functioncacheload(root);
-    loopcacheload(root);
-    bpcacheload(root);
-    json_decref(root); //free root
-    dprintf("%ums\n", GetTickCount() - ticks);
-}
-
-/**
- @fn void dbclose()
-
- @brief Dbcloses this object.
- */
-
-void dbclose()
-{
-    dbsave();
-    CriticalSectionLocker commentLocker(LockComments);
-    CommentsInfo().swap(comments);
-
-    CriticalSectionLocker labelLocker(LockLabels);
-    LabelsInfo().swap(labels);
-
-    CriticalSectionLocker bookmarkLocker(LockBookmarks);
-    BookmarksInfo().swap(bookmarks);
-
-    CriticalSectionLocker functionLocker(LockFunctions);
-    FunctionsInfo().swap(functions);
-
-    CriticalSectionLocker loopLocker(LockLoops);
-    LoopsInfo().swap(loops);
-
-    bpclear();
-    patchclear();
-}
-
-/**
- @fn bool modload(uint base, uint size, const char* fullpath)
-
- @brief module functions.
-
- @param base     The base.
- @param size     The size.
- @param fullpath The fullpath.
-
- @return true if it succeeds, false if it fails.
- */
-
-bool modload(uint base, uint size, const char* fullpath)
-{
-    if(!base or !size or !fullpath)
-        return false;
-    char name[deflen] = "";
-
-    int len = (int)strlen(fullpath);
-    while(fullpath[len] != '\\' and len)
-        len--;
-    if(len)
-        len++;
-    strcpy(name, fullpath + len);
-    _strlwr(name);
-    len = (int)strlen(name);
-    name[MAX_MODULE_SIZE - 1] = 0; //ignore later characters
-    while(name[len] != '.' and len)
-        len--;
-    MODINFO info;
-    memset(&info, 0, sizeof(MODINFO));
-    info.sections.clear();
-    info.hash = modhashfromname(name);
-    if(len)
-    {
-        strcpy(info.extension, name + len);
-        name[len] = 0; //remove extension
-    }
-    info.base = base;
-    info.size = size;
-    strcpy(info.name, name);
-
-    //process module sections
-    HANDLE FileHandle;
-    DWORD LoadedSize;
-    HANDLE FileMap;
-    ULONG_PTR FileMapVA;
-    WString wszFullPath = StringUtils::Utf8ToUtf16(fullpath);
-    if(StaticFileLoadW(wszFullPath.c_str(), UE_ACCESS_READ, false, &FileHandle, &LoadedSize, &FileMap, &FileMapVA))
-    {
-        info.entry = GetPE32DataFromMappedFile(FileMapVA, 0, UE_OEP) + info.base; //get entry point
-        int SectionCount = (int)GetPE32DataFromMappedFile(FileMapVA, 0, UE_SECTIONNUMBER);
-        if(SectionCount > 0)
-        {
-            for(int i = 0; i < SectionCount; i++)
-            {
-                MODSECTIONINFO curSection;
-                curSection.addr = GetPE32DataFromMappedFile(FileMapVA, i, UE_SECTIONVIRTUALOFFSET) + base;
-                curSection.size = GetPE32DataFromMappedFile(FileMapVA, i, UE_SECTIONVIRTUALSIZE);
-                const char* SectionName = (const char*)GetPE32DataFromMappedFile(FileMapVA, i, UE_SECTIONNAME);
-                //escape section name when needed
-                int len = (int)strlen(SectionName);
-                int escape_count = 0;
-                for(int k = 0; k < len; k++)
-                    if(SectionName[k] == '\\' or SectionName[k] == '\"' or !isprint(SectionName[k]))
-                        escape_count++;
-                Memory<char*> SectionNameEscaped(len + escape_count * 3 + 1, "_dbg_memmap:SectionNameEscaped");
-                memset(SectionNameEscaped, 0, len + escape_count * 3 + 1);
-                for(int k = 0, l = 0; k < len; k++)
-                {
-                    switch(SectionName[k])
-                    {
-                    case '\t':
-                        l += sprintf(SectionNameEscaped + l, "\\t");
-                        break;
-                    case '\f':
-                        l += sprintf(SectionNameEscaped + l, "\\f");
-                        break;
-                    case '\v':
-                        l += sprintf(SectionNameEscaped + l, "\\v");
-                        break;
-                    case '\n':
-                        l += sprintf(SectionNameEscaped + l, "\\n");
-                        break;
-                    case '\r':
-                        l += sprintf(SectionNameEscaped + l, "\\r");
-                        break;
-                    case '\\':
-                        l += sprintf(SectionNameEscaped + l, "\\\\");
-                        break;
-                    case '\"':
-                        l += sprintf(SectionNameEscaped + l, "\\\"");
-                        break;
-                    default:
-                        if(!isprint(SectionName[k])) //unknown unprintable character
-                            l += sprintf(SectionNameEscaped + l, "\\x%.2X", SectionName[k]);
-                        else
-                            l += sprintf(SectionNameEscaped + l, "%c", SectionName[k]);
-                        break;
-                    }
-                }
-                strcpy_s(curSection.name, SectionNameEscaped);
-                info.sections.push_back(curSection);
-            }
-        }
-        StaticFileUnloadW(wszFullPath.c_str(), false, FileHandle, LoadedSize, FileMap, FileMapVA);
-    }
-
-    //add module to list
-    CriticalSectionLocker locker(LockModules);
-    modinfo.insert(std::make_pair(Range(base, base + size - 1), info));
-    symupdatemodulelist();
-    return true;
-}
-
-/**
- @fn bool modunload(uint base)
-
- @brief Modunloads the given base.
-
- @param base The base.
-
- @return true if it succeeds, false if it fails.
- */
-
-bool modunload(uint base)
-{
-    CriticalSectionLocker locker(LockModules);
-    const ModulesInfo::iterator found = modinfo.find(Range(base, base));
-    if(found == modinfo.end()) //not found
-        return false;
-    modinfo.erase(found);
-    symupdatemodulelist();
-    return true;
-}
-
-/**
- @fn void modclear()
-
- @brief Modclears this object.
- */
-
-void modclear()
-{
-    CriticalSectionLocker locker(LockModules);
-    ModulesInfo().swap(modinfo);
-    symupdatemodulelist();
-}
-
-/**
- @fn bool modnamefromaddr(uint addr, char* modname, bool extension)
-
- @brief Modnamefromaddrs.
-
- @param addr             The address.
- @param [in,out] modname If non-null, the modname.
- @param extension        true to extension.
-
- @return true if it succeeds, false if it fails.
- */
-
-bool modnamefromaddr(uint addr, char* modname, bool extension)
-{
-    if(!modname)
-        return false;
-    *modname = '\0';
-    CriticalSectionLocker locker(LockModules);
-    const ModulesInfo::iterator found = modinfo.find(Range(addr, addr));
-    if(found == modinfo.end()) //not found
-        return false;
-    String mod = found->second.name;
-    if(extension)
-        mod += found->second.extension;
-    strcpy_s(modname, MAX_MODULE_SIZE, mod.c_str());
-    return true;
-}
-
-/**
- @fn uint modbasefromaddr(uint addr)
-
- @brief Modbasefromaddrs the given address.
-
- @param addr The address.
-
- @return An uint.
- */
-
-uint modbasefromaddr(uint addr)
-{
-    CriticalSectionLocker locker(LockModules);
-    const ModulesInfo::iterator found = modinfo.find(Range(addr, addr));
-    if(found == modinfo.end()) //not found
-        return 0;
-    return found->second.base;
-}
-
-/**
- @fn uint modhashfromva(uint va)
-
- @brief Modhashfromvas the given variable arguments.
-
- @param va The variable arguments.
-
- @return An uint.
- */
-
-uint modhashfromva(uint va) //return a unique hash from a VA
-{
-    CriticalSectionLocker locker(LockModules);
-    const ModulesInfo::iterator found = modinfo.find(Range(va, va));
-    if(found == modinfo.end()) //not found
-        return va;
-    return found->second.hash + (va - found->second.base);
-}
-
-/**
- @fn uint modhashfromname(const char* mod)
-
- @brief Modhashfromnames the given modifier.
-
- @param mod The modifier.
-
- @return An uint.
- */
-
-uint modhashfromname(const char* mod) //return MODINFO.hash
-{
-    if(!mod or !*mod)
-        return 0;
-    int len = (int)strlen(mod);
-    return murmurhash(mod, len);
-}
-
-/**
- @fn uint modbasefromname(const char* modname)
-
- @brief Modbasefromnames the given modname.
-
- @param modname The modname.
-
- @return An uint.
- */
-
-uint modbasefromname(const char* modname)
-{
-    if(!modname or strlen(modname) >= MAX_MODULE_SIZE)
-        return 0;
-    CriticalSectionLocker locker(LockModules);
-    for(ModulesInfo::iterator i = modinfo.begin(); i != modinfo.end(); ++i)
-    {
-        MODINFO* curMod = &i->second;
-        char curmodname[MAX_MODULE_SIZE] = "";
-        sprintf(curmodname, "%s%s", curMod->name, curMod->extension);
-        if(!_stricmp(curmodname, modname)) //with extension
-            return curMod->base;
-        if(!_stricmp(curMod->name, modname)) //without extension
-            return curMod->base;
-    }
-    return 0;
-}
-
-/**
- @fn uint modsizefromaddr(uint addr)
-
- @brief Modsizefromaddrs the given address.
-
- @param addr The address.
-
- @return An uint.
- */
-
-uint modsizefromaddr(uint addr)
-{
-    CriticalSectionLocker locker(LockModules);
-    const ModulesInfo::iterator found = modinfo.find(Range(addr, addr));
-    if(found == modinfo.end()) //not found
-        return 0;
-    return found->second.size;
-}
-
-/**
- @fn bool modsectionsfromaddr(uint addr, std::vector<MODSECTIONINFO>* sections)
-
- @brief Modsectionsfromaddrs.
-
- @param addr              The address.
- @param [in,out] sections If non-null, the sections.
-
- @return true if it succeeds, false if it fails.
- */
-
-bool modsectionsfromaddr(uint addr, std::vector<MODSECTIONINFO>* sections)
-{
-    CriticalSectionLocker locker(LockModules);
-    const ModulesInfo::iterator found = modinfo.find(Range(addr, addr));
-    if(found == modinfo.end()) //not found
-        return false;
-    *sections = found->second.sections;
-    return true;
-}
-
-/**
- @fn uint modentryfromaddr(uint addr)
-
- @brief Modentryfromaddrs the given address.
-
- @param addr The address.
-
- @return An uint.
- */
-
-uint modentryfromaddr(uint addr)
-{
-    CriticalSectionLocker locker(LockModules);
-    const ModulesInfo::iterator found = modinfo.find(Range(addr, addr));
-    if(found == modinfo.end()) //not found
-        return 0;
-    return found->second.entry;
-}
-
-<<<<<<< HEAD
-/**
- @fn bool apienumexports(uint base, EXPORTENUMCALLBACK cbEnum)
-
- @brief api functions.
-
- @param base   The base.
- @param cbEnum The enum.
-
- @return true if it succeeds, false if it fails.
- */
-
-=======
-int modpathfromaddr(duint addr, char* path, int size)
-{
-    Memory<wchar_t*> wszModPath(size * sizeof(wchar_t), "modpathfromaddr:wszModPath");
-    if(!GetModuleFileNameExW(fdProcessInfo->hProcess, (HMODULE)modbasefromaddr(addr), wszModPath, size))
-    {
-        *path = '\0';
-        return 0;
-    }
-    strcpy_s(path, size, StringUtils::Utf16ToUtf8(wszModPath()).c_str());
-    return (int)strlen(path);
-}
-
-int modpathfromname(const char* modname, char* path, int size)
-{
-    return modpathfromaddr(modbasefromname(modname), path, size);
-}
-
-///api functions
->>>>>>> 5230ba35
-bool apienumexports(uint base, EXPORTENUMCALLBACK cbEnum)
-{
-    MEMORY_BASIC_INFORMATION mbi;
-    VirtualQueryEx(fdProcessInfo->hProcess, (const void*)base, &mbi, sizeof(mbi));
-    uint size = mbi.RegionSize;
-    Memory<void*> buffer(size, "apienumexports:buffer");
-    if(!memread(fdProcessInfo->hProcess, (const void*)base, buffer, size, 0))
-        return false;
-    IMAGE_NT_HEADERS* pnth = (IMAGE_NT_HEADERS*)((uint)buffer + GetPE32DataFromMappedFile((ULONG_PTR)buffer, 0, UE_PE_OFFSET));
-    uint export_dir_rva = pnth->OptionalHeader.DataDirectory[0].VirtualAddress;
-    uint export_dir_size = pnth->OptionalHeader.DataDirectory[0].Size;
-    IMAGE_EXPORT_DIRECTORY export_dir;
-    memset(&export_dir, 0, sizeof(export_dir));
-    memread(fdProcessInfo->hProcess, (const void*)(export_dir_rva + base), &export_dir, sizeof(export_dir), 0);
-    unsigned int NumberOfNames = export_dir.NumberOfNames;
-    if(!export_dir.NumberOfFunctions or !NumberOfNames) //no named exports
-        return false;
-    char modname[MAX_MODULE_SIZE] = "";
-    modnamefromaddr(base, modname, true);
-    uint original_name_va = export_dir.Name + base;
-    char original_name[deflen] = "";
-    memset(original_name, 0, sizeof(original_name));
-    memread(fdProcessInfo->hProcess, (const void*)original_name_va, original_name, deflen, 0);
-    char* AddrOfFunctions_va = (char*)(export_dir.AddressOfFunctions + base);
-    char* AddrOfNames_va = (char*)(export_dir.AddressOfNames + base);
-    char* AddrOfNameOrdinals_va = (char*)(export_dir.AddressOfNameOrdinals + base);
-    for(DWORD i = 0; i < NumberOfNames; i++)
-    {
-        DWORD curAddrOfName = 0;
-        memread(fdProcessInfo->hProcess, AddrOfNames_va + sizeof(DWORD)*i, &curAddrOfName, sizeof(DWORD), 0);
-        char* cur_name_va = (char*)(curAddrOfName + base);
-        char cur_name[deflen] = "";
-        memset(cur_name, 0, deflen);
-        memread(fdProcessInfo->hProcess, cur_name_va, cur_name, deflen, 0);
-        WORD curAddrOfNameOrdinals = 0;
-        memread(fdProcessInfo->hProcess, AddrOfNameOrdinals_va + sizeof(WORD)*i, &curAddrOfNameOrdinals, sizeof(WORD), 0);
-        DWORD curFunctionRva = 0;
-        memread(fdProcessInfo->hProcess, AddrOfFunctions_va + sizeof(DWORD)*curAddrOfNameOrdinals, &curFunctionRva, sizeof(DWORD), 0);
-
-        if(curFunctionRva >= export_dir_rva and curFunctionRva < export_dir_rva + export_dir_size)
-        {
-            char forwarded_api[deflen] = "";
-            memset(forwarded_api, 0, deflen);
-            memread(fdProcessInfo->hProcess, (void*)(curFunctionRva + base), forwarded_api, deflen, 0);
-            int len = (int)strlen(forwarded_api);
-            int j = 0;
-            while(forwarded_api[j] != '.' and j < len)
-                j++;
-            if(forwarded_api[j] == '.')
-            {
-                forwarded_api[j] = 0;
-                HINSTANCE hTempDll = LoadLibraryExA(forwarded_api, 0, DONT_RESOLVE_DLL_REFERENCES | LOAD_LIBRARY_AS_DATAFILE);
-                if(hTempDll)
-                {
-                    uint local_addr = (uint)GetProcAddress(hTempDll, forwarded_api + j + 1);
-                    if(local_addr)
-                    {
-                        uint remote_addr = ImporterGetRemoteAPIAddress(fdProcessInfo->hProcess, local_addr);
-                        cbEnum(base, modname, cur_name, remote_addr);
-                    }
-                }
-            }
-        }
-        else
-        {
-            cbEnum(base, modname, cur_name, curFunctionRva + base);
-        }
-    }
-    return true;
-}
-
-/**
- @fn bool commentset(uint addr, const char* text, bool manual)
-
- @brief comment functions.
-
- @param addr   The address.
- @param text   The text.
- @param manual true to manual.
-
- @return true if it succeeds, false if it fails.
- */
-
-bool commentset(uint addr, const char* text, bool manual)
-{
-    if(!DbgIsDebugging() or !memisvalidreadptr(fdProcessInfo->hProcess, addr) or !text or strlen(text) >= MAX_COMMENT_SIZE - 1)
-        return false;
-    if(!*text) //NOTE: delete when there is no text
-    {
-        commentdel(addr);
-        return true;
-    }
-    COMMENTSINFO comment;
-    comment.manual = manual;
-    strcpy(comment.text, text);
-    modnamefromaddr(addr, comment.mod, true);
-    comment.addr = addr - modbasefromaddr(addr);
-    const uint key = modhashfromva(addr);
-    CriticalSectionLocker locker(LockComments);
-    if(!comments.insert(std::make_pair(key, comment)).second) //key already present
-        comments[key] = comment;
-    return true;
-}
-
-/**
- @fn bool commentget(uint addr, char* text)
-
- @brief Commentgets.
-
- @param addr          The address.
- @param [in,out] text If non-null, the text.
-
- @return true if it succeeds, false if it fails.
- */
-
-bool commentget(uint addr, char* text)
-{
-    if(!DbgIsDebugging())
-        return false;
-    CriticalSectionLocker locker(LockComments);
-    const CommentsInfo::iterator found = comments.find(modhashfromva(addr));
-    if(found == comments.end()) //not found
-        return false;
-    strcpy(text, found->second.text);
-    return true;
-}
-
-/**
- @fn bool commentdel(uint addr)
-
- @brief Commentdels the given address.
-
- @param addr The address.
-
- @return true if it succeeds, false if it fails.
- */
-
-bool commentdel(uint addr)
-{
-    if(!DbgIsDebugging())
-        return false;
-    CriticalSectionLocker locker(LockComments);
-    return (comments.erase(modhashfromva(addr)) == 1);
-}
-
-/**
- @fn void commentdelrange(uint start, uint end)
-
- @brief Commentdelranges.
-
- @param start The start.
- @param end   The end.
- */
-
-void commentdelrange(uint start, uint end)
-{
-    if(!DbgIsDebugging())
-        return;
-    bool bDelAll = (start == 0 && end == ~0); //0x00000000-0xFFFFFFFF
-    uint modbase = modbasefromaddr(start);
-    if(modbase != modbasefromaddr(end))
-        return;
-    start -= modbase;
-    end -= modbase;
-    CriticalSectionLocker locker(LockComments);
-    CommentsInfo::iterator i = comments.begin();
-    while(i != comments.end())
-    {
-        if(i->second.manual) //ignore manual
-        {
-            i++;
-            continue;
-        }
-        if(bDelAll || (i->second.addr >= start && i->second.addr < end))
-            comments.erase(i++);
-        else
-            i++;
-    }
-}
-
-/**
- @fn void commentcachesave(JSON root)
-
- @brief Commentcachesaves the given root.
-
- @param root The root.
- */
-
-void commentcachesave(JSON root)
-{
-    CriticalSectionLocker locker(LockComments);
-    const JSON jsoncomments = json_array();
-    const JSON jsonautocomments = json_array();
-    for(CommentsInfo::iterator i = comments.begin(); i != comments.end(); ++i)
-    {
-        const COMMENTSINFO curComment = i->second;
-        JSON curjsoncomment = json_object();
-        json_object_set_new(curjsoncomment, "module", json_string(curComment.mod));
-        json_object_set_new(curjsoncomment, "address", json_hex(curComment.addr));
-        json_object_set_new(curjsoncomment, "text", json_string(curComment.text));
-        if(curComment.manual)
-            json_array_append_new(jsoncomments, curjsoncomment);
-        else
-            json_array_append_new(jsonautocomments, curjsoncomment);
-    }
-    if(json_array_size(jsoncomments))
-        json_object_set(root, "comments", jsoncomments);
-    json_decref(jsoncomments);
-    if(json_array_size(jsonautocomments))
-        json_object_set(root, "autocomments", jsonautocomments);
-    json_decref(jsonautocomments);
-}
-
-void commentcacheload(JSON root)
-{
-    CriticalSectionLocker locker(LockComments);
-    comments.clear();
-    const JSON jsoncomments = json_object_get(root, "comments");
-    if(jsoncomments)
-    {
-        size_t i;
-        JSON value;
-
-        /**
-         @fn json_array_foreach(jsoncomments, i, value)
-
-         @brief Constructor.
-
-         @author mrexodia
-         @date 9/14/2014
-
-         @param parameter1 The first parameter.
-         @param parameter2 The second parameter.
-         @param parameter3 The third parameter.
-         */
-
-        json_array_foreach(jsoncomments, i, value)
-        {
-            COMMENTSINFO curComment;
-            const char* mod = json_string_value(json_object_get(value, "module"));
-            if(mod && *mod && strlen(mod) < MAX_MODULE_SIZE)
-                strcpy(curComment.mod, mod);
-            else
-                *curComment.mod = '\0';
-            curComment.addr = (uint)json_hex_value(json_object_get(value, "address"));
-            curComment.manual = true;
-            const char* text = json_string_value(json_object_get(value, "text"));
-            if(text)
-                strcpy(curComment.text, text);
-            else
-                continue; //skip
-            const uint key = modhashfromname(curComment.mod) + curComment.addr;
-            comments.insert(std::make_pair(key, curComment));
-        }
-    }
-
-    /**
-     @brief The jsonautocomments.
-     */
-
-    JSON jsonautocomments = json_object_get(root, "autocomments");
-    if(jsonautocomments)
-    {
-        size_t i;
-        JSON value;
-
-        /**
-         @fn json_array_foreach(jsonautocomments, i, value)
-
-         @brief Constructor.
-
-         @author mrexodia
-         @date 9/14/2014
-
-         @param parameter1 The first parameter.
-         @param parameter2 The second parameter.
-         @param parameter3 The third parameter.
-         */
-
-        json_array_foreach(jsonautocomments, i, value)
-        {
-            COMMENTSINFO curComment;
-            const char* mod = json_string_value(json_object_get(value, "module"));
-            if(mod && *mod && strlen(mod) < MAX_MODULE_SIZE)
-                strcpy(curComment.mod, mod);
-            else
-                *curComment.mod = '\0';
-            curComment.addr = (uint)json_hex_value(json_object_get(value, "address"));
-            curComment.manual = false;
-            const char* text = json_string_value(json_object_get(value, "text"));
-            if(text)
-                strcpy_s(curComment.text, text);
-            else
-                continue; //skip
-            const uint key = modhashfromname(curComment.mod) + curComment.addr;
-            comments.insert(std::make_pair(key, curComment));
-        }
-    }
-}
-
-/**
- @fn bool commentenum(COMMENTSINFO* commentlist, size_t* cbsize)
-
- @brief Commentenums.
-
- @param [in,out] commentlist If non-null, the commentlist.
- @param [in,out] cbsize      If non-null, the cbsize.
-
- @return true if it succeeds, false if it fails.
- */
-
-bool commentenum(COMMENTSINFO* commentlist, size_t* cbsize)
-{
-    if(!DbgIsDebugging())
-        return false;
-    if(!commentlist && !cbsize)
-        return false;
-    CriticalSectionLocker locker(LockComments);
-    if(!commentlist && cbsize)
-    {
-        *cbsize = comments.size() * sizeof(COMMENTSINFO);
-        return true;
-    }
-    int j = 0;
-    for(CommentsInfo::iterator i = comments.begin(); i != comments.end(); ++i, j++)
-    {
-        commentlist[j] = i->second;
-        commentlist[j].addr += modbasefromname(commentlist[j].mod);
-    }
-    return true;
-}
-
-/**
- @fn bool labelset(uint addr, const char* text, bool manual)
-
- @brief label functions.
-
- @param addr   The address.
- @param text   The text.
- @param manual true to manual.
-
- @return true if it succeeds, false if it fails.
- */
-
-bool labelset(uint addr, const char* text, bool manual)
-{
-    if(!DbgIsDebugging() or !memisvalidreadptr(fdProcessInfo->hProcess, addr) or !text or strlen(text) >= MAX_LABEL_SIZE - 1 or strstr(text, "&"))
-        return false;
-    if(!*text) //NOTE: delete when there is no text
-    {
-        labeldel(addr);
-        return true;
-    }
-    LABELSINFO label;
-    label.manual = manual;
-    strcpy(label.text, text);
-    modnamefromaddr(addr, label.mod, true);
-    label.addr = addr - modbasefromaddr(addr);
-    uint key = modhashfromva(addr);
-    CriticalSectionLocker locker(LockLabels);
-    if(!labels.insert(std::make_pair(modhashfromva(key), label)).second) //already present
-        labels[key] = label;
-    return true;
-}
-
-/**
- @fn bool labelfromstring(const char* text, uint* addr)
-
- @brief Labelfromstrings.
-
- @param text          The text.
- @param [in,out] addr If non-null, the address.
-
- @return true if it succeeds, false if it fails.
- */
-
-bool labelfromstring(const char* text, uint* addr)
-{
-    if(!DbgIsDebugging())
-        return false;
-    CriticalSectionLocker locker(LockLabels);
-    for(LabelsInfo::iterator i = labels.begin(); i != labels.end(); ++i)
-    {
-        if(!strcmp(i->second.text, text))
-        {
-            if(addr)
-                *addr = i->second.addr + modbasefromname(i->second.mod);
-            return true;
-        }
-    }
-    return false;
-}
-
-/**
- @fn bool labelget(uint addr, char* text)
-
- @brief Labelgets.
-
- @param addr          The address.
- @param [in,out] text If non-null, the text.
-
- @return true if it succeeds, false if it fails.
- */
-
-bool labelget(uint addr, char* text)
-{
-    if(!DbgIsDebugging())
-        return false;
-    CriticalSectionLocker locker(LockLabels);
-    const LabelsInfo::iterator found = labels.find(modhashfromva(addr));
-    if(found == labels.end()) //not found
-        return false;
-    if(text)
-        strcpy(text, found->second.text);
-    return true;
-}
-
-/**
- @fn bool labeldel(uint addr)
-
- @brief Labeldels the given address.
-
- @param addr The address.
-
- @return true if it succeeds, false if it fails.
- */
-
-bool labeldel(uint addr)
-{
-    if(!DbgIsDebugging())
-        return false;
-    CriticalSectionLocker locker(LockLabels);
-    return (labels.erase(modhashfromva(addr)) > 0);
-}
-
-/**
- @fn void labeldelrange(uint start, uint end)
-
- @brief Labeldelranges.
-
- @param start The start.
- @param end   The end.
- */
-
-void labeldelrange(uint start, uint end)
-{
-    if(!DbgIsDebugging())
-        return;
-    bool bDelAll = (start == 0 && end == ~0); //0x00000000-0xFFFFFFFF
-    uint modbase = modbasefromaddr(start);
-    if(modbase != modbasefromaddr(end))
-        return;
-    start -= modbase;
-    end -= modbase;
-    CriticalSectionLocker locker(LockLabels);
-    LabelsInfo::iterator i = labels.begin();
-    while(i != labels.end())
-    {
-        if(i->second.manual) //ignore manual
-        {
-            i++;
-            continue;
-        }
-        if(bDelAll || (i->second.addr >= start && i->second.addr < end))
-            labels.erase(i++);
-        else
-            i++;
-    }
-}
-
-/**
- @fn void labelcachesave(JSON root)
-
- @brief Labelcachesaves the given root.
-
- @param root The root.
- */
-
-void labelcachesave(JSON root)
-{
-    CriticalSectionLocker locker(LockLabels);
-    const JSON jsonlabels = json_array();
-    const JSON jsonautolabels = json_array();
-    for(LabelsInfo::iterator i = labels.begin(); i != labels.end(); ++i)
-    {
-        const LABELSINFO curLabel = i->second;
-        JSON curjsonlabel = json_object();
-        json_object_set_new(curjsonlabel, "module", json_string(curLabel.mod));
-        json_object_set_new(curjsonlabel, "address", json_hex(curLabel.addr));
-        json_object_set_new(curjsonlabel, "text", json_string(curLabel.text));
-        if(curLabel.manual)
-            json_array_append_new(jsonlabels, curjsonlabel);
-        else
-            json_array_append_new(jsonautolabels, curjsonlabel);
-    }
-    if(json_array_size(jsonlabels))
-        json_object_set(root, "labels", jsonlabels);
-    json_decref(jsonlabels);
-    if(json_array_size(jsonautolabels))
-        json_object_set(root, "autolabels", jsonautolabels);
-    json_decref(jsonautolabels);
-}
-
-void labelcacheload(JSON root)
-{
-    CriticalSectionLocker locker(LockLabels);
-    labels.clear();
-    const JSON jsonlabels = json_object_get(root, "labels");
-    if(jsonlabels)
-    {
-        size_t i;
-        JSON value;
-
-        /**
-         @fn json_array_foreach(jsonlabels, i, value)
-
-         @brief Constructor.
-
-         @author mrexodia
-         @date 9/14/2014
-
-         @param parameter1 The first parameter.
-         @param parameter2 The second parameter.
-         @param parameter3 The third parameter.
-         */
-
-        json_array_foreach(jsonlabels, i, value)
-        {
-            LABELSINFO curLabel;
-            const char* mod = json_string_value(json_object_get(value, "module"));
-            if(mod && *mod && strlen(mod) < MAX_MODULE_SIZE)
-                strcpy(curLabel.mod, mod);
-            else
-                *curLabel.mod = '\0';
-            curLabel.addr = (uint)json_hex_value(json_object_get(value, "address"));
-            curLabel.manual = true;
-            const char* text = json_string_value(json_object_get(value, "text"));
-            if(text)
-                strcpy(curLabel.text, text);
-            else
-                continue; //skip
-            int len = (int)strlen(curLabel.text);
-            for(int i = 0; i < len; i++)
-                if(curLabel.text[i] == '&')
-                    curLabel.text[i] = ' ';
-            const uint key = modhashfromname(curLabel.mod) + curLabel.addr;
-            labels.insert(std::make_pair(key, curLabel));
-        }
-    }
-
-    /**
-     @brief The jsonautolabels.
-     */
-
-    JSON jsonautolabels = json_object_get(root, "autolabels");
-    if(jsonautolabels)
-    {
-        size_t i;
-        JSON value;
-
-        /**
-         @fn json_array_foreach(jsonautolabels, i, value)
-
-         @brief Constructor.
-
-         @author mrexodia
-         @date 9/14/2014
-
-         @param parameter1 The first parameter.
-         @param parameter2 The second parameter.
-         @param parameter3 The third parameter.
-         */
-
-        json_array_foreach(jsonautolabels, i, value)
-        {
-            LABELSINFO curLabel;
-            const char* mod = json_string_value(json_object_get(value, "module"));
-            if(mod && *mod && strlen(mod) < MAX_MODULE_SIZE)
-                strcpy(curLabel.mod, mod);
-            else
-                *curLabel.mod = '\0';
-            curLabel.addr = (uint)json_hex_value(json_object_get(value, "address"));
-            curLabel.manual = false;
-            const char* text = json_string_value(json_object_get(value, "text"));
-            if(text)
-                strcpy_s(curLabel.text, text);
-            else
-                continue; //skip
-            const uint key = modhashfromname(curLabel.mod) + curLabel.addr;
-            labels.insert(std::make_pair(key, curLabel));
-        }
-    }
-}
-
-/**
- @fn bool labelenum(LABELSINFO* labellist, size_t* cbsize)
-
- @brief Labelenums.
-
- @param [in,out] labellist If non-null, the labellist.
- @param [in,out] cbsize    If non-null, the cbsize.
-
- @return true if it succeeds, false if it fails.
- */
-
-bool labelenum(LABELSINFO* labellist, size_t* cbsize)
-{
-    if(!DbgIsDebugging())
-        return false;
-    if(!labellist && !cbsize)
-        return false;
-    CriticalSectionLocker locker(LockLabels);
-    if(!labellist && cbsize)
-    {
-        *cbsize = labels.size() * sizeof(LABELSINFO);
-        return true;
-    }
-    int j = 0;
-    for(LabelsInfo::iterator i = labels.begin(); i != labels.end(); ++i, j++)
-    {
-        labellist[j] = i->second;
-        labellist[j].addr += modbasefromname(labellist[j].mod);
-    }
-    return true;
-}
-
-/**
- @fn bool bookmarkset(uint addr, bool manual)
-
- @brief bookmark functions.
-
- @param addr   The address.
- @param manual true to manual.
-
- @return true if it succeeds, false if it fails.
- */
-
-bool bookmarkset(uint addr, bool manual)
-{
-    if(!DbgIsDebugging() or !memisvalidreadptr(fdProcessInfo->hProcess, addr))
-        return false;
-    BOOKMARKSINFO bookmark;
-    modnamefromaddr(addr, bookmark.mod, true);
-    bookmark.addr = addr - modbasefromaddr(addr);
-    bookmark.manual = manual;
-    CriticalSectionLocker locker(LockBookmarks);
-    if(!bookmarks.insert(std::make_pair(modhashfromva(addr), bookmark)).second)
-        return bookmarkdel(addr);
-    return true;
-}
-
-/**
- @fn bool bookmarkget(uint addr)
-
- @brief Bookmarkgets the given address.
-
- @param addr The address.
-
- @return true if it succeeds, false if it fails.
- */
-
-bool bookmarkget(uint addr)
-{
-    if(!DbgIsDebugging())
-        return false;
-    CriticalSectionLocker locker(LockBookmarks);
-    if(bookmarks.count(modhashfromva(addr)))
-        return true;
-    return false;
-}
-
-/**
- @fn bool bookmarkdel(uint addr)
-
- @brief Bookmarkdels the given address.
-
- @param addr The address.
-
- @return true if it succeeds, false if it fails.
- */
-
-bool bookmarkdel(uint addr)
-{
-    if(!DbgIsDebugging())
-        return false;
-    CriticalSectionLocker locker(LockBookmarks);
-    return (bookmarks.erase(modhashfromva(addr)) > 0);
-}
-
-/**
- @fn void bookmarkdelrange(uint start, uint end)
-
- @brief Bookmarkdelranges.
-
- @param start The start.
- @param end   The end.
- */
-
-void bookmarkdelrange(uint start, uint end)
-{
-    if(!DbgIsDebugging())
-        return;
-    bool bDelAll = (start == 0 && end == ~0); //0x00000000-0xFFFFFFFF
-    uint modbase = modbasefromaddr(start);
-    if(modbase != modbasefromaddr(end))
-        return;
-    start -= modbase;
-    end -= modbase;
-    CriticalSectionLocker locker(LockBookmarks);
-    BookmarksInfo::iterator i = bookmarks.begin();
-    while(i != bookmarks.end())
-    {
-        if(i->second.manual) //ignore manual
-        {
-            i++;
-            continue;
-        }
-        if(bDelAll || (i->second.addr >= start && i->second.addr < end))
-            bookmarks.erase(i++);
-        else
-            i++;
-    }
-}
-
-/**
- @fn void bookmarkcachesave(JSON root)
-
- @brief Bookmarkcachesaves the given root.
-
- @param root The root.
- */
-
-void bookmarkcachesave(JSON root)
-{
-    CriticalSectionLocker locker(LockBookmarks);
-    const JSON jsonbookmarks = json_array();
-    const JSON jsonautobookmarks = json_array();
-    for(BookmarksInfo::iterator i = bookmarks.begin(); i != bookmarks.end(); ++i)
-    {
-        const BOOKMARKSINFO curBookmark = i->second;
-        JSON curjsonbookmark = json_object();
-        json_object_set_new(curjsonbookmark, "module", json_string(curBookmark.mod));
-        json_object_set_new(curjsonbookmark, "address", json_hex(curBookmark.addr));
-        if(curBookmark.manual)
-            json_array_append_new(jsonbookmarks, curjsonbookmark);
-        else
-            json_array_append_new(jsonautobookmarks, curjsonbookmark);
-    }
-    if(json_array_size(jsonbookmarks))
-        json_object_set(root, "bookmarks", jsonbookmarks);
-    json_decref(jsonbookmarks);
-    if(json_array_size(jsonautobookmarks))
-        json_object_set(root, "autobookmarks", jsonautobookmarks);
-    json_decref(jsonautobookmarks);
-}
-
-void bookmarkcacheload(JSON root)
-{
-    CriticalSectionLocker locker(LockBookmarks);
-    bookmarks.clear();
-    const JSON jsonbookmarks = json_object_get(root, "bookmarks");
-    if(jsonbookmarks)
-    {
-        size_t i;
-        JSON value;
-
-        /**
-         @fn json_array_foreach(jsonbookmarks, i, value)
-
-         @brief Constructor.
-
-         @author mrexodia
-         @date 9/14/2014
-
-         @param parameter1 The first parameter.
-         @param parameter2 The second parameter.
-         @param parameter3 The third parameter.
-         */
-
-        json_array_foreach(jsonbookmarks, i, value)
-        {
-            BOOKMARKSINFO curBookmark;
-            const char* mod = json_string_value(json_object_get(value, "module"));
-            if(mod && *mod && strlen(mod) < MAX_MODULE_SIZE)
-                strcpy(curBookmark.mod, mod);
-            else
-                *curBookmark.mod = '\0';
-            curBookmark.addr = (uint)json_hex_value(json_object_get(value, "address"));
-            curBookmark.manual = true;
-            const uint key = modhashfromname(curBookmark.mod) + curBookmark.addr;
-            bookmarks.insert(std::make_pair(key, curBookmark));
-        }
-    }
-
-    /**
-     @brief The jsonautobookmarks.
-     */
-
-    JSON jsonautobookmarks = json_object_get(root, "autobookmarks");
-    if(jsonautobookmarks)
-    {
-        size_t i;
-        JSON value;
-
-        /**
-         @fn json_array_foreach(jsonautobookmarks, i, value)
-
-         @brief Constructor.
-
-         @author mrexodia
-         @date 9/14/2014
-
-         @param parameter1 The first parameter.
-         @param parameter2 The second parameter.
-         @param parameter3 The third parameter.
-         */
-
-        json_array_foreach(jsonautobookmarks, i, value)
-        {
-            BOOKMARKSINFO curBookmark;
-            const char* mod = json_string_value(json_object_get(value, "module"));
-            if(mod && *mod && strlen(mod) < MAX_MODULE_SIZE)
-                strcpy(curBookmark.mod, mod);
-            else
-                *curBookmark.mod = '\0';
-            curBookmark.addr = (uint)json_hex_value(json_object_get(value, "address"));
-            curBookmark.manual = false;
-            const uint key = modhashfromname(curBookmark.mod) + curBookmark.addr;
-            bookmarks.insert(std::make_pair(key, curBookmark));
-        }
-    }
-}
-
-/**
- @fn bool bookmarkenum(BOOKMARKSINFO* bookmarklist, size_t* cbsize)
-
- @brief Bookmarkenums.
-
- @param [in,out] bookmarklist If non-null, the bookmarklist.
- @param [in,out] cbsize       If non-null, the cbsize.
-
- @return true if it succeeds, false if it fails.
- */
-
-bool bookmarkenum(BOOKMARKSINFO* bookmarklist, size_t* cbsize)
-{
-    if(!DbgIsDebugging())
-        return false;
-    if(!bookmarklist && !cbsize)
-        return false;
-    CriticalSectionLocker locker(LockBookmarks);
-    if(!bookmarklist && cbsize)
-    {
-        *cbsize = bookmarks.size() * sizeof(BOOKMARKSINFO);
-        return true;
-    }
-    int j = 0;
-    for(BookmarksInfo::iterator i = bookmarks.begin(); i != bookmarks.end(); ++i, j++)
-    {
-        bookmarklist[j] = i->second;
-        bookmarklist[j].addr += modbasefromname(bookmarklist[j].mod);
-    }
-    return true;
-}
-
-/**
- @fn bool functionadd(uint start, uint end, bool manual)
-
- @brief function database.
-
- @param start  The start.
- @param end    The end.
- @param manual true to manual.
-
- @return true if it succeeds, false if it fails.
- */
-
-bool functionadd(uint start, uint end, bool manual)
-{
-    if(!DbgIsDebugging() or end < start or !memisvalidreadptr(fdProcessInfo->hProcess, start))
-        return false;
-    const uint modbase = modbasefromaddr(start);
-    if(modbase != modbasefromaddr(end)) //the function boundaries are not in the same module
-        return false;
-    if(functionoverlaps(start, end))
-        return false;
-    FUNCTIONSINFO function;
-    modnamefromaddr(start, function.mod, true);
-    function.start = start - modbase;
-    function.end = end - modbase;
-    function.manual = manual;
-    CriticalSectionLocker locker(LockFunctions);
-    functions.insert(std::make_pair(ModuleRange(modhashfromva(modbase), Range(function.start, function.end)), function));
-    return true;
-}
-
-/**
- @fn bool functionget(uint addr, uint* start, uint* end)
-
- @brief Functiongets.
-
- @param addr           The address.
- @param [in,out] start If non-null, the start.
- @param [in,out] end   If non-null, the end.
-
- @return true if it succeeds, false if it fails.
- */
-
-bool functionget(uint addr, uint* start, uint* end)
-{
-    if(!DbgIsDebugging())
-        return false;
-    uint modbase = modbasefromaddr(addr);
-    CriticalSectionLocker locker(LockFunctions);
-    const FunctionsInfo::iterator found = functions.find(ModuleRange(modhashfromva(modbase), Range(addr - modbase, addr - modbase)));
-    if(found == functions.end()) //not found
-        return false;
-    if(start)
-        *start = found->second.start + modbase;
-    if(end)
-        *end = found->second.end + modbase;
-    return true;
-}
-
-/**
- @fn bool functionoverlaps(uint start, uint end)
-
- @brief Functionoverlaps.
-
- @param start The start.
- @param end   The end.
-
- @return true if it succeeds, false if it fails.
- */
-
-bool functionoverlaps(uint start, uint end)
-{
-    if(!DbgIsDebugging() or end < start)
-        return false;
-    const uint modbase = modbasefromaddr(start);
-    CriticalSectionLocker locker(LockFunctions);
-    return (functions.count(ModuleRange(modhashfromva(modbase), Range(start - modbase, end - modbase))) > 0);
-}
-
-/**
- @fn bool functiondel(uint addr)
-
- @brief Functiondels the given address.
-
- @param addr The address.
-
- @return true if it succeeds, false if it fails.
- */
-
-bool functiondel(uint addr)
-{
-    if(!DbgIsDebugging())
-        return false;
-    const uint modbase = modbasefromaddr(addr);
-    CriticalSectionLocker locker(LockFunctions);
-    return (functions.erase(ModuleRange(modhashfromva(modbase), Range(addr - modbase, addr - modbase))) > 0);
-}
-
-/**
- @fn void functiondelrange(uint start, uint end)
-
- @brief Functiondelranges.
-
- @param start The start.
- @param end   The end.
- */
-
-void functiondelrange(uint start, uint end)
-{
-    if(!DbgIsDebugging())
-        return;
-    bool bDelAll = (start == 0 && end == ~0); //0x00000000-0xFFFFFFFF
-    uint modbase = modbasefromaddr(start);
-    if(modbase != modbasefromaddr(end))
-        return;
-    start -= modbase;
-    end -= modbase;
-    CriticalSectionLocker locker(LockFunctions);
-    FunctionsInfo::iterator i = functions.begin();
-    while(i != functions.end())
-    {
-        if(i->second.manual) //ignore manual
-        {
-            i++;
-            continue;
-        }
-        if(bDelAll or !(i->second.start <= end and i->second.end >= start))
-            functions.erase(i++);
-        else
-            i++;
-    }
-}
-
-/**
- @fn void functioncachesave(JSON root)
-
- @brief Functioncachesaves the given root.
-
- @param root The root.
- */
-
-void functioncachesave(JSON root)
-{
-    CriticalSectionLocker locker(LockFunctions);
-    const JSON jsonfunctions = json_array();
-    const JSON jsonautofunctions = json_array();
-    for(FunctionsInfo::iterator i = functions.begin(); i != functions.end(); ++i)
-    {
-        const FUNCTIONSINFO curFunction = i->second;
-        JSON curjsonfunction = json_object();
-        json_object_set_new(curjsonfunction, "module", json_string(curFunction.mod));
-        json_object_set_new(curjsonfunction, "start", json_hex(curFunction.start));
-        json_object_set_new(curjsonfunction, "end", json_hex(curFunction.end));
-        if(curFunction.manual)
-            json_array_append_new(jsonfunctions, curjsonfunction);
-        else
-            json_array_append_new(jsonautofunctions, curjsonfunction);
-    }
-    if(json_array_size(jsonfunctions))
-        json_object_set(root, "functions", jsonfunctions);
-    json_decref(jsonfunctions);
-    if(json_array_size(jsonautofunctions))
-        json_object_set(root, "autofunctions", jsonautofunctions);
-    json_decref(jsonautofunctions);
-}
-
-void functioncacheload(JSON root)
-{
-    CriticalSectionLocker locker(LockFunctions);
-    functions.clear();
-    const JSON jsonfunctions = json_object_get(root, "functions");
-    if(jsonfunctions)
-    {
-        size_t i;
-        JSON value;
-
-        /**
-         @fn json_array_foreach(jsonfunctions, i, value)
-
-         @brief Constructor.
-
-         @author mrexodia
-         @date 9/14/2014
-
-         @param parameter1 The first parameter.
-         @param parameter2 The second parameter.
-         @param parameter3 The third parameter.
-         */
-
-        json_array_foreach(jsonfunctions, i, value)
-        {
-            FUNCTIONSINFO curFunction;
-            const char* mod = json_string_value(json_object_get(value, "module"));
-            if(mod && *mod && strlen(mod) < MAX_MODULE_SIZE)
-                strcpy(curFunction.mod, mod);
-            else
-                *curFunction.mod = '\0';
-            curFunction.start = (uint)json_hex_value(json_object_get(value, "start"));
-            curFunction.end = (uint)json_hex_value(json_object_get(value, "end"));
-            if(curFunction.end < curFunction.start)
-                continue; //invalid function
-            curFunction.manual = true;
-            const uint key = modhashfromname(curFunction.mod);
-            functions.insert(std::make_pair(ModuleRange(modhashfromname(curFunction.mod), Range(curFunction.start, curFunction.end)), curFunction));
-        }
-    }
-
-    /**
-     @brief The jsonautofunctions.
-     */
-
-    JSON jsonautofunctions = json_object_get(root, "autofunctions");
-    if(jsonautofunctions)
-    {
-        size_t i;
-        JSON value;
-
-        /**
-         @fn json_array_foreach(jsonautofunctions, i, value)
-
-         @brief Constructor.
-
-         @author mrexodia
-         @date 9/14/2014
-
-         @param parameter1 The first parameter.
-         @param parameter2 The second parameter.
-         @param parameter3 The third parameter.
-         */
-
-        json_array_foreach(jsonautofunctions, i, value)
-        {
-            FUNCTIONSINFO curFunction;
-            const char* mod = json_string_value(json_object_get(value, "module"));
-            if(mod && *mod && strlen(mod) < MAX_MODULE_SIZE)
-                strcpy(curFunction.mod, mod);
-            else
-                *curFunction.mod = '\0';
-            curFunction.start = (uint)json_hex_value(json_object_get(value, "start"));
-            curFunction.end = (uint)json_hex_value(json_object_get(value, "end"));
-            if(curFunction.end < curFunction.start)
-                continue; //invalid function
-            curFunction.manual = true;
-            const uint key = modhashfromname(curFunction.mod);
-            functions.insert(std::make_pair(ModuleRange(modhashfromname(curFunction.mod), Range(curFunction.start, curFunction.end)), curFunction));
-        }
-    }
-}
-
-/**
- @fn bool functionenum(FUNCTIONSINFO* functionlist, size_t* cbsize)
-
- @brief Functionenums.
-
- @param [in,out] functionlist If non-null, the functionlist.
- @param [in,out] cbsize       If non-null, the cbsize.
-
- @return true if it succeeds, false if it fails.
- */
-
-bool functionenum(FUNCTIONSINFO* functionlist, size_t* cbsize)
-{
-    if(!DbgIsDebugging())
-        return false;
-    if(!functionlist && !cbsize)
-        return false;
-    CriticalSectionLocker locker(LockFunctions);
-    if(!functionlist && cbsize)
-    {
-        *cbsize = functions.size() * sizeof(FUNCTIONSINFO);
-        return true;
-    }
-    int j = 0;
-    for(FunctionsInfo::iterator i = functions.begin(); i != functions.end(); ++i, j++)
-    {
-        functionlist[j] = i->second;
-        uint modbase = modbasefromname(functionlist[j].mod);
-        functionlist[j].start += modbase;
-        functionlist[j].end += modbase;
-    }
-    return true;
-}
-
-/**
- @fn bool loopadd(uint start, uint end, bool manual)
-
- @brief loop database.
-
- @param start  The start.
- @param end    The end.
- @param manual true to manual.
-
- @return true if it succeeds, false if it fails.
- */
-
-bool loopadd(uint start, uint end, bool manual)
-{
-    if(!DbgIsDebugging() or end < start or !memisvalidreadptr(fdProcessInfo->hProcess, start))
-        return false;
-    const uint modbase = modbasefromaddr(start);
-    if(modbase != modbasefromaddr(end)) //the function boundaries are not in the same mem page
-        return false;
-    int finaldepth;
-    if(loopoverlaps(0, start, end, &finaldepth)) //loop cannot overlap another loop
-        return false;
-    LOOPSINFO loop;
-    modnamefromaddr(start, loop.mod, true);
-    loop.start = start - modbase;
-    loop.end = end - modbase;
-    loop.depth = finaldepth;
-    if(finaldepth)
-        loopget(finaldepth - 1, start, &loop.parent, 0);
-    else
-        loop.parent = 0;
-    loop.manual = manual;
-    CriticalSectionLocker locker(LockLoops);
-    loops.insert(std::make_pair(DepthModuleRange(finaldepth, ModuleRange(modhashfromva(modbase), Range(loop.start, loop.end))), loop));
-    return true;
-}
-
-/**
- @fn bool loopget(int depth, uint addr, uint* start, uint* end)
-
- @brief get the start/end of a loop at a certain depth and addr.
-
- @param depth          The depth.
- @param addr           The address.
- @param [in,out] start If non-null, the start.
- @param [in,out] end   If non-null, the end.
-
- @return true if it succeeds, false if it fails.
- */
-
-bool loopget(int depth, uint addr, uint* start, uint* end)
-{
-    if(!DbgIsDebugging())
-        return false;
-    const uint modbase = modbasefromaddr(addr);
-    CriticalSectionLocker locker(LockLoops);
-    LoopsInfo::iterator found = loops.find(DepthModuleRange(depth, ModuleRange(modhashfromva(modbase), Range(addr - modbase, addr - modbase))));
-    if(found == loops.end()) //not found
-        return false;
-    if(start)
-        *start = found->second.start + modbase;
-    if(end)
-        *end = found->second.end + modbase;
-    return true;
-}
-
-/**
- @fn bool loopoverlaps(int depth, uint start, uint end, int* finaldepth)
-
- @brief check if a loop overlaps a range, inside is not overlapping.
-
- @param depth               The depth.
- @param start               The start.
- @param end                 The end.
- @param [in,out] finaldepth If non-null, the finaldepth.
-
- @return true if it succeeds, false if it fails.
- */
-
-bool loopoverlaps(int depth, uint start, uint end, int* finaldepth)
-{
-    if(!DbgIsDebugging())
-        return false;
-
-    const uint modbase = modbasefromaddr(start);
-    uint curStart = start - modbase;
-    uint curEnd = end - modbase;
-    const uint key = modhashfromva(modbase);
-
-    CriticalSectionLocker locker(LockLoops);
-
-    //check if the new loop fits in the old loop
-    for(LoopsInfo::iterator i = loops.begin(); i != loops.end(); ++i)
-    {
-        if(i->first.second.first != key) //only look in the current module
-            continue;
-        LOOPSINFO* curLoop = &i->second;
-        if(curLoop->start < curStart and curLoop->end > curEnd and curLoop->depth == depth)
-            return loopoverlaps(depth + 1, curStart, curEnd, finaldepth);
-    }
-
-    if(finaldepth)
-        *finaldepth = depth;
-
-    //check for loop overlaps
-    for(LoopsInfo::iterator i = loops.begin(); i != loops.end(); ++i)
-    {
-        if(i->first.second.first != key) //only look in the current module
-            continue;
-        LOOPSINFO* curLoop = &i->second;
-        if(curLoop->start <= curEnd and curLoop->end >= curStart and curLoop->depth == depth)
-            return true;
-    }
-    return false;
-}
-
-/**
- @fn bool loopdel(int depth, uint addr)
-
- @brief this should delete a loop and all sub-loops that matches a certain addr.
-
- @param depth The depth.
- @param addr  The address.
-
- @return true if it succeeds, false if it fails.
- */
-
-bool loopdel(int depth, uint addr)
-{
-    return false;
-}
-
-/**
- @fn void loopcachesave(JSON root)
-
- @brief Loopcachesaves the given root.
-
- @param root The root.
- */
-
-void loopcachesave(JSON root)
-{
-    CriticalSectionLocker locker(LockLoops);
-    const JSON jsonloops = json_array();
-    const JSON jsonautoloops = json_array();
-    for(LoopsInfo::iterator i = loops.begin(); i != loops.end(); ++i)
-    {
-        const LOOPSINFO curLoop = i->second;
-        JSON curjsonloop = json_object();
-        json_object_set_new(curjsonloop, "module", json_string(curLoop.mod));
-        json_object_set_new(curjsonloop, "start", json_hex(curLoop.start));
-        json_object_set_new(curjsonloop, "end", json_hex(curLoop.end));
-        json_object_set_new(curjsonloop, "depth", json_integer(curLoop.depth));
-        json_object_set_new(curjsonloop, "parent", json_hex(curLoop.parent));
-        if(curLoop.manual)
-            json_array_append_new(jsonloops, curjsonloop);
-        else
-            json_array_append_new(jsonautoloops, curjsonloop);
-    }
-    if(json_array_size(jsonloops))
-        json_object_set(root, "loops", jsonloops);
-    json_decref(jsonloops);
-    if(json_array_size(jsonautoloops))
-        json_object_set(root, "autoloops", jsonautoloops);
-    json_decref(jsonautoloops);
-}
-
-void loopcacheload(JSON root)
-{
-    CriticalSectionLocker locker(LockLoops);
-    loops.clear();
-    const JSON jsonloops = json_object_get(root, "loops");
-    if(jsonloops)
-    {
-        size_t i;
-        JSON value;
-
-        /**
-         @fn json_array_foreach(jsonloops, i, value)
-
-         @brief Constructor.
-
-         @author mrexodia
-         @date 9/14/2014
-
-         @param parameter1 The first parameter.
-         @param parameter2 The second parameter.
-         @param parameter3 The third parameter.
-         */
-
-        json_array_foreach(jsonloops, i, value)
-        {
-            LOOPSINFO curLoop;
-            const char* mod = json_string_value(json_object_get(value, "module"));
-            if(mod && *mod && strlen(mod) < MAX_MODULE_SIZE)
-                strcpy(curLoop.mod, mod);
-            else
-                *curLoop.mod = '\0';
-            curLoop.start = (uint)json_hex_value(json_object_get(value, "start"));
-            curLoop.end = (uint)json_hex_value(json_object_get(value, "end"));
-            curLoop.depth = (int)json_integer_value(json_object_get(value, "depth"));
-            curLoop.parent = (uint)json_hex_value(json_object_get(value, "parent"));
-            if(curLoop.end < curLoop.start)
-                continue; //invalid loop
-            curLoop.manual = true;
-            loops.insert(std::make_pair(DepthModuleRange(curLoop.depth, ModuleRange(modhashfromname(curLoop.mod), Range(curLoop.start, curLoop.end))), curLoop));
-        }
-    }
-
-    /**
-     @brief The jsonautoloops.
-     */
-
-    JSON jsonautoloops = json_object_get(root, "autoloops");
-    if(jsonautoloops)
-    {
-        size_t i;
-        JSON value;
-
-        /**
-         @fn json_array_foreach(jsonautoloops, i, value)
-
-         @brief Constructor.
-
-         @author mrexodia
-         @date 9/14/2014
-
-         @param parameter1 The first parameter.
-         @param parameter2 The second parameter.
-         @param parameter3 The third parameter.
-         */
-
-        json_array_foreach(jsonautoloops, i, value)
-        {
-            LOOPSINFO curLoop;
-            const char* mod = json_string_value(json_object_get(value, "module"));
-            if(mod && *mod && strlen(mod) < MAX_MODULE_SIZE)
-                strcpy(curLoop.mod, mod);
-            else
-                *curLoop.mod = '\0';
-            curLoop.start = (uint)json_hex_value(json_object_get(value, "start"));
-            curLoop.end = (uint)json_hex_value(json_object_get(value, "end"));
-            curLoop.depth = (int)json_integer_value(json_object_get(value, "depth"));
-            curLoop.parent = (uint)json_hex_value(json_object_get(value, "parent"));
-            if(curLoop.end < curLoop.start)
-                continue; //invalid loop
-            curLoop.manual = false;
-            loops.insert(std::make_pair(DepthModuleRange(curLoop.depth, ModuleRange(modhashfromname(curLoop.mod), Range(curLoop.start, curLoop.end))), curLoop));
-        }
-    }
-}
-
-/**
- @fn bool loopenum(LOOPSINFO* looplist, size_t* cbsize)
-
- @brief Loopenums.
-
- @param [in,out] looplist If non-null, the looplist.
- @param [in,out] cbsize   If non-null, the cbsize.
-
- @return true if it succeeds, false if it fails.
- */
-
-bool loopenum(LOOPSINFO* looplist, size_t* cbsize)
-{
-    if(!DbgIsDebugging())
-        return false;
-    if(!looplist && !cbsize)
-        return false;
-    CriticalSectionLocker locker(LockLoops);
-    if(!looplist && cbsize)
-    {
-        *cbsize = loops.size() * sizeof(LOOPSINFO);
-        return true;
-    }
-    int j = 0;
-    for(LoopsInfo::iterator i = loops.begin(); i != loops.end(); ++i, j++)
-    {
-        looplist[j] = i->second;
-        uint modbase = modbasefromname(looplist[j].mod);
-        looplist[j].start += modbase;
-        looplist[j].end += modbase;
-    }
-    return true;
+/**
+ @file addrinfo.cpp
+
+ @brief Implements the addrinfo class.
+ */
+
+#include "addrinfo.h"
+#include "debugger.h"
+#include "console.h"
+#include "memory.h"
+#include "breakpoint.h"
+#include "threading.h"
+#include "symbolinfo.h"
+#include "murmurhash.h"
+#include "lz4\lz4file.h"
+#include "patches.h"
+
+/**
+ @brief The modinfo.
+ */
+
+static ModulesInfo modinfo;
+
+/**
+ @brief The comments.
+ */
+
+static CommentsInfo comments;
+
+/**
+ @brief The labels.
+ */
+
+static LabelsInfo labels;
+
+/**
+ @brief The bookmarks.
+ */
+
+static BookmarksInfo bookmarks;
+
+/**
+ @brief The functions.
+ */
+
+static FunctionsInfo functions;
+
+/**
+ @brief The loops.
+ */
+
+static LoopsInfo loops;
+
+/**
+ @fn void dbsave()
+
+ @brief database functions.
+ */
+
+void dbsave()
+{
+    dprintf("saving database...");
+    DWORD ticks = GetTickCount();
+    JSON root = json_object();
+    commentcachesave(root);
+    labelcachesave(root);
+    bookmarkcachesave(root);
+    functioncachesave(root);
+    loopcachesave(root);
+    bpcachesave(root);
+    WString wdbpath = StringUtils::Utf8ToUtf16(dbpath);
+    if(json_object_size(root))
+    {
+        FILE* jsonFile = 0;
+        if(_wfopen_s(&jsonFile, wdbpath.c_str(), L"wb"))
+        {
+            dputs("failed to open database file for editing!");
+            json_decref(root); //free root
+            return;
+        }
+        if(json_dumpf(root, jsonFile, JSON_INDENT(4)) == -1)
+        {
+            dputs("couldn't write JSON to database file...");
+            json_decref(root); //free root
+            return;
+        }
+        fclose(jsonFile);
+        LZ4_compress_fileW(wdbpath.c_str(), wdbpath.c_str());
+    }
+    else //remove database when nothing is in there
+        DeleteFileW(wdbpath.c_str());
+    dprintf("%ums\n", GetTickCount() - ticks);
+    json_decref(root); //free root
+}
+
+/**
+ @fn void dbload()
+
+ @brief Dbloads this object.
+ */
+
+void dbload()
+{
+    if(!FileExists(dbpath)) //no database to load
+        return;
+    dprintf("loading database...");
+    DWORD ticks = GetTickCount();
+    WString wdbpath = StringUtils::Utf8ToUtf16(dbpath);
+    LZ4_STATUS status = LZ4_decompress_fileW(wdbpath.c_str(), wdbpath.c_str());
+    if(status != LZ4_SUCCESS && status != LZ4_INVALID_ARCHIVE)
+    {
+        dputs("\ninvalid database file!");
+        return;
+    }
+    FILE* jsonFile = 0;
+    if(_wfopen_s(&jsonFile, wdbpath.c_str(), L"rb"))
+    {
+        dputs("\nfailed to open database file!");
+        return;
+    }
+    JSON root = json_loadf(jsonFile, 0, 0);
+    fclose(jsonFile);
+    if(status != LZ4_INVALID_ARCHIVE)
+        LZ4_compress_fileW(wdbpath.c_str(), wdbpath.c_str());
+    if(!root)
+    {
+        dputs("\ninvalid database file (JSON)!");
+        return;
+    }
+    commentcacheload(root);
+    labelcacheload(root);
+    bookmarkcacheload(root);
+    functioncacheload(root);
+    loopcacheload(root);
+    bpcacheload(root);
+    json_decref(root); //free root
+    dprintf("%ums\n", GetTickCount() - ticks);
+}
+
+/**
+ @fn void dbclose()
+
+ @brief Dbcloses this object.
+ */
+
+void dbclose()
+{
+    dbsave();
+    CriticalSectionLocker commentLocker(LockComments);
+    CommentsInfo().swap(comments);
+
+    CriticalSectionLocker labelLocker(LockLabels);
+    LabelsInfo().swap(labels);
+
+    CriticalSectionLocker bookmarkLocker(LockBookmarks);
+    BookmarksInfo().swap(bookmarks);
+
+    CriticalSectionLocker functionLocker(LockFunctions);
+    FunctionsInfo().swap(functions);
+
+    CriticalSectionLocker loopLocker(LockLoops);
+    LoopsInfo().swap(loops);
+
+    bpclear();
+    patchclear();
+}
+
+/**
+ @fn bool modload(uint base, uint size, const char* fullpath)
+
+ @brief module functions.
+
+ @param base     The base.
+ @param size     The size.
+ @param fullpath The fullpath.
+
+ @return true if it succeeds, false if it fails.
+ */
+
+bool modload(uint base, uint size, const char* fullpath)
+{
+    if(!base or !size or !fullpath)
+        return false;
+    char name[deflen] = "";
+
+    int len = (int)strlen(fullpath);
+    while(fullpath[len] != '\\' and len)
+        len--;
+    if(len)
+        len++;
+    strcpy(name, fullpath + len);
+    _strlwr(name);
+    len = (int)strlen(name);
+    name[MAX_MODULE_SIZE - 1] = 0; //ignore later characters
+    while(name[len] != '.' and len)
+        len--;
+    MODINFO info;
+    memset(&info, 0, sizeof(MODINFO));
+    info.sections.clear();
+    info.hash = modhashfromname(name);
+    if(len)
+    {
+        strcpy(info.extension, name + len);
+        name[len] = 0; //remove extension
+    }
+    info.base = base;
+    info.size = size;
+    strcpy(info.name, name);
+
+    //process module sections
+    HANDLE FileHandle;
+    DWORD LoadedSize;
+    HANDLE FileMap;
+    ULONG_PTR FileMapVA;
+    WString wszFullPath = StringUtils::Utf8ToUtf16(fullpath);
+    if(StaticFileLoadW(wszFullPath.c_str(), UE_ACCESS_READ, false, &FileHandle, &LoadedSize, &FileMap, &FileMapVA))
+    {
+        info.entry = GetPE32DataFromMappedFile(FileMapVA, 0, UE_OEP) + info.base; //get entry point
+        int SectionCount = (int)GetPE32DataFromMappedFile(FileMapVA, 0, UE_SECTIONNUMBER);
+        if(SectionCount > 0)
+        {
+            for(int i = 0; i < SectionCount; i++)
+            {
+                MODSECTIONINFO curSection;
+                curSection.addr = GetPE32DataFromMappedFile(FileMapVA, i, UE_SECTIONVIRTUALOFFSET) + base;
+                curSection.size = GetPE32DataFromMappedFile(FileMapVA, i, UE_SECTIONVIRTUALSIZE);
+                const char* SectionName = (const char*)GetPE32DataFromMappedFile(FileMapVA, i, UE_SECTIONNAME);
+                //escape section name when needed
+                int len = (int)strlen(SectionName);
+                int escape_count = 0;
+                for(int k = 0; k < len; k++)
+                    if(SectionName[k] == '\\' or SectionName[k] == '\"' or !isprint(SectionName[k]))
+                        escape_count++;
+                Memory<char*> SectionNameEscaped(len + escape_count * 3 + 1, "_dbg_memmap:SectionNameEscaped");
+                memset(SectionNameEscaped, 0, len + escape_count * 3 + 1);
+                for(int k = 0, l = 0; k < len; k++)
+                {
+                    switch(SectionName[k])
+                    {
+                    case '\t':
+                        l += sprintf(SectionNameEscaped + l, "\\t");
+                        break;
+                    case '\f':
+                        l += sprintf(SectionNameEscaped + l, "\\f");
+                        break;
+                    case '\v':
+                        l += sprintf(SectionNameEscaped + l, "\\v");
+                        break;
+                    case '\n':
+                        l += sprintf(SectionNameEscaped + l, "\\n");
+                        break;
+                    case '\r':
+                        l += sprintf(SectionNameEscaped + l, "\\r");
+                        break;
+                    case '\\':
+                        l += sprintf(SectionNameEscaped + l, "\\\\");
+                        break;
+                    case '\"':
+                        l += sprintf(SectionNameEscaped + l, "\\\"");
+                        break;
+                    default:
+                        if(!isprint(SectionName[k])) //unknown unprintable character
+                            l += sprintf(SectionNameEscaped + l, "\\x%.2X", SectionName[k]);
+                        else
+                            l += sprintf(SectionNameEscaped + l, "%c", SectionName[k]);
+                        break;
+                    }
+                }
+                strcpy_s(curSection.name, SectionNameEscaped);
+                info.sections.push_back(curSection);
+            }
+        }
+        StaticFileUnloadW(wszFullPath.c_str(), false, FileHandle, LoadedSize, FileMap, FileMapVA);
+    }
+
+    //add module to list
+    CriticalSectionLocker locker(LockModules);
+    modinfo.insert(std::make_pair(Range(base, base + size - 1), info));
+    symupdatemodulelist();
+    return true;
+}
+
+/**
+ @fn bool modunload(uint base)
+
+ @brief Modunloads the given base.
+
+ @param base The base.
+
+ @return true if it succeeds, false if it fails.
+ */
+
+bool modunload(uint base)
+{
+    CriticalSectionLocker locker(LockModules);
+    const ModulesInfo::iterator found = modinfo.find(Range(base, base));
+    if(found == modinfo.end()) //not found
+        return false;
+    modinfo.erase(found);
+    symupdatemodulelist();
+    return true;
+}
+
+/**
+ @fn void modclear()
+
+ @brief Modclears this object.
+ */
+
+void modclear()
+{
+    CriticalSectionLocker locker(LockModules);
+    ModulesInfo().swap(modinfo);
+    symupdatemodulelist();
+}
+
+/**
+ @fn bool modnamefromaddr(uint addr, char* modname, bool extension)
+
+ @brief Modnamefromaddrs.
+
+ @param addr             The address.
+ @param [in,out] modname If non-null, the modname.
+ @param extension        true to extension.
+
+ @return true if it succeeds, false if it fails.
+ */
+
+bool modnamefromaddr(uint addr, char* modname, bool extension)
+{
+    if(!modname)
+        return false;
+    *modname = '\0';
+    CriticalSectionLocker locker(LockModules);
+    const ModulesInfo::iterator found = modinfo.find(Range(addr, addr));
+    if(found == modinfo.end()) //not found
+        return false;
+    String mod = found->second.name;
+    if(extension)
+        mod += found->second.extension;
+    strcpy_s(modname, MAX_MODULE_SIZE, mod.c_str());
+    return true;
+}
+
+/**
+ @fn uint modbasefromaddr(uint addr)
+
+ @brief Modbasefromaddrs the given address.
+
+ @param addr The address.
+
+ @return An uint.
+ */
+
+uint modbasefromaddr(uint addr)
+{
+    CriticalSectionLocker locker(LockModules);
+    const ModulesInfo::iterator found = modinfo.find(Range(addr, addr));
+    if(found == modinfo.end()) //not found
+        return 0;
+    return found->second.base;
+}
+
+/**
+ @fn uint modhashfromva(uint va)
+
+ @brief Modhashfromvas the given variable arguments.
+
+ @param va The variable arguments.
+
+ @return An uint.
+ */
+
+uint modhashfromva(uint va) //return a unique hash from a VA
+{
+    CriticalSectionLocker locker(LockModules);
+    const ModulesInfo::iterator found = modinfo.find(Range(va, va));
+    if(found == modinfo.end()) //not found
+        return va;
+    return found->second.hash + (va - found->second.base);
+}
+
+/**
+ @fn uint modhashfromname(const char* mod)
+
+ @brief Modhashfromnames the given modifier.
+
+ @param mod The modifier.
+
+ @return An uint.
+ */
+
+uint modhashfromname(const char* mod) //return MODINFO.hash
+{
+    if(!mod or !*mod)
+        return 0;
+    int len = (int)strlen(mod);
+    return murmurhash(mod, len);
+}
+
+/**
+ @fn uint modbasefromname(const char* modname)
+
+ @brief Modbasefromnames the given modname.
+
+ @param modname The modname.
+
+ @return An uint.
+ */
+
+uint modbasefromname(const char* modname)
+{
+    if(!modname or strlen(modname) >= MAX_MODULE_SIZE)
+        return 0;
+    CriticalSectionLocker locker(LockModules);
+    for(ModulesInfo::iterator i = modinfo.begin(); i != modinfo.end(); ++i)
+    {
+        MODINFO* curMod = &i->second;
+        char curmodname[MAX_MODULE_SIZE] = "";
+        sprintf(curmodname, "%s%s", curMod->name, curMod->extension);
+        if(!_stricmp(curmodname, modname)) //with extension
+            return curMod->base;
+        if(!_stricmp(curMod->name, modname)) //without extension
+            return curMod->base;
+    }
+    return 0;
+}
+
+/**
+ @fn uint modsizefromaddr(uint addr)
+
+ @brief Modsizefromaddrs the given address.
+
+ @param addr The address.
+
+ @return An uint.
+ */
+
+uint modsizefromaddr(uint addr)
+{
+    CriticalSectionLocker locker(LockModules);
+    const ModulesInfo::iterator found = modinfo.find(Range(addr, addr));
+    if(found == modinfo.end()) //not found
+        return 0;
+    return found->second.size;
+}
+
+/**
+ @fn bool modsectionsfromaddr(uint addr, std::vector<MODSECTIONINFO>* sections)
+
+ @brief Modsectionsfromaddrs.
+
+ @param addr              The address.
+ @param [in,out] sections If non-null, the sections.
+
+ @return true if it succeeds, false if it fails.
+ */
+
+bool modsectionsfromaddr(uint addr, std::vector<MODSECTIONINFO>* sections)
+{
+    CriticalSectionLocker locker(LockModules);
+    const ModulesInfo::iterator found = modinfo.find(Range(addr, addr));
+    if(found == modinfo.end()) //not found
+        return false;
+    *sections = found->second.sections;
+    return true;
+}
+
+/**
+ @fn uint modentryfromaddr(uint addr)
+
+ @brief Modentryfromaddrs the given address.
+
+ @param addr The address.
+
+ @return An uint.
+ */
+
+uint modentryfromaddr(uint addr)
+{
+    CriticalSectionLocker locker(LockModules);
+    const ModulesInfo::iterator found = modinfo.find(Range(addr, addr));
+    if(found == modinfo.end()) //not found
+        return 0;
+    return found->second.entry;
+}
+
+int modpathfromaddr(duint addr, char* path, int size)
+{
+    Memory<wchar_t*> wszModPath(size * sizeof(wchar_t), "modpathfromaddr:wszModPath");
+    if(!GetModuleFileNameExW(fdProcessInfo->hProcess, (HMODULE)modbasefromaddr(addr), wszModPath, size))
+    {
+        *path = '\0';
+        return 0;
+    }
+    strcpy_s(path, size, StringUtils::Utf16ToUtf8(wszModPath()).c_str());
+    return (int)strlen(path);
+}
+
+int modpathfromname(const char* modname, char* path, int size)
+{
+    return modpathfromaddr(modbasefromname(modname), path, size);
+}
+
+/**
+ @fn bool apienumexports(uint base, EXPORTENUMCALLBACK cbEnum)
+
+ @brief api functions.
+
+ @param base   The base.
+ @param cbEnum The enum.
+
+ @return true if it succeeds, false if it fails.
+ */
+
+bool apienumexports(uint base, EXPORTENUMCALLBACK cbEnum)
+{
+    MEMORY_BASIC_INFORMATION mbi;
+    VirtualQueryEx(fdProcessInfo->hProcess, (const void*)base, &mbi, sizeof(mbi));
+    uint size = mbi.RegionSize;
+    Memory<void*> buffer(size, "apienumexports:buffer");
+    if(!memread(fdProcessInfo->hProcess, (const void*)base, buffer, size, 0))
+        return false;
+    IMAGE_NT_HEADERS* pnth = (IMAGE_NT_HEADERS*)((uint)buffer + GetPE32DataFromMappedFile((ULONG_PTR)buffer, 0, UE_PE_OFFSET));
+    uint export_dir_rva = pnth->OptionalHeader.DataDirectory[0].VirtualAddress;
+    uint export_dir_size = pnth->OptionalHeader.DataDirectory[0].Size;
+    IMAGE_EXPORT_DIRECTORY export_dir;
+    memset(&export_dir, 0, sizeof(export_dir));
+    memread(fdProcessInfo->hProcess, (const void*)(export_dir_rva + base), &export_dir, sizeof(export_dir), 0);
+    unsigned int NumberOfNames = export_dir.NumberOfNames;
+    if(!export_dir.NumberOfFunctions or !NumberOfNames) //no named exports
+        return false;
+    char modname[MAX_MODULE_SIZE] = "";
+    modnamefromaddr(base, modname, true);
+    uint original_name_va = export_dir.Name + base;
+    char original_name[deflen] = "";
+    memset(original_name, 0, sizeof(original_name));
+    memread(fdProcessInfo->hProcess, (const void*)original_name_va, original_name, deflen, 0);
+    char* AddrOfFunctions_va = (char*)(export_dir.AddressOfFunctions + base);
+    char* AddrOfNames_va = (char*)(export_dir.AddressOfNames + base);
+    char* AddrOfNameOrdinals_va = (char*)(export_dir.AddressOfNameOrdinals + base);
+    for(DWORD i = 0; i < NumberOfNames; i++)
+    {
+        DWORD curAddrOfName = 0;
+        memread(fdProcessInfo->hProcess, AddrOfNames_va + sizeof(DWORD)*i, &curAddrOfName, sizeof(DWORD), 0);
+        char* cur_name_va = (char*)(curAddrOfName + base);
+        char cur_name[deflen] = "";
+        memset(cur_name, 0, deflen);
+        memread(fdProcessInfo->hProcess, cur_name_va, cur_name, deflen, 0);
+        WORD curAddrOfNameOrdinals = 0;
+        memread(fdProcessInfo->hProcess, AddrOfNameOrdinals_va + sizeof(WORD)*i, &curAddrOfNameOrdinals, sizeof(WORD), 0);
+        DWORD curFunctionRva = 0;
+        memread(fdProcessInfo->hProcess, AddrOfFunctions_va + sizeof(DWORD)*curAddrOfNameOrdinals, &curFunctionRva, sizeof(DWORD), 0);
+
+        if(curFunctionRva >= export_dir_rva and curFunctionRva < export_dir_rva + export_dir_size)
+        {
+            char forwarded_api[deflen] = "";
+            memset(forwarded_api, 0, deflen);
+            memread(fdProcessInfo->hProcess, (void*)(curFunctionRva + base), forwarded_api, deflen, 0);
+            int len = (int)strlen(forwarded_api);
+            int j = 0;
+            while(forwarded_api[j] != '.' and j < len)
+                j++;
+            if(forwarded_api[j] == '.')
+            {
+                forwarded_api[j] = 0;
+                HINSTANCE hTempDll = LoadLibraryExA(forwarded_api, 0, DONT_RESOLVE_DLL_REFERENCES | LOAD_LIBRARY_AS_DATAFILE);
+                if(hTempDll)
+                {
+                    uint local_addr = (uint)GetProcAddress(hTempDll, forwarded_api + j + 1);
+                    if(local_addr)
+                    {
+                        uint remote_addr = ImporterGetRemoteAPIAddress(fdProcessInfo->hProcess, local_addr);
+                        cbEnum(base, modname, cur_name, remote_addr);
+                    }
+                }
+            }
+        }
+        else
+        {
+            cbEnum(base, modname, cur_name, curFunctionRva + base);
+        }
+    }
+    return true;
+}
+
+/**
+ @fn bool commentset(uint addr, const char* text, bool manual)
+
+ @brief comment functions.
+
+ @param addr   The address.
+ @param text   The text.
+ @param manual true to manual.
+
+ @return true if it succeeds, false if it fails.
+ */
+
+bool commentset(uint addr, const char* text, bool manual)
+{
+    if(!DbgIsDebugging() or !memisvalidreadptr(fdProcessInfo->hProcess, addr) or !text or strlen(text) >= MAX_COMMENT_SIZE - 1)
+        return false;
+    if(!*text) //NOTE: delete when there is no text
+    {
+        commentdel(addr);
+        return true;
+    }
+    COMMENTSINFO comment;
+    comment.manual = manual;
+    strcpy(comment.text, text);
+    modnamefromaddr(addr, comment.mod, true);
+    comment.addr = addr - modbasefromaddr(addr);
+    const uint key = modhashfromva(addr);
+    CriticalSectionLocker locker(LockComments);
+    if(!comments.insert(std::make_pair(key, comment)).second) //key already present
+        comments[key] = comment;
+    return true;
+}
+
+/**
+ @fn bool commentget(uint addr, char* text)
+
+ @brief Commentgets.
+
+ @param addr          The address.
+ @param [in,out] text If non-null, the text.
+
+ @return true if it succeeds, false if it fails.
+ */
+
+bool commentget(uint addr, char* text)
+{
+    if(!DbgIsDebugging())
+        return false;
+    CriticalSectionLocker locker(LockComments);
+    const CommentsInfo::iterator found = comments.find(modhashfromva(addr));
+    if(found == comments.end()) //not found
+        return false;
+    strcpy(text, found->second.text);
+    return true;
+}
+
+/**
+ @fn bool commentdel(uint addr)
+
+ @brief Commentdels the given address.
+
+ @param addr The address.
+
+ @return true if it succeeds, false if it fails.
+ */
+
+bool commentdel(uint addr)
+{
+    if(!DbgIsDebugging())
+        return false;
+    CriticalSectionLocker locker(LockComments);
+    return (comments.erase(modhashfromva(addr)) == 1);
+}
+
+/**
+ @fn void commentdelrange(uint start, uint end)
+
+ @brief Commentdelranges.
+
+ @param start The start.
+ @param end   The end.
+ */
+
+void commentdelrange(uint start, uint end)
+{
+    if(!DbgIsDebugging())
+        return;
+    bool bDelAll = (start == 0 && end == ~0); //0x00000000-0xFFFFFFFF
+    uint modbase = modbasefromaddr(start);
+    if(modbase != modbasefromaddr(end))
+        return;
+    start -= modbase;
+    end -= modbase;
+    CriticalSectionLocker locker(LockComments);
+    CommentsInfo::iterator i = comments.begin();
+    while(i != comments.end())
+    {
+        if(i->second.manual) //ignore manual
+        {
+            i++;
+            continue;
+        }
+        if(bDelAll || (i->second.addr >= start && i->second.addr < end))
+            comments.erase(i++);
+        else
+            i++;
+    }
+}
+
+/**
+ @fn void commentcachesave(JSON root)
+
+ @brief Commentcachesaves the given root.
+
+ @param root The root.
+ */
+
+void commentcachesave(JSON root)
+{
+    CriticalSectionLocker locker(LockComments);
+    const JSON jsoncomments = json_array();
+    const JSON jsonautocomments = json_array();
+    for(CommentsInfo::iterator i = comments.begin(); i != comments.end(); ++i)
+    {
+        const COMMENTSINFO curComment = i->second;
+        JSON curjsoncomment = json_object();
+        json_object_set_new(curjsoncomment, "module", json_string(curComment.mod));
+        json_object_set_new(curjsoncomment, "address", json_hex(curComment.addr));
+        json_object_set_new(curjsoncomment, "text", json_string(curComment.text));
+        if(curComment.manual)
+            json_array_append_new(jsoncomments, curjsoncomment);
+        else
+            json_array_append_new(jsonautocomments, curjsoncomment);
+    }
+    if(json_array_size(jsoncomments))
+        json_object_set(root, "comments", jsoncomments);
+    json_decref(jsoncomments);
+    if(json_array_size(jsonautocomments))
+        json_object_set(root, "autocomments", jsonautocomments);
+    json_decref(jsonautocomments);
+}
+
+void commentcacheload(JSON root)
+{
+    CriticalSectionLocker locker(LockComments);
+    comments.clear();
+    const JSON jsoncomments = json_object_get(root, "comments");
+    if(jsoncomments)
+    {
+        size_t i;
+        JSON value;
+
+        /**
+         @fn json_array_foreach(jsoncomments, i, value)
+
+         @brief Constructor.
+
+         @author mrexodia
+         @date 9/14/2014
+
+         @param parameter1 The first parameter.
+         @param parameter2 The second parameter.
+         @param parameter3 The third parameter.
+         */
+
+        json_array_foreach(jsoncomments, i, value)
+        {
+            COMMENTSINFO curComment;
+            const char* mod = json_string_value(json_object_get(value, "module"));
+            if(mod && *mod && strlen(mod) < MAX_MODULE_SIZE)
+                strcpy(curComment.mod, mod);
+            else
+                *curComment.mod = '\0';
+            curComment.addr = (uint)json_hex_value(json_object_get(value, "address"));
+            curComment.manual = true;
+            const char* text = json_string_value(json_object_get(value, "text"));
+            if(text)
+                strcpy(curComment.text, text);
+            else
+                continue; //skip
+            const uint key = modhashfromname(curComment.mod) + curComment.addr;
+            comments.insert(std::make_pair(key, curComment));
+        }
+    }
+
+    /**
+     @brief The jsonautocomments.
+     */
+
+    JSON jsonautocomments = json_object_get(root, "autocomments");
+    if(jsonautocomments)
+    {
+        size_t i;
+        JSON value;
+
+        /**
+         @fn json_array_foreach(jsonautocomments, i, value)
+
+         @brief Constructor.
+
+         @author mrexodia
+         @date 9/14/2014
+
+         @param parameter1 The first parameter.
+         @param parameter2 The second parameter.
+         @param parameter3 The third parameter.
+         */
+
+        json_array_foreach(jsonautocomments, i, value)
+        {
+            COMMENTSINFO curComment;
+            const char* mod = json_string_value(json_object_get(value, "module"));
+            if(mod && *mod && strlen(mod) < MAX_MODULE_SIZE)
+                strcpy(curComment.mod, mod);
+            else
+                *curComment.mod = '\0';
+            curComment.addr = (uint)json_hex_value(json_object_get(value, "address"));
+            curComment.manual = false;
+            const char* text = json_string_value(json_object_get(value, "text"));
+            if(text)
+                strcpy_s(curComment.text, text);
+            else
+                continue; //skip
+            const uint key = modhashfromname(curComment.mod) + curComment.addr;
+            comments.insert(std::make_pair(key, curComment));
+        }
+    }
+}
+
+/**
+ @fn bool commentenum(COMMENTSINFO* commentlist, size_t* cbsize)
+
+ @brief Commentenums.
+
+ @param [in,out] commentlist If non-null, the commentlist.
+ @param [in,out] cbsize      If non-null, the cbsize.
+
+ @return true if it succeeds, false if it fails.
+ */
+
+bool commentenum(COMMENTSINFO* commentlist, size_t* cbsize)
+{
+    if(!DbgIsDebugging())
+        return false;
+    if(!commentlist && !cbsize)
+        return false;
+    CriticalSectionLocker locker(LockComments);
+    if(!commentlist && cbsize)
+    {
+        *cbsize = comments.size() * sizeof(COMMENTSINFO);
+        return true;
+    }
+    int j = 0;
+    for(CommentsInfo::iterator i = comments.begin(); i != comments.end(); ++i, j++)
+    {
+        commentlist[j] = i->second;
+        commentlist[j].addr += modbasefromname(commentlist[j].mod);
+    }
+    return true;
+}
+
+/**
+ @fn bool labelset(uint addr, const char* text, bool manual)
+
+ @brief label functions.
+
+ @param addr   The address.
+ @param text   The text.
+ @param manual true to manual.
+
+ @return true if it succeeds, false if it fails.
+ */
+
+bool labelset(uint addr, const char* text, bool manual)
+{
+    if(!DbgIsDebugging() or !memisvalidreadptr(fdProcessInfo->hProcess, addr) or !text or strlen(text) >= MAX_LABEL_SIZE - 1 or strstr(text, "&"))
+        return false;
+    if(!*text) //NOTE: delete when there is no text
+    {
+        labeldel(addr);
+        return true;
+    }
+    LABELSINFO label;
+    label.manual = manual;
+    strcpy(label.text, text);
+    modnamefromaddr(addr, label.mod, true);
+    label.addr = addr - modbasefromaddr(addr);
+    uint key = modhashfromva(addr);
+    CriticalSectionLocker locker(LockLabels);
+    if(!labels.insert(std::make_pair(modhashfromva(key), label)).second) //already present
+        labels[key] = label;
+    return true;
+}
+
+/**
+ @fn bool labelfromstring(const char* text, uint* addr)
+
+ @brief Labelfromstrings.
+
+ @param text          The text.
+ @param [in,out] addr If non-null, the address.
+
+ @return true if it succeeds, false if it fails.
+ */
+
+bool labelfromstring(const char* text, uint* addr)
+{
+    if(!DbgIsDebugging())
+        return false;
+    CriticalSectionLocker locker(LockLabels);
+    for(LabelsInfo::iterator i = labels.begin(); i != labels.end(); ++i)
+    {
+        if(!strcmp(i->second.text, text))
+        {
+            if(addr)
+                *addr = i->second.addr + modbasefromname(i->second.mod);
+            return true;
+        }
+    }
+    return false;
+}
+
+/**
+ @fn bool labelget(uint addr, char* text)
+
+ @brief Labelgets.
+
+ @param addr          The address.
+ @param [in,out] text If non-null, the text.
+
+ @return true if it succeeds, false if it fails.
+ */
+
+bool labelget(uint addr, char* text)
+{
+    if(!DbgIsDebugging())
+        return false;
+    CriticalSectionLocker locker(LockLabels);
+    const LabelsInfo::iterator found = labels.find(modhashfromva(addr));
+    if(found == labels.end()) //not found
+        return false;
+    if(text)
+        strcpy(text, found->second.text);
+    return true;
+}
+
+/**
+ @fn bool labeldel(uint addr)
+
+ @brief Labeldels the given address.
+
+ @param addr The address.
+
+ @return true if it succeeds, false if it fails.
+ */
+
+bool labeldel(uint addr)
+{
+    if(!DbgIsDebugging())
+        return false;
+    CriticalSectionLocker locker(LockLabels);
+    return (labels.erase(modhashfromva(addr)) > 0);
+}
+
+/**
+ @fn void labeldelrange(uint start, uint end)
+
+ @brief Labeldelranges.
+
+ @param start The start.
+ @param end   The end.
+ */
+
+void labeldelrange(uint start, uint end)
+{
+    if(!DbgIsDebugging())
+        return;
+    bool bDelAll = (start == 0 && end == ~0); //0x00000000-0xFFFFFFFF
+    uint modbase = modbasefromaddr(start);
+    if(modbase != modbasefromaddr(end))
+        return;
+    start -= modbase;
+    end -= modbase;
+    CriticalSectionLocker locker(LockLabels);
+    LabelsInfo::iterator i = labels.begin();
+    while(i != labels.end())
+    {
+        if(i->second.manual) //ignore manual
+        {
+            i++;
+            continue;
+        }
+        if(bDelAll || (i->second.addr >= start && i->second.addr < end))
+            labels.erase(i++);
+        else
+            i++;
+    }
+}
+
+/**
+ @fn void labelcachesave(JSON root)
+
+ @brief Labelcachesaves the given root.
+
+ @param root The root.
+ */
+
+void labelcachesave(JSON root)
+{
+    CriticalSectionLocker locker(LockLabels);
+    const JSON jsonlabels = json_array();
+    const JSON jsonautolabels = json_array();
+    for(LabelsInfo::iterator i = labels.begin(); i != labels.end(); ++i)
+    {
+        const LABELSINFO curLabel = i->second;
+        JSON curjsonlabel = json_object();
+        json_object_set_new(curjsonlabel, "module", json_string(curLabel.mod));
+        json_object_set_new(curjsonlabel, "address", json_hex(curLabel.addr));
+        json_object_set_new(curjsonlabel, "text", json_string(curLabel.text));
+        if(curLabel.manual)
+            json_array_append_new(jsonlabels, curjsonlabel);
+        else
+            json_array_append_new(jsonautolabels, curjsonlabel);
+    }
+    if(json_array_size(jsonlabels))
+        json_object_set(root, "labels", jsonlabels);
+    json_decref(jsonlabels);
+    if(json_array_size(jsonautolabels))
+        json_object_set(root, "autolabels", jsonautolabels);
+    json_decref(jsonautolabels);
+}
+
+void labelcacheload(JSON root)
+{
+    CriticalSectionLocker locker(LockLabels);
+    labels.clear();
+    const JSON jsonlabels = json_object_get(root, "labels");
+    if(jsonlabels)
+    {
+        size_t i;
+        JSON value;
+
+        /**
+         @fn json_array_foreach(jsonlabels, i, value)
+
+         @brief Constructor.
+
+         @author mrexodia
+         @date 9/14/2014
+
+         @param parameter1 The first parameter.
+         @param parameter2 The second parameter.
+         @param parameter3 The third parameter.
+         */
+
+        json_array_foreach(jsonlabels, i, value)
+        {
+            LABELSINFO curLabel;
+            const char* mod = json_string_value(json_object_get(value, "module"));
+            if(mod && *mod && strlen(mod) < MAX_MODULE_SIZE)
+                strcpy(curLabel.mod, mod);
+            else
+                *curLabel.mod = '\0';
+            curLabel.addr = (uint)json_hex_value(json_object_get(value, "address"));
+            curLabel.manual = true;
+            const char* text = json_string_value(json_object_get(value, "text"));
+            if(text)
+                strcpy(curLabel.text, text);
+            else
+                continue; //skip
+            int len = (int)strlen(curLabel.text);
+            for(int i = 0; i < len; i++)
+                if(curLabel.text[i] == '&')
+                    curLabel.text[i] = ' ';
+            const uint key = modhashfromname(curLabel.mod) + curLabel.addr;
+            labels.insert(std::make_pair(key, curLabel));
+        }
+    }
+
+    /**
+     @brief The jsonautolabels.
+     */
+
+    JSON jsonautolabels = json_object_get(root, "autolabels");
+    if(jsonautolabels)
+    {
+        size_t i;
+        JSON value;
+
+        /**
+         @fn json_array_foreach(jsonautolabels, i, value)
+
+         @brief Constructor.
+
+         @author mrexodia
+         @date 9/14/2014
+
+         @param parameter1 The first parameter.
+         @param parameter2 The second parameter.
+         @param parameter3 The third parameter.
+         */
+
+        json_array_foreach(jsonautolabels, i, value)
+        {
+            LABELSINFO curLabel;
+            const char* mod = json_string_value(json_object_get(value, "module"));
+            if(mod && *mod && strlen(mod) < MAX_MODULE_SIZE)
+                strcpy(curLabel.mod, mod);
+            else
+                *curLabel.mod = '\0';
+            curLabel.addr = (uint)json_hex_value(json_object_get(value, "address"));
+            curLabel.manual = false;
+            const char* text = json_string_value(json_object_get(value, "text"));
+            if(text)
+                strcpy_s(curLabel.text, text);
+            else
+                continue; //skip
+            const uint key = modhashfromname(curLabel.mod) + curLabel.addr;
+            labels.insert(std::make_pair(key, curLabel));
+        }
+    }
+}
+
+/**
+ @fn bool labelenum(LABELSINFO* labellist, size_t* cbsize)
+
+ @brief Labelenums.
+
+ @param [in,out] labellist If non-null, the labellist.
+ @param [in,out] cbsize    If non-null, the cbsize.
+
+ @return true if it succeeds, false if it fails.
+ */
+
+bool labelenum(LABELSINFO* labellist, size_t* cbsize)
+{
+    if(!DbgIsDebugging())
+        return false;
+    if(!labellist && !cbsize)
+        return false;
+    CriticalSectionLocker locker(LockLabels);
+    if(!labellist && cbsize)
+    {
+        *cbsize = labels.size() * sizeof(LABELSINFO);
+        return true;
+    }
+    int j = 0;
+    for(LabelsInfo::iterator i = labels.begin(); i != labels.end(); ++i, j++)
+    {
+        labellist[j] = i->second;
+        labellist[j].addr += modbasefromname(labellist[j].mod);
+    }
+    return true;
+}
+
+/**
+ @fn bool bookmarkset(uint addr, bool manual)
+
+ @brief bookmark functions.
+
+ @param addr   The address.
+ @param manual true to manual.
+
+ @return true if it succeeds, false if it fails.
+ */
+
+bool bookmarkset(uint addr, bool manual)
+{
+    if(!DbgIsDebugging() or !memisvalidreadptr(fdProcessInfo->hProcess, addr))
+        return false;
+    BOOKMARKSINFO bookmark;
+    modnamefromaddr(addr, bookmark.mod, true);
+    bookmark.addr = addr - modbasefromaddr(addr);
+    bookmark.manual = manual;
+    CriticalSectionLocker locker(LockBookmarks);
+    if(!bookmarks.insert(std::make_pair(modhashfromva(addr), bookmark)).second)
+        return bookmarkdel(addr);
+    return true;
+}
+
+/**
+ @fn bool bookmarkget(uint addr)
+
+ @brief Bookmarkgets the given address.
+
+ @param addr The address.
+
+ @return true if it succeeds, false if it fails.
+ */
+
+bool bookmarkget(uint addr)
+{
+    if(!DbgIsDebugging())
+        return false;
+    CriticalSectionLocker locker(LockBookmarks);
+    if(bookmarks.count(modhashfromva(addr)))
+        return true;
+    return false;
+}
+
+/**
+ @fn bool bookmarkdel(uint addr)
+
+ @brief Bookmarkdels the given address.
+
+ @param addr The address.
+
+ @return true if it succeeds, false if it fails.
+ */
+
+bool bookmarkdel(uint addr)
+{
+    if(!DbgIsDebugging())
+        return false;
+    CriticalSectionLocker locker(LockBookmarks);
+    return (bookmarks.erase(modhashfromva(addr)) > 0);
+}
+
+/**
+ @fn void bookmarkdelrange(uint start, uint end)
+
+ @brief Bookmarkdelranges.
+
+ @param start The start.
+ @param end   The end.
+ */
+
+void bookmarkdelrange(uint start, uint end)
+{
+    if(!DbgIsDebugging())
+        return;
+    bool bDelAll = (start == 0 && end == ~0); //0x00000000-0xFFFFFFFF
+    uint modbase = modbasefromaddr(start);
+    if(modbase != modbasefromaddr(end))
+        return;
+    start -= modbase;
+    end -= modbase;
+    CriticalSectionLocker locker(LockBookmarks);
+    BookmarksInfo::iterator i = bookmarks.begin();
+    while(i != bookmarks.end())
+    {
+        if(i->second.manual) //ignore manual
+        {
+            i++;
+            continue;
+        }
+        if(bDelAll || (i->second.addr >= start && i->second.addr < end))
+            bookmarks.erase(i++);
+        else
+            i++;
+    }
+}
+
+/**
+ @fn void bookmarkcachesave(JSON root)
+
+ @brief Bookmarkcachesaves the given root.
+
+ @param root The root.
+ */
+
+void bookmarkcachesave(JSON root)
+{
+    CriticalSectionLocker locker(LockBookmarks);
+    const JSON jsonbookmarks = json_array();
+    const JSON jsonautobookmarks = json_array();
+    for(BookmarksInfo::iterator i = bookmarks.begin(); i != bookmarks.end(); ++i)
+    {
+        const BOOKMARKSINFO curBookmark = i->second;
+        JSON curjsonbookmark = json_object();
+        json_object_set_new(curjsonbookmark, "module", json_string(curBookmark.mod));
+        json_object_set_new(curjsonbookmark, "address", json_hex(curBookmark.addr));
+        if(curBookmark.manual)
+            json_array_append_new(jsonbookmarks, curjsonbookmark);
+        else
+            json_array_append_new(jsonautobookmarks, curjsonbookmark);
+    }
+    if(json_array_size(jsonbookmarks))
+        json_object_set(root, "bookmarks", jsonbookmarks);
+    json_decref(jsonbookmarks);
+    if(json_array_size(jsonautobookmarks))
+        json_object_set(root, "autobookmarks", jsonautobookmarks);
+    json_decref(jsonautobookmarks);
+}
+
+void bookmarkcacheload(JSON root)
+{
+    CriticalSectionLocker locker(LockBookmarks);
+    bookmarks.clear();
+    const JSON jsonbookmarks = json_object_get(root, "bookmarks");
+    if(jsonbookmarks)
+    {
+        size_t i;
+        JSON value;
+
+        /**
+         @fn json_array_foreach(jsonbookmarks, i, value)
+
+         @brief Constructor.
+
+         @author mrexodia
+         @date 9/14/2014
+
+         @param parameter1 The first parameter.
+         @param parameter2 The second parameter.
+         @param parameter3 The third parameter.
+         */
+
+        json_array_foreach(jsonbookmarks, i, value)
+        {
+            BOOKMARKSINFO curBookmark;
+            const char* mod = json_string_value(json_object_get(value, "module"));
+            if(mod && *mod && strlen(mod) < MAX_MODULE_SIZE)
+                strcpy(curBookmark.mod, mod);
+            else
+                *curBookmark.mod = '\0';
+            curBookmark.addr = (uint)json_hex_value(json_object_get(value, "address"));
+            curBookmark.manual = true;
+            const uint key = modhashfromname(curBookmark.mod) + curBookmark.addr;
+            bookmarks.insert(std::make_pair(key, curBookmark));
+        }
+    }
+
+    /**
+     @brief The jsonautobookmarks.
+     */
+
+    JSON jsonautobookmarks = json_object_get(root, "autobookmarks");
+    if(jsonautobookmarks)
+    {
+        size_t i;
+        JSON value;
+
+        /**
+         @fn json_array_foreach(jsonautobookmarks, i, value)
+
+         @brief Constructor.
+
+         @author mrexodia
+         @date 9/14/2014
+
+         @param parameter1 The first parameter.
+         @param parameter2 The second parameter.
+         @param parameter3 The third parameter.
+         */
+
+        json_array_foreach(jsonautobookmarks, i, value)
+        {
+            BOOKMARKSINFO curBookmark;
+            const char* mod = json_string_value(json_object_get(value, "module"));
+            if(mod && *mod && strlen(mod) < MAX_MODULE_SIZE)
+                strcpy(curBookmark.mod, mod);
+            else
+                *curBookmark.mod = '\0';
+            curBookmark.addr = (uint)json_hex_value(json_object_get(value, "address"));
+            curBookmark.manual = false;
+            const uint key = modhashfromname(curBookmark.mod) + curBookmark.addr;
+            bookmarks.insert(std::make_pair(key, curBookmark));
+        }
+    }
+}
+
+/**
+ @fn bool bookmarkenum(BOOKMARKSINFO* bookmarklist, size_t* cbsize)
+
+ @brief Bookmarkenums.
+
+ @param [in,out] bookmarklist If non-null, the bookmarklist.
+ @param [in,out] cbsize       If non-null, the cbsize.
+
+ @return true if it succeeds, false if it fails.
+ */
+
+bool bookmarkenum(BOOKMARKSINFO* bookmarklist, size_t* cbsize)
+{
+    if(!DbgIsDebugging())
+        return false;
+    if(!bookmarklist && !cbsize)
+        return false;
+    CriticalSectionLocker locker(LockBookmarks);
+    if(!bookmarklist && cbsize)
+    {
+        *cbsize = bookmarks.size() * sizeof(BOOKMARKSINFO);
+        return true;
+    }
+    int j = 0;
+    for(BookmarksInfo::iterator i = bookmarks.begin(); i != bookmarks.end(); ++i, j++)
+    {
+        bookmarklist[j] = i->second;
+        bookmarklist[j].addr += modbasefromname(bookmarklist[j].mod);
+    }
+    return true;
+}
+
+/**
+ @fn bool functionadd(uint start, uint end, bool manual)
+
+ @brief function database.
+
+ @param start  The start.
+ @param end    The end.
+ @param manual true to manual.
+
+ @return true if it succeeds, false if it fails.
+ */
+
+bool functionadd(uint start, uint end, bool manual)
+{
+    if(!DbgIsDebugging() or end < start or !memisvalidreadptr(fdProcessInfo->hProcess, start))
+        return false;
+    const uint modbase = modbasefromaddr(start);
+    if(modbase != modbasefromaddr(end)) //the function boundaries are not in the same module
+        return false;
+    if(functionoverlaps(start, end))
+        return false;
+    FUNCTIONSINFO function;
+    modnamefromaddr(start, function.mod, true);
+    function.start = start - modbase;
+    function.end = end - modbase;
+    function.manual = manual;
+    CriticalSectionLocker locker(LockFunctions);
+    functions.insert(std::make_pair(ModuleRange(modhashfromva(modbase), Range(function.start, function.end)), function));
+    return true;
+}
+
+/**
+ @fn bool functionget(uint addr, uint* start, uint* end)
+
+ @brief Functiongets.
+
+ @param addr           The address.
+ @param [in,out] start If non-null, the start.
+ @param [in,out] end   If non-null, the end.
+
+ @return true if it succeeds, false if it fails.
+ */
+
+bool functionget(uint addr, uint* start, uint* end)
+{
+    if(!DbgIsDebugging())
+        return false;
+    uint modbase = modbasefromaddr(addr);
+    CriticalSectionLocker locker(LockFunctions);
+    const FunctionsInfo::iterator found = functions.find(ModuleRange(modhashfromva(modbase), Range(addr - modbase, addr - modbase)));
+    if(found == functions.end()) //not found
+        return false;
+    if(start)
+        *start = found->second.start + modbase;
+    if(end)
+        *end = found->second.end + modbase;
+    return true;
+}
+
+/**
+ @fn bool functionoverlaps(uint start, uint end)
+
+ @brief Functionoverlaps.
+
+ @param start The start.
+ @param end   The end.
+
+ @return true if it succeeds, false if it fails.
+ */
+
+bool functionoverlaps(uint start, uint end)
+{
+    if(!DbgIsDebugging() or end < start)
+        return false;
+    const uint modbase = modbasefromaddr(start);
+    CriticalSectionLocker locker(LockFunctions);
+    return (functions.count(ModuleRange(modhashfromva(modbase), Range(start - modbase, end - modbase))) > 0);
+}
+
+/**
+ @fn bool functiondel(uint addr)
+
+ @brief Functiondels the given address.
+
+ @param addr The address.
+
+ @return true if it succeeds, false if it fails.
+ */
+
+bool functiondel(uint addr)
+{
+    if(!DbgIsDebugging())
+        return false;
+    const uint modbase = modbasefromaddr(addr);
+    CriticalSectionLocker locker(LockFunctions);
+    return (functions.erase(ModuleRange(modhashfromva(modbase), Range(addr - modbase, addr - modbase))) > 0);
+}
+
+/**
+ @fn void functiondelrange(uint start, uint end)
+
+ @brief Functiondelranges.
+
+ @param start The start.
+ @param end   The end.
+ */
+
+void functiondelrange(uint start, uint end)
+{
+    if(!DbgIsDebugging())
+        return;
+    bool bDelAll = (start == 0 && end == ~0); //0x00000000-0xFFFFFFFF
+    uint modbase = modbasefromaddr(start);
+    if(modbase != modbasefromaddr(end))
+        return;
+    start -= modbase;
+    end -= modbase;
+    CriticalSectionLocker locker(LockFunctions);
+    FunctionsInfo::iterator i = functions.begin();
+    while(i != functions.end())
+    {
+        if(i->second.manual) //ignore manual
+        {
+            i++;
+            continue;
+        }
+        if(bDelAll or !(i->second.start <= end and i->second.end >= start))
+            functions.erase(i++);
+        else
+            i++;
+    }
+}
+
+/**
+ @fn void functioncachesave(JSON root)
+
+ @brief Functioncachesaves the given root.
+
+ @param root The root.
+ */
+
+void functioncachesave(JSON root)
+{
+    CriticalSectionLocker locker(LockFunctions);
+    const JSON jsonfunctions = json_array();
+    const JSON jsonautofunctions = json_array();
+    for(FunctionsInfo::iterator i = functions.begin(); i != functions.end(); ++i)
+    {
+        const FUNCTIONSINFO curFunction = i->second;
+        JSON curjsonfunction = json_object();
+        json_object_set_new(curjsonfunction, "module", json_string(curFunction.mod));
+        json_object_set_new(curjsonfunction, "start", json_hex(curFunction.start));
+        json_object_set_new(curjsonfunction, "end", json_hex(curFunction.end));
+        if(curFunction.manual)
+            json_array_append_new(jsonfunctions, curjsonfunction);
+        else
+            json_array_append_new(jsonautofunctions, curjsonfunction);
+    }
+    if(json_array_size(jsonfunctions))
+        json_object_set(root, "functions", jsonfunctions);
+    json_decref(jsonfunctions);
+    if(json_array_size(jsonautofunctions))
+        json_object_set(root, "autofunctions", jsonautofunctions);
+    json_decref(jsonautofunctions);
+}
+
+void functioncacheload(JSON root)
+{
+    CriticalSectionLocker locker(LockFunctions);
+    functions.clear();
+    const JSON jsonfunctions = json_object_get(root, "functions");
+    if(jsonfunctions)
+    {
+        size_t i;
+        JSON value;
+
+        /**
+         @fn json_array_foreach(jsonfunctions, i, value)
+
+         @brief Constructor.
+
+         @author mrexodia
+         @date 9/14/2014
+
+         @param parameter1 The first parameter.
+         @param parameter2 The second parameter.
+         @param parameter3 The third parameter.
+         */
+
+        json_array_foreach(jsonfunctions, i, value)
+        {
+            FUNCTIONSINFO curFunction;
+            const char* mod = json_string_value(json_object_get(value, "module"));
+            if(mod && *mod && strlen(mod) < MAX_MODULE_SIZE)
+                strcpy(curFunction.mod, mod);
+            else
+                *curFunction.mod = '\0';
+            curFunction.start = (uint)json_hex_value(json_object_get(value, "start"));
+            curFunction.end = (uint)json_hex_value(json_object_get(value, "end"));
+            if(curFunction.end < curFunction.start)
+                continue; //invalid function
+            curFunction.manual = true;
+            const uint key = modhashfromname(curFunction.mod);
+            functions.insert(std::make_pair(ModuleRange(modhashfromname(curFunction.mod), Range(curFunction.start, curFunction.end)), curFunction));
+        }
+    }
+
+    /**
+     @brief The jsonautofunctions.
+     */
+
+    JSON jsonautofunctions = json_object_get(root, "autofunctions");
+    if(jsonautofunctions)
+    {
+        size_t i;
+        JSON value;
+
+        /**
+         @fn json_array_foreach(jsonautofunctions, i, value)
+
+         @brief Constructor.
+
+         @author mrexodia
+         @date 9/14/2014
+
+         @param parameter1 The first parameter.
+         @param parameter2 The second parameter.
+         @param parameter3 The third parameter.
+         */
+
+        json_array_foreach(jsonautofunctions, i, value)
+        {
+            FUNCTIONSINFO curFunction;
+            const char* mod = json_string_value(json_object_get(value, "module"));
+            if(mod && *mod && strlen(mod) < MAX_MODULE_SIZE)
+                strcpy(curFunction.mod, mod);
+            else
+                *curFunction.mod = '\0';
+            curFunction.start = (uint)json_hex_value(json_object_get(value, "start"));
+            curFunction.end = (uint)json_hex_value(json_object_get(value, "end"));
+            if(curFunction.end < curFunction.start)
+                continue; //invalid function
+            curFunction.manual = true;
+            const uint key = modhashfromname(curFunction.mod);
+            functions.insert(std::make_pair(ModuleRange(modhashfromname(curFunction.mod), Range(curFunction.start, curFunction.end)), curFunction));
+        }
+    }
+}
+
+/**
+ @fn bool functionenum(FUNCTIONSINFO* functionlist, size_t* cbsize)
+
+ @brief Functionenums.
+
+ @param [in,out] functionlist If non-null, the functionlist.
+ @param [in,out] cbsize       If non-null, the cbsize.
+
+ @return true if it succeeds, false if it fails.
+ */
+
+bool functionenum(FUNCTIONSINFO* functionlist, size_t* cbsize)
+{
+    if(!DbgIsDebugging())
+        return false;
+    if(!functionlist && !cbsize)
+        return false;
+    CriticalSectionLocker locker(LockFunctions);
+    if(!functionlist && cbsize)
+    {
+        *cbsize = functions.size() * sizeof(FUNCTIONSINFO);
+        return true;
+    }
+    int j = 0;
+    for(FunctionsInfo::iterator i = functions.begin(); i != functions.end(); ++i, j++)
+    {
+        functionlist[j] = i->second;
+        uint modbase = modbasefromname(functionlist[j].mod);
+        functionlist[j].start += modbase;
+        functionlist[j].end += modbase;
+    }
+    return true;
+}
+
+/**
+ @fn bool loopadd(uint start, uint end, bool manual)
+
+ @brief loop database.
+
+ @param start  The start.
+ @param end    The end.
+ @param manual true to manual.
+
+ @return true if it succeeds, false if it fails.
+ */
+
+bool loopadd(uint start, uint end, bool manual)
+{
+    if(!DbgIsDebugging() or end < start or !memisvalidreadptr(fdProcessInfo->hProcess, start))
+        return false;
+    const uint modbase = modbasefromaddr(start);
+    if(modbase != modbasefromaddr(end)) //the function boundaries are not in the same mem page
+        return false;
+    int finaldepth;
+    if(loopoverlaps(0, start, end, &finaldepth)) //loop cannot overlap another loop
+        return false;
+    LOOPSINFO loop;
+    modnamefromaddr(start, loop.mod, true);
+    loop.start = start - modbase;
+    loop.end = end - modbase;
+    loop.depth = finaldepth;
+    if(finaldepth)
+        loopget(finaldepth - 1, start, &loop.parent, 0);
+    else
+        loop.parent = 0;
+    loop.manual = manual;
+    CriticalSectionLocker locker(LockLoops);
+    loops.insert(std::make_pair(DepthModuleRange(finaldepth, ModuleRange(modhashfromva(modbase), Range(loop.start, loop.end))), loop));
+    return true;
+}
+
+/**
+ @fn bool loopget(int depth, uint addr, uint* start, uint* end)
+
+ @brief get the start/end of a loop at a certain depth and addr.
+
+ @param depth          The depth.
+ @param addr           The address.
+ @param [in,out] start If non-null, the start.
+ @param [in,out] end   If non-null, the end.
+
+ @return true if it succeeds, false if it fails.
+ */
+
+bool loopget(int depth, uint addr, uint* start, uint* end)
+{
+    if(!DbgIsDebugging())
+        return false;
+    const uint modbase = modbasefromaddr(addr);
+    CriticalSectionLocker locker(LockLoops);
+    LoopsInfo::iterator found = loops.find(DepthModuleRange(depth, ModuleRange(modhashfromva(modbase), Range(addr - modbase, addr - modbase))));
+    if(found == loops.end()) //not found
+        return false;
+    if(start)
+        *start = found->second.start + modbase;
+    if(end)
+        *end = found->second.end + modbase;
+    return true;
+}
+
+/**
+ @fn bool loopoverlaps(int depth, uint start, uint end, int* finaldepth)
+
+ @brief check if a loop overlaps a range, inside is not overlapping.
+
+ @param depth               The depth.
+ @param start               The start.
+ @param end                 The end.
+ @param [in,out] finaldepth If non-null, the finaldepth.
+
+ @return true if it succeeds, false if it fails.
+ */
+
+bool loopoverlaps(int depth, uint start, uint end, int* finaldepth)
+{
+    if(!DbgIsDebugging())
+        return false;
+
+    const uint modbase = modbasefromaddr(start);
+    uint curStart = start - modbase;
+    uint curEnd = end - modbase;
+    const uint key = modhashfromva(modbase);
+
+    CriticalSectionLocker locker(LockLoops);
+
+    //check if the new loop fits in the old loop
+    for(LoopsInfo::iterator i = loops.begin(); i != loops.end(); ++i)
+    {
+        if(i->first.second.first != key) //only look in the current module
+            continue;
+        LOOPSINFO* curLoop = &i->second;
+        if(curLoop->start < curStart and curLoop->end > curEnd and curLoop->depth == depth)
+            return loopoverlaps(depth + 1, curStart, curEnd, finaldepth);
+    }
+
+    if(finaldepth)
+        *finaldepth = depth;
+
+    //check for loop overlaps
+    for(LoopsInfo::iterator i = loops.begin(); i != loops.end(); ++i)
+    {
+        if(i->first.second.first != key) //only look in the current module
+            continue;
+        LOOPSINFO* curLoop = &i->second;
+        if(curLoop->start <= curEnd and curLoop->end >= curStart and curLoop->depth == depth)
+            return true;
+    }
+    return false;
+}
+
+/**
+ @fn bool loopdel(int depth, uint addr)
+
+ @brief this should delete a loop and all sub-loops that matches a certain addr.
+
+ @param depth The depth.
+ @param addr  The address.
+
+ @return true if it succeeds, false if it fails.
+ */
+
+bool loopdel(int depth, uint addr)
+{
+    return false;
+}
+
+/**
+ @fn void loopcachesave(JSON root)
+
+ @brief Loopcachesaves the given root.
+
+ @param root The root.
+ */
+
+void loopcachesave(JSON root)
+{
+    CriticalSectionLocker locker(LockLoops);
+    const JSON jsonloops = json_array();
+    const JSON jsonautoloops = json_array();
+    for(LoopsInfo::iterator i = loops.begin(); i != loops.end(); ++i)
+    {
+        const LOOPSINFO curLoop = i->second;
+        JSON curjsonloop = json_object();
+        json_object_set_new(curjsonloop, "module", json_string(curLoop.mod));
+        json_object_set_new(curjsonloop, "start", json_hex(curLoop.start));
+        json_object_set_new(curjsonloop, "end", json_hex(curLoop.end));
+        json_object_set_new(curjsonloop, "depth", json_integer(curLoop.depth));
+        json_object_set_new(curjsonloop, "parent", json_hex(curLoop.parent));
+        if(curLoop.manual)
+            json_array_append_new(jsonloops, curjsonloop);
+        else
+            json_array_append_new(jsonautoloops, curjsonloop);
+    }
+    if(json_array_size(jsonloops))
+        json_object_set(root, "loops", jsonloops);
+    json_decref(jsonloops);
+    if(json_array_size(jsonautoloops))
+        json_object_set(root, "autoloops", jsonautoloops);
+    json_decref(jsonautoloops);
+}
+
+void loopcacheload(JSON root)
+{
+    CriticalSectionLocker locker(LockLoops);
+    loops.clear();
+    const JSON jsonloops = json_object_get(root, "loops");
+    if(jsonloops)
+    {
+        size_t i;
+        JSON value;
+
+        /**
+         @fn json_array_foreach(jsonloops, i, value)
+
+         @brief Constructor.
+
+         @author mrexodia
+         @date 9/14/2014
+
+         @param parameter1 The first parameter.
+         @param parameter2 The second parameter.
+         @param parameter3 The third parameter.
+         */
+
+        json_array_foreach(jsonloops, i, value)
+        {
+            LOOPSINFO curLoop;
+            const char* mod = json_string_value(json_object_get(value, "module"));
+            if(mod && *mod && strlen(mod) < MAX_MODULE_SIZE)
+                strcpy(curLoop.mod, mod);
+            else
+                *curLoop.mod = '\0';
+            curLoop.start = (uint)json_hex_value(json_object_get(value, "start"));
+            curLoop.end = (uint)json_hex_value(json_object_get(value, "end"));
+            curLoop.depth = (int)json_integer_value(json_object_get(value, "depth"));
+            curLoop.parent = (uint)json_hex_value(json_object_get(value, "parent"));
+            if(curLoop.end < curLoop.start)
+                continue; //invalid loop
+            curLoop.manual = true;
+            loops.insert(std::make_pair(DepthModuleRange(curLoop.depth, ModuleRange(modhashfromname(curLoop.mod), Range(curLoop.start, curLoop.end))), curLoop));
+        }
+    }
+
+    /**
+     @brief The jsonautoloops.
+     */
+
+    JSON jsonautoloops = json_object_get(root, "autoloops");
+    if(jsonautoloops)
+    {
+        size_t i;
+        JSON value;
+
+        /**
+         @fn json_array_foreach(jsonautoloops, i, value)
+
+         @brief Constructor.
+
+         @author mrexodia
+         @date 9/14/2014
+
+         @param parameter1 The first parameter.
+         @param parameter2 The second parameter.
+         @param parameter3 The third parameter.
+         */
+
+        json_array_foreach(jsonautoloops, i, value)
+        {
+            LOOPSINFO curLoop;
+            const char* mod = json_string_value(json_object_get(value, "module"));
+            if(mod && *mod && strlen(mod) < MAX_MODULE_SIZE)
+                strcpy(curLoop.mod, mod);
+            else
+                *curLoop.mod = '\0';
+            curLoop.start = (uint)json_hex_value(json_object_get(value, "start"));
+            curLoop.end = (uint)json_hex_value(json_object_get(value, "end"));
+            curLoop.depth = (int)json_integer_value(json_object_get(value, "depth"));
+            curLoop.parent = (uint)json_hex_value(json_object_get(value, "parent"));
+            if(curLoop.end < curLoop.start)
+                continue; //invalid loop
+            curLoop.manual = false;
+            loops.insert(std::make_pair(DepthModuleRange(curLoop.depth, ModuleRange(modhashfromname(curLoop.mod), Range(curLoop.start, curLoop.end))), curLoop));
+        }
+    }
+}
+
+/**
+ @fn bool loopenum(LOOPSINFO* looplist, size_t* cbsize)
+
+ @brief Loopenums.
+
+ @param [in,out] looplist If non-null, the looplist.
+ @param [in,out] cbsize   If non-null, the cbsize.
+
+ @return true if it succeeds, false if it fails.
+ */
+
+bool loopenum(LOOPSINFO* looplist, size_t* cbsize)
+{
+    if(!DbgIsDebugging())
+        return false;
+    if(!looplist && !cbsize)
+        return false;
+    CriticalSectionLocker locker(LockLoops);
+    if(!looplist && cbsize)
+    {
+        *cbsize = loops.size() * sizeof(LOOPSINFO);
+        return true;
+    }
+    int j = 0;
+    for(LoopsInfo::iterator i = loops.begin(); i != loops.end(); ++i, j++)
+    {
+        looplist[j] = i->second;
+        uint modbase = modbasefromname(looplist[j].mod);
+        looplist[j].start += modbase;
+        looplist[j].end += modbase;
+    }
+    return true;
 }